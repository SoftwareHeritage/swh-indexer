<<<<<<< HEAD
swh-indexer (0.0.21-1~swh1~bpo9+1) stretch-swh; urgency=medium

  * Rebuild for stretch-backports.

 -- Antoine R. Dumont (@ardumont) <antoine.romain.dumont@gmail.com>  Tue, 02 May 2017 14:28:55 +0200
=======
swh-indexer (0.0.22-1~swh1) unstable-swh; urgency=medium

  * v0.0.22
  * Improve mimetype indexer implementation
  * Make the chaining option in the mimetype indexer

 -- Antoine R. Dumont (@ardumont) <antoine.romain.dumont@gmail.com>  Tue, 02 May 2017 16:31:14 +0200
>>>>>>> 24d5b262

swh-indexer (0.0.21-1~swh1) unstable-swh; urgency=medium

  * v0.0.21
  * swh.indexer.rehash: Actually make the worker log

 -- Antoine R. Dumont (@ardumont) <antoine.romain.dumont@gmail.com>  Tue, 02 May 2017 14:28:55 +0200

swh-indexer (0.0.20-1~swh1) unstable-swh; urgency=medium

  * v0.0.20
  * swh.indexer.rehash:
  * Improve reading from objstorage only when needed
  * Fix empty file use case (which was skipped)
  * Add logging

 -- Antoine R. Dumont (@ardumont) <antoine.romain.dumont@gmail.com>  Fri, 28 Apr 2017 09:39:09 +0200

swh-indexer (0.0.19-1~swh1) unstable-swh; urgency=medium

  * v0.0.19
  * Fix rehash indexer's default configuration file

 -- Antoine R. Dumont (@ardumont) <antoine.romain.dumont@gmail.com>  Thu, 27 Apr 2017 19:17:20 +0200

swh-indexer (0.0.18-1~swh1) unstable-swh; urgency=medium

  * v0.0.18
  * Add new rehash indexer

 -- Antoine R. Dumont (@ardumont) <antoine.romain.dumont@gmail.com>  Wed, 26 Apr 2017 15:23:02 +0200

swh-indexer (0.0.17-1~swh1) unstable-swh; urgency=medium

  * v0.0.17
  * Add information on indexer tools (T610)

 -- Antoine R. Dumont (@ardumont) <antoine.romain.dumont@gmail.com>  Fri, 02 Dec 2016 18:32:54 +0100

swh-indexer (0.0.16-1~swh1) unstable-swh; urgency=medium

  * v0.0.16
  * bug fixes

 -- Antoine R. Dumont (@ardumont) <antoine.romain.dumont@gmail.com>  Tue, 15 Nov 2016 19:31:52 +0100

swh-indexer (0.0.15-1~swh1) unstable-swh; urgency=medium

  * v0.0.15
  * Improve message producer

 -- Antoine R. Dumont (@ardumont) <antoine.romain.dumont@gmail.com>  Tue, 15 Nov 2016 18:16:42 +0100

swh-indexer (0.0.14-1~swh1) unstable-swh; urgency=medium

  * v0.0.14
  * Update package dependency on fossology-nomossa

 -- Antoine R. Dumont (@ardumont) <antoine.romain.dumont@gmail.com>  Tue, 15 Nov 2016 14:13:41 +0100

swh-indexer (0.0.13-1~swh1) unstable-swh; urgency=medium

  * v0.0.13
  * Add new license indexer
  * ctags indexer: align behavior with other indexers regarding the
  * conflict update policy

 -- Antoine R. Dumont (@ardumont) <antoine.romain.dumont@gmail.com>  Mon, 14 Nov 2016 14:13:34 +0100

swh-indexer (0.0.12-1~swh1) unstable-swh; urgency=medium

  * v0.0.12
  * Add runtime dependency on universal-ctags

 -- Antoine R. Dumont (@ardumont) <antoine.romain.dumont@gmail.com>  Fri, 04 Nov 2016 13:59:59 +0100

swh-indexer (0.0.11-1~swh1) unstable-swh; urgency=medium

  * v0.0.11
  * Remove dependency on exuberant-ctags

 -- Antoine R. Dumont (@ardumont) <antoine.romain.dumont@gmail.com>  Thu, 03 Nov 2016 16:13:26 +0100

swh-indexer (0.0.10-1~swh1) unstable-swh; urgency=medium

  * v0.0.10
  * Add ctags indexer

 -- Antoine R. Dumont (@ardumont) <antoine.romain.dumont@gmail.com>  Thu, 20 Oct 2016 16:12:42 +0200

swh-indexer (0.0.9-1~swh1) unstable-swh; urgency=medium

  * v0.0.9
  * d/control: Bump dependency to latest python3-swh.storage api
  * mimetype: Use the charset to filter out data
  * orchestrator: Separate 2 distincts orchestrators (one for all
  * contents, one for text contents)
  * mimetype: once index computed, send text contents to text
    orchestrator

 -- Antoine R. Dumont (@ardumont) <antoine.romain.dumont@gmail.com>  Thu, 13 Oct 2016 15:28:17 +0200

swh-indexer (0.0.8-1~swh1) unstable-swh; urgency=medium

  * v0.0.8
  * Separate configuration file per indexer (no need for language)
  * Rename module file_properties to mimetype consistently with other
  * layers

 -- Antoine R. Dumont (@ardumont) <antoine.romain.dumont@gmail.com>  Sat, 08 Oct 2016 11:46:29 +0200

swh-indexer (0.0.7-1~swh1) unstable-swh; urgency=medium

  * v0.0.7
  * Adapt indexer language and mimetype to store result in storage.
  * Clean up obsolete code

 -- Antoine R. Dumont (@ardumont) <antoine.romain.dumont@gmail.com>  Sat, 08 Oct 2016 10:26:08 +0200

swh-indexer (0.0.6-1~swh1) unstable-swh; urgency=medium

  * v0.0.6
  * Fix multiple issues on production

 -- Antoine R. Dumont (@ardumont) <antoine.romain.dumont@gmail.com>  Fri, 30 Sep 2016 17:00:11 +0200

swh-indexer (0.0.5-1~swh1) unstable-swh; urgency=medium

  * v0.0.5
  * Fix debian/control dependency issue

 -- Antoine R. Dumont (@ardumont) <antoine.romain.dumont@gmail.com>  Fri, 30 Sep 2016 16:06:20 +0200

swh-indexer (0.0.4-1~swh1) unstable-swh; urgency=medium

  * v0.0.4
  * Upgrade dependencies issues

 -- Antoine R. Dumont (@ardumont) <antoine.romain.dumont@gmail.com>  Fri, 30 Sep 2016 16:01:52 +0200

swh-indexer (0.0.3-1~swh1) unstable-swh; urgency=medium

  * v0.0.3
  * Add encoding detection
  * Use encoding to improve language detection
  * bypass language detection for binary files
  * bypass ctags for binary files or decoding failure file

 -- Antoine R. Dumont (@ardumont) <antoine.romain.dumont@gmail.com>  Fri, 30 Sep 2016 12:30:11 +0200

swh-indexer (0.0.2-1~swh1) unstable-swh; urgency=medium

  * v0.0.2
  * Provide one possible sha1's name for the multiple tools to ease
  * information extrapolation
  * Fix debian package dependency issue

 -- Antoine R. Dumont (@ardumont) <antoine.romain.dumont@gmail.com>  Thu, 29 Sep 2016 21:45:44 +0200

swh-indexer (0.0.1-1~swh1) unstable-swh; urgency=medium

  * Initial release
  * v0.0.1
  * First implementation on poc

 -- Antoine R. Dumont (@ardumont) <antoine.romain.dumont@gmail.com>  Wed, 28 Sep 2016 23:40:13 +0200<|MERGE_RESOLUTION|>--- conflicted
+++ resolved
@@ -1,10 +1,3 @@
-<<<<<<< HEAD
-swh-indexer (0.0.21-1~swh1~bpo9+1) stretch-swh; urgency=medium
-
-  * Rebuild for stretch-backports.
-
- -- Antoine R. Dumont (@ardumont) <antoine.romain.dumont@gmail.com>  Tue, 02 May 2017 14:28:55 +0200
-=======
 swh-indexer (0.0.22-1~swh1) unstable-swh; urgency=medium
 
   * v0.0.22
@@ -12,7 +5,6 @@
   * Make the chaining option in the mimetype indexer
 
  -- Antoine R. Dumont (@ardumont) <antoine.romain.dumont@gmail.com>  Tue, 02 May 2017 16:31:14 +0200
->>>>>>> 24d5b262
 
 swh-indexer (0.0.21-1~swh1) unstable-swh; urgency=medium
 
