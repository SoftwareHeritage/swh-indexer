--- conflicted
+++ resolved
@@ -1,10 +1,3 @@
-<<<<<<< HEAD
-swh-indexer (0.0.2-1~swh1~bpo9+1) stretch-swh; urgency=medium
-
-  * Rebuild for stretch-backports.
-
- -- Antoine R. Dumont (@ardumont) <antoine.romain.dumont@gmail.com>  Thu, 29 Sep 2016 21:45:44 +0200
-=======
 swh-indexer (0.0.3-1~swh1) unstable-swh; urgency=medium
 
   * v0.0.3
@@ -14,7 +7,6 @@
   * bypass ctags for binary files or decoding failure file
 
  -- Antoine R. Dumont (@ardumont) <antoine.romain.dumont@gmail.com>  Fri, 30 Sep 2016 12:30:11 +0200
->>>>>>> 0857b5c9
 
 swh-indexer (0.0.2-1~swh1) unstable-swh; urgency=medium
 
