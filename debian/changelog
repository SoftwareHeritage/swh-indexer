--- conflicted
+++ resolved
@@ -1,10 +1,3 @@
-<<<<<<< HEAD
-swh-indexer (0.3.0-1~swh1~bpo10+1) buster-swh; urgency=medium
-
-  * Rebuild for buster-swh
-
- -- Software Heritage autobuilder (on jenkins-debian1) <jenkins@jenkins-debian1.internal.softwareheritage.org>  Thu, 08 Oct 2020 11:37:58 +0000
-=======
 swh-indexer (0.4.1-1~swh1) unstable-swh; urgency=medium
 
   * New upstream release 0.4.1     - (tagged by Antoine R. Dumont
@@ -26,7 +19,6 @@
     get_indexer_storage function with others
 
  -- Software Heritage autobuilder (on jenkins-debian1) <jenkins@jenkins-debian1.internal.softwareheritage.org>  Thu, 15 Oct 2020 16:19:01 +0000
->>>>>>> 037de652
 
 swh-indexer (0.3.0-1~swh1) unstable-swh; urgency=medium
 
