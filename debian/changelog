--- conflicted
+++ resolved
@@ -1,10 +1,3 @@
-<<<<<<< HEAD
-swh-indexer (0.0.131-1~swh1~bpo9+1) stretch-swh; urgency=medium
-
-  * Rebuild for stretch-swh
-
- -- Software Heritage autobuilder (on jenkins-debian1) <jenkins@jenkins-debian1.internal.softwareheritage.org>  Wed, 30 Jan 2019 10:03:14 +0000
-=======
 swh-indexer (0.0.132-1~swh1) unstable-swh; urgency=medium
 
   * New upstream release 0.0.132     - (tagged by Antoine R. Dumont
@@ -15,7 +8,6 @@
     Add support for alternative call format for Gem::Specification.new.
 
  -- Software Heritage autobuilder (on jenkins-debian1) <jenkins@jenkins-debian1.internal.softwareheritage.org>  Wed, 30 Jan 2019 14:09:48 +0000
->>>>>>> a4d34db2
 
 swh-indexer (0.0.131-1~swh1) unstable-swh; urgency=medium
 
