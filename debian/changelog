--- conflicted
+++ resolved
@@ -1,10 +1,3 @@
-<<<<<<< HEAD
-swh-indexer (0.0.144-1~swh1~bpo9+1) stretch-swh; urgency=medium
-
-  * Rebuild for stretch-swh
-
- -- Software Heritage autobuilder (on jenkins-debian1) <jenkins@jenkins-debian1.internal.softwareheritage.org>  Thu, 14 Mar 2019 13:32:28 +0000
-=======
 swh-indexer (0.0.145-1~swh1) unstable-swh; urgency=medium
 
   * New upstream release 0.0.145     - (tagged by Valentin Lorentz
@@ -12,7 +5,6 @@
   * Upstream changes:     - Add support for keywords in PKG-INFO.
 
  -- Software Heritage autobuilder (on jenkins-debian1) <jenkins@jenkins-debian1.internal.softwareheritage.org>  Fri, 15 Mar 2019 11:34:53 +0000
->>>>>>> 1b304103
 
 swh-indexer (0.0.144-1~swh1) unstable-swh; urgency=medium
 
