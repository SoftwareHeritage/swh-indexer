--- conflicted
+++ resolved
@@ -1,17 +1,9 @@
-<<<<<<< HEAD
-swh-indexer (0.0.22-1~swh1~bpo9+1) stretch-swh; urgency=medium
-
-  * Rebuild for stretch-backports.
-
- -- Antoine R. Dumont (@ardumont) <antoine.romain.dumont@gmail.com>  Tue, 02 May 2017 16:31:14 +0200
-=======
 swh-indexer (0.0.23-1~swh1) unstable-swh; urgency=medium
 
   * v0.0.23
   * Improve producer to optionally make it synchroneous
 
  -- Antoine R. Dumont (@ardumont) <antoine.romain.dumont@gmail.com>  Wed, 03 May 2017 15:29:44 +0200
->>>>>>> 097c8205
 
 swh-indexer (0.0.22-1~swh1) unstable-swh; urgency=medium
 
