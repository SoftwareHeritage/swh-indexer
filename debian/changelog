<<<<<<< HEAD
swh-indexer (0.1.0-1~swh1~bpo10+1) buster-swh; urgency=medium

  * Rebuild for buster-swh

 -- Software Heritage autobuilder (on jenkins-debian1) <jenkins@jenkins-debian1.internal.softwareheritage.org>  Tue, 23 Jun 2020 13:48:59 +0000
=======
swh-indexer (0.1.1-1~swh1) unstable-swh; urgency=medium

  * New upstream release 0.1.1     - (tagged by Antoine R. Dumont
    (@ardumont) <ardumont@softwareheritage.org> on 2020-07-28 12:42:19
    +0200)
  * Upstream changes:     - v0.1.1     - setup.py: Migrate from
    vcversioner to setuptools-scm     - MANIFEST: Include missing
    conftest.py requirement     - metadata: Update
    swh.storage.origin_get call to latest api change     - Drop
    unsupported "validate" proxy     - tests: Drop deprecated
    storage.origin_add_one use     - Drop useless use of pifpaf     -
    Clean up the swh.scheduler and swh.storage pytest plugin imports
    - tests: Drop obsolete origin visit fields

 -- Software Heritage autobuilder (on jenkins-debian1) <jenkins@jenkins-debian1.internal.softwareheritage.org>  Tue, 28 Jul 2020 10:44:54 +0000
>>>>>>> d13d5e35

swh-indexer (0.1.0-1~swh1) unstable-swh; urgency=medium

  * New upstream release 0.1.0     - (tagged by Antoine R. Dumont
    (@ardumont) <ardumont@softwareheritage.org> on 2020-06-23 15:44:15
    +0200)
  * Upstream changes:     - v0.1.0     - origin_head: Retrieve snapshot
    out of the last visit status     - Fix tests according to latest
    internal api changes

 -- Software Heritage autobuilder (on jenkins-debian1) <jenkins@jenkins-debian1.internal.softwareheritage.org>  Tue, 23 Jun 2020 13:46:23 +0000

swh-indexer (0.0.171-1~swh1) unstable-swh; urgency=medium

  * New upstream release 0.0.171     - (tagged by Antoine R. Dumont
    (@ardumont) <antoine.romain.dumont@gmail.com> on 2020-04-23 16:46:52
    +0200)
  * Upstream changes:     - v0.0.171     - cli: Adapt journal client
    instantiation according to latest change     - codemeta: Add
    compatibility with PyLD >= 2.0.0.     - setup: Update the minimum
    required runtime python3 version     - Add a pyproject.toml file to
    target py37 for black     - Enable black     - test: make test data
    properly typed     - indexer.cli.journal_client: Simplify the
    journal client call     - Remove type from origin_add calls     -
    Rename --max-messages to --stop-after-objects.     - tests: Migrate
    to latest swh-storage api change

 -- Software Heritage autobuilder (on jenkins-debian1) <jenkins@jenkins-debian1.internal.softwareheritage.org>  Thu, 23 Apr 2020 14:49:17 +0000

swh-indexer (0.0.170-1~swh1) unstable-swh; urgency=medium

  * New upstream release 0.0.170     - (tagged by Antoine R. Dumont
    (@ardumont) <antoine.romain.dumont@gmail.com> on 2020-03-08 09:57:39
    +0100)
  * Upstream changes:     - v0.0.170     - indexer.metadata: Make
    compatible old task format

 -- Software Heritage autobuilder (on jenkins-debian1) <jenkins@jenkins-debian1.internal.softwareheritage.org>  Sun, 08 Mar 2020 09:03:59 +0000

swh-indexer (0.0.169-1~swh1) unstable-swh; urgency=medium

  * New upstream release 0.0.169     - (tagged by Antoine R. Dumont
    (@ardumont) <antoine.romain.dumont@gmail.com> on 2020-03-06 15:19:21
    +0100)
  * Upstream changes:     - v0.0.169     - storage: Add @timed metrics
    on remaining indexer storage endpoints     - indexer.storage: Use
    the correct metrics module     - idx.storage: Add time and counter
    metric to idx_configuration_add     - indexer.storage: Remove
    redundant calls to send_metric     - indexer: Fix mypy issues

 -- Software Heritage autobuilder (on jenkins-debian1) <jenkins@jenkins-debian1.internal.softwareheritage.org>  Fri, 06 Mar 2020 14:24:50 +0000

swh-indexer (0.0.168-1~swh1) unstable-swh; urgency=medium

  * New upstream release 0.0.168     - (tagged by Antoine R. Dumont
    (@ardumont) <antoine.romain.dumont@gmail.com> on 2020-03-05 15:48:32
    +0100)
  * Upstream changes:     - v0.0.168     - mimetype: Make the parsing
    more resilient     - storage.fossology_license_add: Fix one insert
    query too many     - tests: Migrate some tests to pytest

 -- Software Heritage autobuilder (on jenkins-debian1) <jenkins@jenkins-debian1.internal.softwareheritage.org>  Thu, 05 Mar 2020 14:52:27 +0000

swh-indexer (0.0.167-1~swh1) unstable-swh; urgency=medium

  * New upstream release 0.0.167     - (tagged by Antoine R. Dumont
    (@ardumont) <antoine.romain.dumont@gmail.com> on 2020-03-04 16:33:20
    +0100)
  * Upstream changes:     - v0.0.167     - indexer (revision, origin):
    Fix indexer summary to output a status

 -- Software Heritage autobuilder (on jenkins-debian1) <jenkins@jenkins-debian1.internal.softwareheritage.org>  Wed, 04 Mar 2020 15:37:59 +0000

swh-indexer (0.0.166-1~swh1) unstable-swh; urgency=medium

  * New upstream release 0.0.166     - (tagged by Valentin Lorentz
    <vlorentz@softwareheritage.org> on 2020-03-04 15:46:37 +0100)
  * Upstream changes:     - v0.0.166     - * Fix merging documents with
    @list elements.

 -- Software Heritage autobuilder (on jenkins-debian1) <jenkins@jenkins-debian1.internal.softwareheritage.org>  Wed, 04 Mar 2020 14:50:54 +0000

swh-indexer (0.0.165-1~swh1) unstable-swh; urgency=medium

  * New upstream release 0.0.165     - (tagged by Antoine R. Dumont
    (@ardumont) <antoine.romain.dumont@gmail.com> on 2020-03-04 15:29:52
    +0100)
  * Upstream changes:     - v0.0.165     - indexers: Fix summary
    computation for range indexers     - tests: Use assertEqual instead
    of deprecated assertEquals

 -- Software Heritage autobuilder (on jenkins-debian1) <jenkins@jenkins-debian1.internal.softwareheritage.org>  Wed, 04 Mar 2020 14:33:09 +0000

swh-indexer (0.0.164-1~swh1) unstable-swh; urgency=medium

  * New upstream release 0.0.164     - (tagged by Antoine R. Dumont
    (@ardumont) <antoine.romain.dumont@gmail.com> on 2020-03-04 13:52:15
    +0100)
  * Upstream changes:     - v0.0.164     - range-indexers: Fix hard-
    coded summary key value     - indexers: Improve
    persist_index_computations type     - indexer.metadata: Fix wrong
    update

 -- Software Heritage autobuilder (on jenkins-debian1) <jenkins@jenkins-debian1.internal.softwareheritage.org>  Wed, 04 Mar 2020 13:00:18 +0000

swh-indexer (0.0.163-1~swh1) unstable-swh; urgency=medium

  * New upstream release 0.0.163     - (tagged by Antoine R. Dumont
    (@ardumont) <antoine.romain.dumont@gmail.com> on 2020-03-04 11:26:56
    +0100)
  * Upstream changes:     - v0.0.163     - Make indexers return a
    summary of their actions     - swh.indexer.storage: Add metrics to
    add/del endpoints     - indexer.storage: Make add/del endpoints sum
    up added objects count     - indexer: Remove unused next_step
    pattern

 -- Software Heritage autobuilder (on jenkins-debian1) <jenkins@jenkins-debian1.internal.softwareheritage.org>  Wed, 04 Mar 2020 10:31:03 +0000

swh-indexer (0.0.162-1~swh1) unstable-swh; urgency=medium

  * New upstream release 0.0.162     - (tagged by Antoine R. Dumont
    (@ardumont) <antoine.romain.dumont@gmail.com> on 2020-02-27 11:01:29
    +0100)
  * Upstream changes:     - v0.0.162     - fossology_license: Improve
    add query endpoint     - pgstorage: Empty temp tables instead of
    dropping them     - indexer.metadata: Fix edge case on unknown
    origin

 -- Software Heritage autobuilder (on jenkins-debian1) <jenkins@jenkins-debian1.internal.softwareheritage.org>  Thu, 27 Feb 2020 10:09:36 +0000

swh-indexer (0.0.161-1~swh1) unstable-swh; urgency=medium

  * New upstream release 0.0.161     - (tagged by Antoine R. Dumont
    (@ardumont) <antoine.romain.dumont@gmail.com> on 2020-02-25 12:07:39
    +0100)
  * Upstream changes:     - v0.0.161     - sql/128: Add content_mimetype
    index     - storage.db: Improve content range queries to actually
    finish     - Add a new IndexerStorageArgumentException class, for
    exceptions caused by the client.     - Use swh-storage validation
    proxy.     - Fix type errors with hypothesis 5.5     - Add type
    annotations to indexer classes

 -- Software Heritage autobuilder (on jenkins-debian1) <jenkins@jenkins-debian1.internal.softwareheritage.org>  Tue, 25 Feb 2020 11:20:51 +0000

swh-indexer (0.0.160-1~swh1) unstable-swh; urgency=medium

  * New upstream release 0.0.160     - (tagged by Antoine R. Dumont
    (@ardumont) <antoine.romain.dumont@gmail.com> on 2020-02-05 18:13:16
    +0100)
  * Upstream changes:     - v0.0.160     - Fix missing import

 -- Software Heritage autobuilder (on jenkins-debian1) <jenkins@jenkins-debian1.internal.softwareheritage.org>  Wed, 05 Feb 2020 17:28:18 +0000

swh-indexer (0.0.159-1~swh1) unstable-swh; urgency=medium

  * New upstream release 0.0.159     - (tagged by Antoine R. Dumont
    (@ardumont) <antoine.romain.dumont@gmail.com> on 2020-02-05 16:01:03
    +0100)
  * Upstream changes:     - v0.0.159     - Monkey-patch backend classes
    instead of 'get_storage' functions.     - Fix DeprecationWarning
    about get_storage args.     - Move IndexerStorage documentation and
    endpoint paths to a new IndexerStorageInterface class.     -
    conftest: Use module's `get_<storage-backend>` to instantiate
    backend     - docs: Fix sphinx warnings     - Fix merge_documents to
    work with input document with an @id.     - Fix support of VCSs
    whose HEAD branch is an alias.     - Fix type of 'author' in gemspec
    mapping output.     - Fix test_origin_metadata mistakenly broken by
    e50660efca     - Fix several typos reported by pre-commit hooks     -
    Add a pre-commit config file     - Remove unused property-based test
    environment     - Migrate tox.ini to extras = xxx instead of deps =
    .[testing]     - Merge tox test environments     - Drop version
    constraint on pytest     - Include all requirements in MANIFEST.in

 -- Software Heritage autobuilder (on jenkins-debian1) <jenkins@jenkins-debian1.internal.softwareheritage.org>  Wed, 05 Feb 2020 15:09:42 +0000

swh-indexer (0.0.158-1~swh1) unstable-swh; urgency=medium

  * New upstream release 0.0.158     - (tagged by Antoine R. Dumont
    (@ardumont) <antoine.romain.dumont@gmail.com> on 2019-11-20 10:26:59
    +0100)
  * Upstream changes:     - v0.0.158     - Re-enable tests for the in-
    memory storage.     - Truncate result list instead of doing a copy.
    - journal client: add support for new origin_visit schema.     - Fix
    alter table rename column syntax on 126->127 upgrade script

 -- Software Heritage autobuilder (on jenkins-debian1) <jenkins@jenkins-debian1.internal.softwareheritage.org>  Wed, 20 Nov 2019 09:30:37 +0000

swh-indexer (0.0.157-1~swh1) unstable-swh; urgency=medium

  * New upstream release 0.0.157     - (tagged by Valentin Lorentz
    <vlorentz@softwareheritage.org> on 2019-11-08 16:33:36 +0100)
  * Upstream changes:     - v0.0.157     - * migrate storage tests to
    pytest     - * proper pagination for
    IndexerStorage.origin_intrinsic_metadata_search_by_producer

 -- Software Heritage autobuilder (on jenkins-debian1) <jenkins@jenkins-debian1.internal.softwareheritage.org>  Fri, 08 Nov 2019 15:36:48 +0000

swh-indexer (0.0.156-1~swh1) unstable-swh; urgency=medium

  * New upstream release 0.0.156     - (tagged by Stefano Zacchiroli
    <zack@upsilon.cc> on 2019-11-05 17:36:11 +0100)
  * Upstream changes:     - v0.0.156     - * update indexer for storage
    0.0.156     - * cli: fix max-message handling in the journal-client
    command     - * tests: fix test_metadata.py for frozen entities in
    swh.model.model     - * tests: update tests for storage>=0.0.155
    - * test_metadata typing: use type-specific mappings instead of cast
    - * storage/db.py: drop unused format arg regconfig from query     -
    * typing: minimal changes to make a no-op mypy run pass

 -- Software Heritage autobuilder (on jenkins-debian1) <jenkins@jenkins-debian1.internal.softwareheritage.org>  Tue, 05 Nov 2019 16:45:10 +0000

swh-indexer (0.0.155-1~swh1) unstable-swh; urgency=medium

  * New upstream release 0.0.155     - (tagged by Valentin Lorentz
    <vlorentz@softwareheritage.org> on 2019-10-15 14:51:28 +0200)
  * Upstream changes:     - v0.0.155     - * Avoid spamming logs with
    processed %d messages every message     - * tox.ini: Fix py3
    environment to use packaged tests     - * Remove indirection
    swh.indexer.storage.api.wsgi to start server     - * Add a command-
    line tool to run metadata translation.

 -- Software Heritage autobuilder (on jenkins-debian1) <jenkins@jenkins-debian1.internal.softwareheritage.org>  Tue, 15 Oct 2019 12:55:33 +0000

swh-indexer (0.0.154-1~swh2) unstable-swh; urgency=medium

  * Force pg_ctl path

 -- Nicolas Dandrimont <olasd@debian.org>  Mon, 07 Oct 2019 16:42:08 +0200

swh-indexer (0.0.154-1~swh1) unstable-swh; urgency=medium

  * New upstream release 0.0.154     - (tagged by Nicolas Dandrimont
    <nicolas@dandrimont.eu> on 2019-10-07 16:34:20 +0200)
  * Upstream changes:     - Release swh.indexer v0.0.154     - Remove
    old scheduler compat code     - Clean up CLI aliases     - Port to
    python-magic instead of file_magic

 -- Software Heritage autobuilder (on jenkins-debian1) <jenkins@jenkins-debian1.internal.softwareheritage.org>  Mon, 07 Oct 2019 14:38:47 +0000

swh-indexer (0.0.153-1~swh1) unstable-swh; urgency=medium

  * New upstream release 0.0.153     - (tagged by Antoine R. Dumont
    (@ardumont) <antoine.romain.dumont@gmail.com> on 2019-09-11 11:46:41
    +0200)
  * Upstream changes:     - v0.0.153     - indexer-storage: Send smaller
    batches to origin_get     - Update
    origin_url/from_revision/metadata_tsvector when conflict_update=True
    - Remove concept of 'minimal set' of metadata     - npm: Fix crash
    on invalid 'author' field     - api/client: use RPCClient instead of
    deprecated SWHRemoteAPI     - api/server: use RPCServerApp instead
    of deprecated SWHServerAPIApp     - tests/utils: Fix various test
    data model issues failing validation

 -- Software Heritage autobuilder (on jenkins-debian1) <jenkins@jenkins-debian1.internal.softwareheritage.org>  Wed, 11 Sep 2019 09:50:58 +0000

swh-indexer (0.0.152-1~swh1) unstable-swh; urgency=medium

  * New upstream release 0.0.152     - (tagged by Valentin Lorentz
    <vlorentz@softwareheritage.org> on 2019-07-19 11:15:41 +0200)
  * Upstream changes:     - Send smaller batches to revision_get

 -- Software Heritage autobuilder (on jenkins-debian1) <jenkins@jenkins-debian1.internal.softwareheritage.org>  Fri, 19 Jul 2019 09:20:34 +0000

swh-indexer (0.0.151-1~swh1) unstable-swh; urgency=medium

  * New upstream release 0.0.151     - (tagged by Valentin Lorentz
    <vlorentz@softwareheritage.org> on 2019-07-03 17:58:32 +0200)
  * Upstream changes:     - v0.0.151     - Fix key names in the journal
    client; it crashed in prod.

 -- Software Heritage autobuilder (on jenkins-debian1) <jenkins@jenkins-debian1.internal.softwareheritage.org>  Wed, 03 Jul 2019 16:03:07 +0000

swh-indexer (0.0.150-1~swh1) unstable-swh; urgency=medium

  * New upstream release 0.0.150     - (tagged by Antoine R. Dumont
    (@ardumont) <antoine.romain.dumont@gmail.com> on 2019-07-03 12:09:43
    +0200)
  * Upstream changes:     - v0.0.150     - indexer.cli: Drop unused
    extra alias `--consumer-id` flag

 -- Software Heritage autobuilder (on jenkins-debian1) <jenkins@jenkins-debian1.internal.softwareheritage.org>  Wed, 03 Jul 2019 10:20:46 +0000

swh-indexer (0.0.149-1~swh2) unstable-swh; urgency=medium

  * No-change: Bump dependency version

 -- Antoine R. Dumont (@ardumont) <antoine.romain.dumont@gmail.com>  Wed, 03 Jul 2019 10:44:12 +0200

swh-indexer (0.0.149-1~swh1) unstable-swh; urgency=medium

  * New upstream release 0.0.149     - (tagged by Antoine R. Dumont
    (@ardumont) <antoine.romain.dumont@gmail.com> on 2019-07-02 18:11:12
    +0200)
  * Upstream changes:     - v0.0.149     - swh.indexer.cli: Fix
    get_journal_client api call     - sql/upgrades/125: Fix migration
    script

 -- Software Heritage autobuilder (on jenkins-debian1) <jenkins@jenkins-debian1.internal.softwareheritage.org>  Tue, 02 Jul 2019 16:26:50 +0000

swh-indexer (0.0.148-1~swh3) unstable-swh; urgency=medium

  * Upstream release 0.0.148: Update version dependency

 -- Antoine Romain Dumont (@ardumont) <antoine.romain.dumont@gmail.com>  Mon, 01 Jul 2019 01:50:29 +0100

swh-indexer (0.0.148-1~swh2) unstable-swh; urgency=medium

  * Upstream release 0.0.148

 -- Antoine Romain Dumont (@ardumont) <antoine.romain.dumont@gmail.com>  Mon, 01 Jul 2019 01:50:29 +0100

swh-indexer (0.0.148-1~swh1) unstable-swh; urgency=medium

  * New upstream release 0.0.148     - (tagged by Antoine R. Dumont
    (@ardumont) <antoine.romain.dumont@gmail.com> on 2019-07-01 12:21:32
    +0200)
  * Upstream changes:     - v0.0.148     - Manipulate origin URLs
    instead of origin ids     - journal: create tasks for multiple
    origins     - Tests: Improvments

 -- Software Heritage autobuilder (on jenkins-debian1) <jenkins@jenkins-debian1.internal.softwareheritage.org>  Mon, 01 Jul 2019 10:34:26 +0000

swh-indexer (0.0.147-1~swh1) unstable-swh; urgency=medium

  * New upstream release 0.0.147     - (tagged by Antoine Lambert
    <antoine.lambert@inria.fr> on 2019-05-23 11:03:02 +0200)
  * Upstream changes:     - version 0.0.147

 -- Software Heritage autobuilder (on jenkins-debian1) <jenkins@jenkins-debian1.internal.softwareheritage.org>  Thu, 23 May 2019 09:11:05 +0000

swh-indexer (0.0.146-1~swh2) unstable-swh; urgency=medium

  * Remove hypothesis directory

 -- Nicolas Dandrimont <olasd@debian.org>  Thu, 18 Apr 2019 18:29:09 +0200

swh-indexer (0.0.146-1~swh1) unstable-swh; urgency=medium

  * New upstream release 0.0.146     - (tagged by Valentin Lorentz
    <vlorentz@softwareheritage.org> on 2019-04-11 11:08:29 +0200)
  * Upstream changes:     - Better explain what the 'string fields' are.

 -- Software Heritage autobuilder (on jenkins-debian1) <jenkins@jenkins-debian1.internal.softwareheritage.org>  Thu, 11 Apr 2019 09:47:24 +0000

swh-indexer (0.0.145-1~swh1) unstable-swh; urgency=medium

  * New upstream release 0.0.145     - (tagged by Valentin Lorentz
    <vlorentz@softwareheritage.org> on 2019-03-15 11:18:25 +0100)
  * Upstream changes:     - Add support for keywords in PKG-INFO.

 -- Software Heritage autobuilder (on jenkins-debian1) <jenkins@jenkins-debian1.internal.softwareheritage.org>  Fri, 15 Mar 2019 11:34:53 +0000

swh-indexer (0.0.144-1~swh1) unstable-swh; urgency=medium

  * New upstream release 0.0.144     - (tagged by Thibault Allançon
    <tallancon@gmail.com> on 2019-03-07 08:16:49 +0100)
  * Upstream changes:     - Fix heterogeneity of names in metadata
    tables

 -- Software Heritage autobuilder (on jenkins-debian1) <jenkins@jenkins-debian1.internal.softwareheritage.org>  Thu, 14 Mar 2019 13:30:44 +0000

swh-indexer (0.0.143-1~swh1) unstable-swh; urgency=medium

  * New upstream release 0.0.143     - (tagged by Thibault Allançon
    <tallancon@gmail.com> on 2019-03-12 10:18:37 +0100)
  * Upstream changes:     - Use hashutil.MultiHash in
    swh.indexer.tests.test_utils.fill_storage     - Summary: Closes
    T1448     - Reviewers: #reviewers     - Subscribers: swh-public-ci
    - Maniphest Tasks: T1448     - Differential Revision:
    https://forge.softwareheritage.org/D1235

 -- Software Heritage autobuilder (on jenkins-debian1) <jenkins@jenkins-debian1.internal.softwareheritage.org>  Wed, 13 Mar 2019 10:24:37 +0000

swh-indexer (0.0.142-1~swh1) unstable-swh; urgency=medium

  * New upstream release 0.0.142     - (tagged by Valentin Lorentz
    <vlorentz@softwareheritage.org> on 2019-03-01 14:19:05 +0100)
  * Upstream changes:     - Skip useless requests.

 -- Software Heritage autobuilder (on jenkins-debian1) <jenkins@jenkins-debian1.internal.softwareheritage.org>  Fri, 01 Mar 2019 13:26:06 +0000

swh-indexer (0.0.141-1~swh1) unstable-swh; urgency=medium

  * New upstream release 0.0.141     - (tagged by Valentin Lorentz
    <vlorentz@softwareheritage.org> on 2019-03-01 10:59:54 +0100)
  * Upstream changes:     - Prevent origin metadata indexer from writing
    empty records

 -- Software Heritage autobuilder (on jenkins-debian1) <jenkins@jenkins-debian1.internal.softwareheritage.org>  Fri, 01 Mar 2019 10:10:56 +0000

swh-indexer (0.0.140-1~swh1) unstable-swh; urgency=medium

  * New upstream release 0.0.140     - (tagged by Valentin Lorentz
    <vlorentz@softwareheritage.org> on 2019-02-25 10:38:52 +0100)
  * Upstream changes:     - Drop the 'context' and 'type' config of
    metadata indexers.     - They are both ignored already.

 -- Software Heritage autobuilder (on jenkins-debian1) <jenkins@jenkins-debian1.internal.softwareheritage.org>  Mon, 25 Feb 2019 10:40:10 +0000

swh-indexer (0.0.139-1~swh2) unstable-swh; urgency=low

  * New release fixing debian build

 -- Antoine Romain Dumont (@ardumont) <antoine.romain.dumont@gmail.com>  Fri, 22 Feb 2019 16:27:47 +0100

swh-indexer (0.0.139-1~swh1) unstable-swh; urgency=medium

  * New upstream release 0.0.139     - (tagged by Antoine R. Dumont
    (@ardumont) <antoine.romain.dumont@gmail.com> on 2019-02-22 15:53:22
    +0100)
  * Upstream changes:     - v0.0.139     - Clean up no longer used tasks

 -- Software Heritage autobuilder (on jenkins-debian1) <jenkins@jenkins-debian1.internal.softwareheritage.org>  Fri, 22 Feb 2019 14:59:40 +0000

swh-indexer (0.0.138-1~swh1) unstable-swh; urgency=medium

  * New upstream release 0.0.138     - (tagged by Valentin Lorentz
    <vlorentz@softwareheritage.org> on 2019-02-22 15:30:30 +0100)
  * Upstream changes:     - Make the 'config' argument of
    OriginMetadaIndexer optional again.

 -- Software Heritage autobuilder (on jenkins-debian1) <jenkins@jenkins-debian1.internal.softwareheritage.org>  Fri, 22 Feb 2019 14:37:35 +0000

swh-indexer (0.0.137-1~swh1) unstable-swh; urgency=medium

  * New upstream release 0.0.137     - (tagged by Antoine R. Dumont
    (@ardumont) <antoine.romain.dumont@gmail.com> on 2019-02-22 10:59:53
    +0100)
  * Upstream changes:     - v0.0.137     - swh.indexer.storage.api.wsgi:
    Open production wsgi entrypoint     - swh.indexer.cli: Move dev app
    entrypoint in dedicated cli     - indexer.storage: Make server load
    explicit configuration and check     - config: use already loaded
    swh config, if any, when instantiating an Indexer     - api: Add
    support for filtering by tool_id to
    origin_intrinsic_metadata_search_by_producer.     - api: Add storage
    endpoint to search metadata by mapping.     - runtime: Remove
    implicit configuration from the metadata indexers.     - debian:
    Remove debian packaging from master branch     - docs: Update
    missing documentation

 -- Software Heritage autobuilder (on jenkins-debian1) <jenkins@jenkins-debian1.internal.softwareheritage.org>  Fri, 22 Feb 2019 10:11:29 +0000

swh-indexer (0.0.136-1~swh1) unstable-swh; urgency=medium

  * New upstream release 0.0.136     - (tagged by Valentin Lorentz
    <vlorentz@softwareheritage.org> on 2019-02-14 17:09:00 +0100)
  * Upstream changes:     - Don't send 'None' as a revision id to
    storage.revision_get.     - This error wasn't caught before because
    the in-mem storage     - accepts None values, but the pg storage
    doesn't.

 -- Software Heritage autobuilder (on jenkins-debian1) <jenkins@jenkins-debian1.internal.softwareheritage.org>  Thu, 14 Feb 2019 16:22:41 +0000

swh-indexer (0.0.135-1~swh1) unstable-swh; urgency=medium

  * New upstream release 0.0.135     - (tagged by Valentin Lorentz
    <vlorentz@softwareheritage.org> on 2019-02-14 14:45:24 +0100)
  * Upstream changes:     - Fix deduplication of origins when persisting
    origin intrinsic metadata.

 -- Software Heritage autobuilder (on jenkins-debian1) <jenkins@jenkins-debian1.internal.softwareheritage.org>  Thu, 14 Feb 2019 14:32:55 +0000

swh-indexer (0.0.134-1~swh1) unstable-swh; urgency=medium

  * New upstream release 0.0.134     - (tagged by Antoine R. Dumont
    (@ardumont) <antoine.romain.dumont@gmail.com> on 2019-02-13 23:46:44
    +0100)
  * Upstream changes:     - v0.0.134     - package: Break dependency of
    swh.indexer.storage on swh.indexer.     - api/server: Do not read
    configuration at each request     - metadata: Fix gemspec test     -
    metadata: Prevent OriginMetadataIndexer from sending duplicate     -
    revisions to revision_metadata_add.     - test: Fix bugs found by
    hypothesis.     - test: Use hypothesis to generate adversarial
    inputs.     - Add more type checks in metadata dictionary.     - Add
    checks in the idx_storage that the same content/rev/orig is not     -
    present twice in the new data.

 -- Software Heritage autobuilder (on jenkins-debian1) <jenkins@jenkins-debian1.internal.softwareheritage.org>  Thu, 14 Feb 2019 09:16:15 +0000

swh-indexer (0.0.133-1~swh1) unstable-swh; urgency=medium

  * New upstream release 0.0.133     - (tagged by Antoine R. Dumont
    (@ardumont) <antoine.romain.dumont@gmail.com> on 2019-02-12 10:28:01
    +0100)
  * Upstream changes:     - v0.0.133     - Migrate BaseDB api calls from
    core to storage     - Improve storage api calls using latest storage
    api     - OriginIndexer: Refactoring     - tests: Refactoring     -
    metadata search: Use index     - indexer metadata: Provide stats per
    origin     - indexer metadata: Update mapping column     - indexer
    metadata: Improve and fix issues

 -- Software Heritage autobuilder (on jenkins-debian1) <jenkins@jenkins-debian1.internal.softwareheritage.org>  Tue, 12 Feb 2019 09:34:43 +0000

swh-indexer (0.0.132-1~swh1) unstable-swh; urgency=medium

  * New upstream release 0.0.132     - (tagged by Antoine R. Dumont
    (@ardumont) <antoine.romain.dumont@gmail.com> on 2019-01-30 15:03:14
    +0100)
  * Upstream changes:     - v0.0.132     - swh/indexer/tasks: Fix range
    indexer tasks     - Maven: Add support for empty XML nodes.     -
    Add support for alternative call format for Gem::Specification.new.

 -- Software Heritage autobuilder (on jenkins-debian1) <jenkins@jenkins-debian1.internal.softwareheritage.org>  Wed, 30 Jan 2019 14:09:48 +0000

swh-indexer (0.0.131-1~swh1) unstable-swh; urgency=medium

  * New upstream release 0.0.131     - (tagged by Antoine R. Dumont
    (@ardumont) <antoine.romain.dumont@gmail.com> on 2019-01-30 10:56:43
    +0100)
  * Upstream changes:     - v0.0.131     - fix pep8 violations     - fix
    misspellings

 -- Software Heritage autobuilder (on jenkins-debian1) <jenkins@jenkins-debian1.internal.softwareheritage.org>  Wed, 30 Jan 2019 10:01:47 +0000

swh-indexer (0.0.129-1~swh1) unstable-swh; urgency=medium

  * New upstream release 0.0.129     - (tagged by Valentin Lorentz
    <vlorentz@softwareheritage.org> on 2019-01-29 14:11:22 +0100)
  * Upstream changes:     - Fix missing config file name change.

 -- Software Heritage autobuilder (on jenkins-debian1) <jenkins@jenkins-debian1.internal.softwareheritage.org>  Tue, 29 Jan 2019 13:34:17 +0000

swh-indexer (0.0.128-1~swh1) unstable-swh; urgency=medium

  * New upstream release 0.0.128     - (tagged by Valentin Lorentz
    <vlorentz@softwareheritage.org> on 2019-01-25 15:22:52 +0100)
  * Upstream changes:     - Make metadata indexers store the mappings
    used to translate metadata.

 -- Software Heritage autobuilder (on jenkins-debian1) <jenkins@jenkins-debian1.internal.softwareheritage.org>  Tue, 29 Jan 2019 12:18:16 +0000

swh-indexer (0.0.127-1~swh1) unstable-swh; urgency=medium

  * New upstream release 0.0.127     - (tagged by Valentin Lorentz
    <vlorentz@softwareheritage.org> on 2019-01-15 15:56:49 +0100)
  * Upstream changes:     - Prevent repository normalization from
    crashing on malformed input.

 -- Software Heritage autobuilder (on jenkins-debian1) <jenkins@jenkins-debian1.internal.softwareheritage.org>  Tue, 15 Jan 2019 16:20:32 +0000

swh-indexer (0.0.126-1~swh1) unstable-swh; urgency=medium

  * New upstream release 0.0.126     - (tagged by Valentin Lorentz
    <vlorentz@softwareheritage.org> on 2019-01-14 11:42:52 +0100)
  * Upstream changes:     - Don't call OriginHeadIndexer.next_step when
    there is no revision.

 -- Software Heritage autobuilder (on jenkins-debian1) <jenkins@jenkins-debian1.internal.softwareheritage.org>  Mon, 14 Jan 2019 10:57:34 +0000

swh-indexer (0.0.125-1~swh1) unstable-swh; urgency=medium

  * New upstream release 0.0.125     - (tagged by Antoine R. Dumont
    (@ardumont) <antoine.romain.dumont@gmail.com> on 2019-01-11 12:01:42
    +0100)
  * Upstream changes:     - v0.0.125     - Add journal client that
    listens for origin visits and schedules     - OriginHead     - Fix
    tests to work with the new version of swh.storage

 -- Software Heritage autobuilder (on jenkins-debian1) <jenkins@jenkins-debian1.internal.softwareheritage.org>  Fri, 11 Jan 2019 11:08:51 +0000

swh-indexer (0.0.124-1~swh1) unstable-swh; urgency=medium

  * New upstream release 0.0.124     - (tagged by Antoine R. Dumont
    (@ardumont) <antoine.romain.dumont@gmail.com> on 2019-01-08 14:09:32
    +0100)
  * Upstream changes:     - v0.0.124     - indexer: Fix type check on
    indexing result

 -- Software Heritage autobuilder (on jenkins-debian1) <jenkins@jenkins-debian1.internal.softwareheritage.org>  Thu, 10 Jan 2019 17:12:07 +0000

swh-indexer (0.0.118-1~swh1) unstable-swh; urgency=medium

  * v0.0.118
  * metadata-indexer: Fix setup initialization
  * tests: Refactoring

 -- Antoine R. Dumont (@ardumont) <antoine.romain.dumont@gmail.com>  Fri, 30 Nov 2018 14:50:52 +0100

swh-indexer (0.0.67-1~swh1) unstable-swh; urgency=medium

  * v0.0.67
  * mimetype: Migrate to indexed data as text

 -- Antoine R. Dumont (@ardumont) <antoine.romain.dumont@gmail.com>  Wed, 28 Nov 2018 11:35:37 +0100

swh-indexer (0.0.66-1~swh1) unstable-swh; urgency=medium

  * v0.0.66
  * range-indexer: Stream indexing range computations

 -- Antoine R. Dumont (@ardumont) <antoine.romain.dumont@gmail.com>  Tue, 27 Nov 2018 11:48:24 +0100

swh-indexer (0.0.65-1~swh1) unstable-swh; urgency=medium

  * v0.0.65
  * Fix revision metadata indexer

 -- Antoine R. Dumont (@ardumont) <antoine.romain.dumont@gmail.com>  Mon, 26 Nov 2018 19:30:48 +0100

swh-indexer (0.0.64-1~swh1) unstable-swh; urgency=medium

  * v0.0.64
  * indexer: Fix mixed identifier encodings issues
  * Add missing config filename for origin intrinsic metadata indexer.

 -- Antoine R. Dumont (@ardumont) <antoine.romain.dumont@gmail.com>  Mon, 26 Nov 2018 12:20:01 +0100

swh-indexer (0.0.63-1~swh1) unstable-swh; urgency=medium

  * v0.0.63
  * Make the OriginMetadataIndexer fetch rev metadata from the storage
  * instead of getting them via the scheduler.
  * Make the 'result_name' key of 'next_step' optional.
  * Add missing return.
  * doc: update index to match new swh-doc format

 -- Antoine R. Dumont (@ardumont) <antoine.romain.dumont@gmail.com>  Fri, 23 Nov 2018 17:56:10 +0100

swh-indexer (0.0.62-1~swh1) unstable-swh; urgency=medium

  * v0.0.62
  * metadata indexer: Add empty tool configuration
  * Add fulltext search on origin intrinsic metadata

 -- Antoine R. Dumont (@ardumont) <antoine.romain.dumont@gmail.com>  Fri, 23 Nov 2018 14:25:55 +0100

swh-indexer (0.0.61-1~swh1) unstable-swh; urgency=medium

  * v0.0.61
  * indexer: Fix origin indexer's default arguments

 -- Antoine R. Dumont (@ardumont) <antoine.romain.dumont@gmail.com>  Wed, 21 Nov 2018 16:01:50 +0100

swh-indexer (0.0.60-1~swh1) unstable-swh; urgency=medium

  * v0.0.60
  * origin_head: Make next step optional
  * tests: Increase coverage

 -- Antoine R. Dumont (@ardumont) <antoine.romain.dumont@gmail.com>  Wed, 21 Nov 2018 12:33:13 +0100

swh-indexer (0.0.59-1~swh1) unstable-swh; urgency=medium

  * v0.0.59
  * fossology license: Fix issue on license computation
  * Improve docstrings
  * Fix pep8 violations
  * Increase coverage on content indexers

 -- Antoine R. Dumont (@ardumont) <antoine.romain.dumont@gmail.com>  Tue, 20 Nov 2018 14:27:20 +0100

swh-indexer (0.0.58-1~swh1) unstable-swh; urgency=medium

  * v0.0.58
  * Add missing default configuration for fossology license indexer
  * tests: Remove dead code

 -- Antoine R. Dumont (@ardumont) <antoine.romain.dumont@gmail.com>  Tue, 20 Nov 2018 12:06:56 +0100

swh-indexer (0.0.57-1~swh1) unstable-swh; urgency=medium

  * v0.0.57
  * storage: Open new endpoint on fossology license range retrieval
  * indexer: Open new fossology license range indexer

 -- Antoine R. Dumont (@ardumont) <antoine.romain.dumont@gmail.com>  Tue, 20 Nov 2018 11:44:57 +0100

swh-indexer (0.0.56-1~swh1) unstable-swh; urgency=medium

  * v0.0.56
  * storage.api: Open new endpoints (mimetype range, fossology range)
  * content indexers: Open mimetype and fossology range indexers
  * Remove orchestrator modules
  * tests: Improve coverage

 -- Antoine R. Dumont (@ardumont) <antoine.romain.dumont@gmail.com>  Mon, 19 Nov 2018 11:56:06 +0100

swh-indexer (0.0.55-1~swh1) unstable-swh; urgency=medium

  * v0.0.55
  * swh.indexer: Let task reschedule itself through the scheduler
  * Use swh.scheduler instead of celery leaking all around
  * swh.indexer.orchestrator: Fix orchestrator initialization step
  * swh.indexer.tasks: Fix type error when no result or list result

 -- Antoine R. Dumont (@ardumont) <antoine.romain.dumont@gmail.com>  Mon, 29 Oct 2018 10:41:54 +0100

swh-indexer (0.0.54-1~swh1) unstable-swh; urgency=medium

  * v0.0.54
  * swh.indexer.tasks: Fix task to use the scheduler's

 -- Antoine R. Dumont (@ardumont) <antoine.romain.dumont@gmail.com>  Thu, 25 Oct 2018 20:13:51 +0200

swh-indexer (0.0.53-1~swh1) unstable-swh; urgency=medium

  * v0.0.53
  * swh.indexer.rehash: Migrate to latest swh.model.hashutil.MultiHash
  * indexer: Add the origin intrinsic metadata indexer
  * indexer: Add OriginIndexer and OriginHeadIndexer.
  * indexer.storage: Add the origin intrinsic metadata storage database
  * indexer.storage: Autogenerate the Indexer Storage HTTP API.
  * setup: prepare for pypi upload
  * tests: Add a tox file
  * tests: migrate to pytest
  * tests: Add tests around celery stack
  * docs: Improve documentation and reuse README in generated
    documentation

 -- Antoine R. Dumont (@ardumont) <antoine.romain.dumont@gmail.com>  Thu, 25 Oct 2018 19:03:56 +0200

swh-indexer (0.0.52-1~swh1) unstable-swh; urgency=medium

  * v0.0.52
  * swh.indexer.storage: Refactor fossology license get (first external
  * contribution, cf. /CONTRIBUTORS)
  * swh.indexer.storage: Fix typo in invariable name metadata
  * swh.indexer.storage: No longer use temp table when reading data
  * swh.indexer.storage: Clean up unused import
  * swh.indexer.storage: Remove dead entry points origin_metadata*
  * swh.indexer.storage: Update docstrings information and format

 -- Antoine R. Dumont (@ardumont) <antoine.romain.dumont@gmail.com>  Wed, 13 Jun 2018 11:20:40 +0200

swh-indexer (0.0.51-1~swh1) unstable-swh; urgency=medium

  * Release swh.indexer v0.0.51
  * Update for new db_transaction{,_generator}

 -- Nicolas Dandrimont <nicolas@dandrimont.eu>  Tue, 05 Jun 2018 14:10:39 +0200

swh-indexer (0.0.50-1~swh1) unstable-swh; urgency=medium

  * v0.0.50
  * swh.indexer.api.client: Permit to specify the query timeout option

 -- Antoine R. Dumont (@ardumont) <antoine.romain.dumont@gmail.com>  Thu, 24 May 2018 12:19:06 +0200

swh-indexer (0.0.49-1~swh1) unstable-swh; urgency=medium

  * v0.0.49
  * test_storage: Instantiate the tools during tests' setUp phase
  * test_storage: Deallocate storage during teardown step
  * test_storage: Make storage test fixture connect to postgres itself
  * storage.api.server: Only instantiate storage backend once per import
  * Use thread-aware psycopg2 connection pooling for database access

 -- Antoine R. Dumont (@ardumont) <antoine.romain.dumont@gmail.com>  Mon, 14 May 2018 11:09:30 +0200

swh-indexer (0.0.48-1~swh1) unstable-swh; urgency=medium

  * Release swh.indexer v0.0.48
  * Update for new swh.storage

 -- Nicolas Dandrimont <nicolas@dandrimont.eu>  Sat, 12 May 2018 18:30:10 +0200

swh-indexer (0.0.47-1~swh1) unstable-swh; urgency=medium

  * v0.0.47
  * d/control: Fix runtime typo in packaging dependency

 -- Antoine R. Dumont (@ardumont) <antoine.romain.dumont@gmail.com>  Thu, 07 Dec 2017 16:54:49 +0100

swh-indexer (0.0.46-1~swh1) unstable-swh; urgency=medium

  * v0.0.46
  * Split swh-indexer packages in 2 python3-swh.indexer.storage and
  * python3-swh.indexer

 -- Antoine R. Dumont (@ardumont) <antoine.romain.dumont@gmail.com>  Thu, 07 Dec 2017 16:18:04 +0100

swh-indexer (0.0.45-1~swh1) unstable-swh; urgency=medium

  * v0.0.45
  * Fix usual error raised when deploying

 -- Antoine R. Dumont (@ardumont) <antoine.romain.dumont@gmail.com>  Thu, 07 Dec 2017 15:01:01 +0100

swh-indexer (0.0.44-1~swh1) unstable-swh; urgency=medium

  * v0.0.44
  * swh.indexer: Make indexer use their own storage

 -- Antoine R. Dumont (@ardumont) <antoine.romain.dumont@gmail.com>  Thu, 07 Dec 2017 13:20:44 +0100

swh-indexer (0.0.43-1~swh1) unstable-swh; urgency=medium

  * v0.0.43
  * swh.indexer.mimetype: Work around problem in detection

 -- Antoine R. Dumont (@ardumont) <antoine.romain.dumont@gmail.com>  Wed, 29 Nov 2017 10:26:11 +0100

swh-indexer (0.0.42-1~swh1) unstable-swh; urgency=medium

  * v0.0.42
  * swh.indexer: Make indexers register tools in prepare method

 -- Antoine R. Dumont (@ardumont) <antoine.romain.dumont@gmail.com>  Fri, 24 Nov 2017 11:26:03 +0100

swh-indexer (0.0.41-1~swh1) unstable-swh; urgency=medium

  * v0.0.41
  * mimetype: Use magic library api instead of parsing `file` cli output

 -- Antoine R. Dumont (@ardumont) <antoine.romain.dumont@gmail.com>  Mon, 20 Nov 2017 13:05:29 +0100

swh-indexer (0.0.39-1~swh1) unstable-swh; urgency=medium

  * v0.0.39
  * swh.indexer.producer: Fix argument to match the abstract definition

 -- Antoine R. Dumont (@ardumont) <antoine.romain.dumont@gmail.com>  Thu, 19 Oct 2017 10:03:44 +0200

swh-indexer (0.0.38-1~swh1) unstable-swh; urgency=medium

  * v0.0.38
  * swh.indexer.indexer: Fix argument to match the abstract definition

 -- Antoine R. Dumont (@ardumont) <antoine.romain.dumont@gmail.com>  Wed, 18 Oct 2017 19:57:47 +0200

swh-indexer (0.0.37-1~swh1) unstable-swh; urgency=medium

  * v0.0.37
  * swh.indexer.indexer: Fix argument to match the abstract definition

 -- Antoine R. Dumont (@ardumont) <antoine.romain.dumont@gmail.com>  Wed, 18 Oct 2017 18:59:42 +0200

swh-indexer (0.0.36-1~swh1) unstable-swh; urgency=medium

  * v0.0.36
  * packaging: Cleanup
  * codemeta: Adding codemeta.json file to document metadata
  * swh.indexer.mimetype: Fix edge case regarding empty raw content
  * docs: sanitize docstrings for sphinx documentation generation
  * swh.indexer.metadata: Add RevisionMetadataIndexer
  * swh.indexer.metadata: Add ContentMetadataIndexer
  * swh.indexer: Refactor base class to improve inheritance
  * swh.indexer.metadata: First draft of the metadata content indexer
  * for npm (package.json)
  * swh.indexer.tests: Added tests for language indexer

 -- Antoine R. Dumont (@ardumont) <antoine.romain.dumont@gmail.com>  Wed, 18 Oct 2017 16:24:24 +0200

swh-indexer (0.0.35-1~swh1) unstable-swh; urgency=medium

  * Release swh.indexer 0.0.35
  * Update tasks to new swh.scheduler API

 -- Nicolas Dandrimont <nicolas@dandrimont.eu>  Mon, 12 Jun 2017 18:02:04 +0200

swh-indexer (0.0.34-1~swh1) unstable-swh; urgency=medium

  * v0.0.34
  * Fix unbound local error on edge case

 -- Antoine R. Dumont (@ardumont) <antoine.romain.dumont@gmail.com>  Wed, 07 Jun 2017 11:23:29 +0200

swh-indexer (0.0.33-1~swh1) unstable-swh; urgency=medium

  * v0.0.33
  * language indexer: Improve edge case policy

 -- Antoine R. Dumont (@ardumont) <antoine.romain.dumont@gmail.com>  Wed, 07 Jun 2017 11:02:47 +0200

swh-indexer (0.0.32-1~swh1) unstable-swh; urgency=medium

  * v0.0.32
  * Update fossology license to use the latest swh-storage
  * Improve language indexer to deal with potential error on bad
  * chunking

 -- Antoine R. Dumont (@ardumont) <antoine.romain.dumont@gmail.com>  Tue, 06 Jun 2017 18:13:40 +0200

swh-indexer (0.0.31-1~swh1) unstable-swh; urgency=medium

  * v0.0.31
  * Reduce log verbosity on language indexer

 -- Antoine R. Dumont (@ardumont) <antoine.romain.dumont@gmail.com>  Fri, 02 Jun 2017 19:08:52 +0200

swh-indexer (0.0.30-1~swh1) unstable-swh; urgency=medium

  * v0.0.30
  * Fix wrong default configuration

 -- Antoine R. Dumont (@ardumont) <antoine.romain.dumont@gmail.com>  Fri, 02 Jun 2017 18:01:27 +0200

swh-indexer (0.0.29-1~swh1) unstable-swh; urgency=medium

  * v0.0.29
  * Update indexer to resolve indexer configuration identifier
  * Adapt language indexer to use partial raw content

 -- Antoine R. Dumont (@ardumont) <antoine.romain.dumont@gmail.com>  Fri, 02 Jun 2017 16:21:27 +0200

swh-indexer (0.0.28-1~swh1) unstable-swh; urgency=medium

  * v0.0.28
  * Add error resilience to fossology indexer

 -- Antoine R. Dumont (@ardumont) <antoine.romain.dumont@gmail.com>  Mon, 22 May 2017 12:57:55 +0200

swh-indexer (0.0.27-1~swh1) unstable-swh; urgency=medium

  * v0.0.27
  * swh.indexer.language: Incremental encoding detection

 -- Antoine R. Dumont (@ardumont) <antoine.romain.dumont@gmail.com>  Wed, 17 May 2017 18:04:27 +0200

swh-indexer (0.0.26-1~swh1) unstable-swh; urgency=medium

  * v0.0.26
  * swh.indexer.orchestrator: Add batch size option per indexer
  * Log caught exception in a unified manner
  * Add rescheduling option (not by default) on rehash + indexers

 -- Antoine R. Dumont (@ardumont) <antoine.romain.dumont@gmail.com>  Wed, 17 May 2017 14:08:07 +0200

swh-indexer (0.0.25-1~swh1) unstable-swh; urgency=medium

  * v0.0.25
  * Add reschedule on error parameter for indexers

 -- Antoine R. Dumont (@ardumont) <antoine.romain.dumont@gmail.com>  Fri, 12 May 2017 12:13:15 +0200

swh-indexer (0.0.24-1~swh1) unstable-swh; urgency=medium

  * v0.0.24
  * Make rehash indexer more resilient to errors by rescheduling
    contents
  * in error (be it reading or updating problems)

 -- Antoine R. Dumont (@ardumont) <antoine.romain.dumont@gmail.com>  Thu, 04 May 2017 14:22:43 +0200

swh-indexer (0.0.23-1~swh1) unstable-swh; urgency=medium

  * v0.0.23
  * Improve producer to optionally make it synchroneous

 -- Antoine R. Dumont (@ardumont) <antoine.romain.dumont@gmail.com>  Wed, 03 May 2017 15:29:44 +0200

swh-indexer (0.0.22-1~swh1) unstable-swh; urgency=medium

  * v0.0.22
  * Improve mimetype indexer implementation
  * Make the chaining option in the mimetype indexer

 -- Antoine R. Dumont (@ardumont) <antoine.romain.dumont@gmail.com>  Tue, 02 May 2017 16:31:14 +0200

swh-indexer (0.0.21-1~swh1) unstable-swh; urgency=medium

  * v0.0.21
  * swh.indexer.rehash: Actually make the worker log

 -- Antoine R. Dumont (@ardumont) <antoine.romain.dumont@gmail.com>  Tue, 02 May 2017 14:28:55 +0200

swh-indexer (0.0.20-1~swh1) unstable-swh; urgency=medium

  * v0.0.20
  * swh.indexer.rehash:
  * Improve reading from objstorage only when needed
  * Fix empty file use case (which was skipped)
  * Add logging

 -- Antoine R. Dumont (@ardumont) <antoine.romain.dumont@gmail.com>  Fri, 28 Apr 2017 09:39:09 +0200

swh-indexer (0.0.19-1~swh1) unstable-swh; urgency=medium

  * v0.0.19
  * Fix rehash indexer's default configuration file

 -- Antoine R. Dumont (@ardumont) <antoine.romain.dumont@gmail.com>  Thu, 27 Apr 2017 19:17:20 +0200

swh-indexer (0.0.18-1~swh1) unstable-swh; urgency=medium

  * v0.0.18
  * Add new rehash indexer

 -- Antoine R. Dumont (@ardumont) <antoine.romain.dumont@gmail.com>  Wed, 26 Apr 2017 15:23:02 +0200

swh-indexer (0.0.17-1~swh1) unstable-swh; urgency=medium

  * v0.0.17
  * Add information on indexer tools (T610)

 -- Antoine R. Dumont (@ardumont) <antoine.romain.dumont@gmail.com>  Fri, 02 Dec 2016 18:32:54 +0100

swh-indexer (0.0.16-1~swh1) unstable-swh; urgency=medium

  * v0.0.16
  * bug fixes

 -- Antoine R. Dumont (@ardumont) <antoine.romain.dumont@gmail.com>  Tue, 15 Nov 2016 19:31:52 +0100

swh-indexer (0.0.15-1~swh1) unstable-swh; urgency=medium

  * v0.0.15
  * Improve message producer

 -- Antoine R. Dumont (@ardumont) <antoine.romain.dumont@gmail.com>  Tue, 15 Nov 2016 18:16:42 +0100

swh-indexer (0.0.14-1~swh1) unstable-swh; urgency=medium

  * v0.0.14
  * Update package dependency on fossology-nomossa

 -- Antoine R. Dumont (@ardumont) <antoine.romain.dumont@gmail.com>  Tue, 15 Nov 2016 14:13:41 +0100

swh-indexer (0.0.13-1~swh1) unstable-swh; urgency=medium

  * v0.0.13
  * Add new license indexer
  * ctags indexer: align behavior with other indexers regarding the
  * conflict update policy

 -- Antoine R. Dumont (@ardumont) <antoine.romain.dumont@gmail.com>  Mon, 14 Nov 2016 14:13:34 +0100

swh-indexer (0.0.12-1~swh1) unstable-swh; urgency=medium

  * v0.0.12
  * Add runtime dependency on universal-ctags

 -- Antoine R. Dumont (@ardumont) <antoine.romain.dumont@gmail.com>  Fri, 04 Nov 2016 13:59:59 +0100

swh-indexer (0.0.11-1~swh1) unstable-swh; urgency=medium

  * v0.0.11
  * Remove dependency on exuberant-ctags

 -- Antoine R. Dumont (@ardumont) <antoine.romain.dumont@gmail.com>  Thu, 03 Nov 2016 16:13:26 +0100

swh-indexer (0.0.10-1~swh1) unstable-swh; urgency=medium

  * v0.0.10
  * Add ctags indexer

 -- Antoine R. Dumont (@ardumont) <antoine.romain.dumont@gmail.com>  Thu, 20 Oct 2016 16:12:42 +0200

swh-indexer (0.0.9-1~swh1) unstable-swh; urgency=medium

  * v0.0.9
  * d/control: Bump dependency to latest python3-swh.storage api
  * mimetype: Use the charset to filter out data
  * orchestrator: Separate 2 distincts orchestrators (one for all
  * contents, one for text contents)
  * mimetype: once index computed, send text contents to text
    orchestrator

 -- Antoine R. Dumont (@ardumont) <antoine.romain.dumont@gmail.com>  Thu, 13 Oct 2016 15:28:17 +0200

swh-indexer (0.0.8-1~swh1) unstable-swh; urgency=medium

  * v0.0.8
  * Separate configuration file per indexer (no need for language)
  * Rename module file_properties to mimetype consistently with other
  * layers

 -- Antoine R. Dumont (@ardumont) <antoine.romain.dumont@gmail.com>  Sat, 08 Oct 2016 11:46:29 +0200

swh-indexer (0.0.7-1~swh1) unstable-swh; urgency=medium

  * v0.0.7
  * Adapt indexer language and mimetype to store result in storage.
  * Clean up obsolete code

 -- Antoine R. Dumont (@ardumont) <antoine.romain.dumont@gmail.com>  Sat, 08 Oct 2016 10:26:08 +0200

swh-indexer (0.0.6-1~swh1) unstable-swh; urgency=medium

  * v0.0.6
  * Fix multiple issues on production

 -- Antoine R. Dumont (@ardumont) <antoine.romain.dumont@gmail.com>  Fri, 30 Sep 2016 17:00:11 +0200

swh-indexer (0.0.5-1~swh1) unstable-swh; urgency=medium

  * v0.0.5
  * Fix debian/control dependency issue

 -- Antoine R. Dumont (@ardumont) <antoine.romain.dumont@gmail.com>  Fri, 30 Sep 2016 16:06:20 +0200

swh-indexer (0.0.4-1~swh1) unstable-swh; urgency=medium

  * v0.0.4
  * Upgrade dependencies issues

 -- Antoine R. Dumont (@ardumont) <antoine.romain.dumont@gmail.com>  Fri, 30 Sep 2016 16:01:52 +0200

swh-indexer (0.0.3-1~swh1) unstable-swh; urgency=medium

  * v0.0.3
  * Add encoding detection
  * Use encoding to improve language detection
  * bypass language detection for binary files
  * bypass ctags for binary files or decoding failure file

 -- Antoine R. Dumont (@ardumont) <antoine.romain.dumont@gmail.com>  Fri, 30 Sep 2016 12:30:11 +0200

swh-indexer (0.0.2-1~swh1) unstable-swh; urgency=medium

  * v0.0.2
  * Provide one possible sha1's name for the multiple tools to ease
  * information extrapolation
  * Fix debian package dependency issue

 -- Antoine R. Dumont (@ardumont) <antoine.romain.dumont@gmail.com>  Thu, 29 Sep 2016 21:45:44 +0200

swh-indexer (0.0.1-1~swh1) unstable-swh; urgency=medium

  * Initial release
  * v0.0.1
  * First implementation on poc

 -- Antoine R. Dumont (@ardumont) <antoine.romain.dumont@gmail.com>  Wed, 28 Sep 2016 23:40:13 +0200<|MERGE_RESOLUTION|>--- conflicted
+++ resolved
@@ -1,10 +1,3 @@
-<<<<<<< HEAD
-swh-indexer (0.1.0-1~swh1~bpo10+1) buster-swh; urgency=medium
-
-  * Rebuild for buster-swh
-
- -- Software Heritage autobuilder (on jenkins-debian1) <jenkins@jenkins-debian1.internal.softwareheritage.org>  Tue, 23 Jun 2020 13:48:59 +0000
-=======
 swh-indexer (0.1.1-1~swh1) unstable-swh; urgency=medium
 
   * New upstream release 0.1.1     - (tagged by Antoine R. Dumont
@@ -20,7 +13,6 @@
     - tests: Drop obsolete origin visit fields
 
  -- Software Heritage autobuilder (on jenkins-debian1) <jenkins@jenkins-debian1.internal.softwareheritage.org>  Tue, 28 Jul 2020 10:44:54 +0000
->>>>>>> d13d5e35
 
 swh-indexer (0.1.0-1~swh1) unstable-swh; urgency=medium
 
