--- conflicted
+++ resolved
@@ -1,10 +1,3 @@
-<<<<<<< HEAD
-swh-indexer (0.0.163-1~swh1~bpo10+1) buster-swh; urgency=medium
-
-  * Rebuild for buster-swh
-
- -- Software Heritage autobuilder (on jenkins-debian1) <jenkins@jenkins-debian1.internal.softwareheritage.org>  Wed, 04 Mar 2020 10:33:26 +0000
-=======
 swh-indexer (0.0.164-1~swh1) unstable-swh; urgency=medium
 
   * New upstream release 0.0.164     - (tagged by Antoine R. Dumont
@@ -16,7 +9,6 @@
     update
 
  -- Software Heritage autobuilder (on jenkins-debian1) <jenkins@jenkins-debian1.internal.softwareheritage.org>  Wed, 04 Mar 2020 13:00:18 +0000
->>>>>>> b9016a79
 
 swh-indexer (0.0.163-1~swh1) unstable-swh; urgency=medium
 
