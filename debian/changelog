--- conflicted
+++ resolved
@@ -1,10 +1,3 @@
-<<<<<<< HEAD
-swh-indexer (2.4.3-1~swh2~bpo10+1) buster-swh; urgency=medium
-
-  * Rebuild for buster-swh
-
- -- Software Heritage autobuilder (on jenkins-debian1) <jenkins@jenkins-debian1.internal.softwareheritage.org>  Tue, 30 Aug 2022 13:52:18 +0000
-=======
 swh-indexer (2.4.4-1~swh1) unstable-swh; urgency=medium
 
   * New upstream release 2.4.4     - (tagged by Valentin Lorentz
@@ -14,7 +7,6 @@
     objstorage.content_get() with a HashDict instead of single hash
 
  -- Software Heritage autobuilder (on jenkins-debian1) <jenkins@jenkins-debian1.internal.softwareheritage.org>  Wed, 31 Aug 2022 09:36:21 +0000
->>>>>>> 7cd47b84
 
 swh-indexer (2.4.3-1~swh2) unstable-swh; urgency=medium
 
