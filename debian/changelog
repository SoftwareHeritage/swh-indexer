--- conflicted
+++ resolved
@@ -1,10 +1,3 @@
-<<<<<<< HEAD
-swh-indexer (0.0.134-1~swh1~bpo9+1) stretch-swh; urgency=medium
-
-  * Rebuild for stretch-swh
-
- -- Software Heritage autobuilder (on jenkins-debian1) <jenkins@jenkins-debian1.internal.softwareheritage.org>  Thu, 14 Feb 2019 09:17:47 +0000
-=======
 swh-indexer (0.0.135-1~swh1) unstable-swh; urgency=medium
 
   * New upstream release 0.0.135     - (tagged by Valentin Lorentz
@@ -13,7 +6,6 @@
     origin intrinsic metadata.
 
  -- Software Heritage autobuilder (on jenkins-debian1) <jenkins@jenkins-debian1.internal.softwareheritage.org>  Thu, 14 Feb 2019 14:32:55 +0000
->>>>>>> 9a666784
 
 swh-indexer (0.0.134-1~swh1) unstable-swh; urgency=medium
 
