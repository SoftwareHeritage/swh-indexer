<<<<<<< HEAD
swh-indexer (0.8.1-1~swh1~bpo10+1) buster-swh; urgency=medium

  * Rebuild for buster-swh

 -- Software Heritage autobuilder (on jenkins-debian1) <jenkins@jenkins-debian1.internal.softwareheritage.org>  Tue, 21 Dec 2021 15:32:28 +0000
=======
swh-indexer (0.8.2-1~swh1) unstable-swh; urgency=medium

  * New upstream release 0.8.2     - (tagged by Valentin Lorentz
    <vlorentz@softwareheritage.org> on 2022-01-12 13:53:22 +0100)
  * Upstream changes:     - v0.8.2     - * tests: Use
    TimestampWithTimezone.from_datetime() instead of the constructor
    - * docs: Use reference instead of absolute link

 -- Software Heritage autobuilder (on jenkins-debian1) <jenkins@jenkins-debian1.internal.softwareheritage.org>  Wed, 12 Jan 2022 12:56:56 +0000
>>>>>>> 648a5a92

swh-indexer (0.8.1-1~swh1) unstable-swh; urgency=medium

  * New upstream release 0.8.1     - (tagged by Vincent SELLIER
    <vincent.sellier@softwareheritage.org> on 2021-12-21 16:23:37 +0100)
  * Upstream changes:     - v0.8.1     - Changelog:     - tag frozendict
    version to avoid segfaults on the ci

 -- Software Heritage autobuilder (on jenkins-debian1) <jenkins@jenkins-debian1.internal.softwareheritage.org>  Tue, 21 Dec 2021 15:28:27 +0000

swh-indexer (0.8.0-1~swh1) unstable-swh; urgency=medium

  * New upstream release 0.8.0     - (tagged by Antoine R. Dumont
    (@ardumont) <ardumont@softwareheritage.org> on 2021-05-28 16:57:47
    +0200)
  * Upstream changes:     - v0.8.0     - metadata_dictionary: Add
    mapping for CITATION.cff     - metadata/maven: Ignore ill-formed xml
    instead of failing     - metadata: Fix UnboundLocalError in edge
    case     - data/codemeta: sync with official codemeta repo     - Fix
    SingleFileMapping case sensitivity     - Use swh.core 0.14     -
    tox: Add sphinx environments to check sane doc build

 -- Software Heritage autobuilder (on jenkins-debian1) <jenkins@jenkins-debian1.internal.softwareheritage.org>  Fri, 28 May 2021 15:05:39 +0000

swh-indexer (0.7.0-1~swh1) unstable-swh; urgency=medium

  * New upstream release 0.7.0     - (tagged by Antoine R. Dumont
    (@ardumont) <ardumont@softwareheritage.org> on 2021-02-03 14:10:16
    +0100)
  * Upstream changes:     - v0.7.0     - Adapt
    origin_get_latest_visit_status according to latest api change

 -- Software Heritage autobuilder (on jenkins-debian1) <jenkins@jenkins-debian1.internal.softwareheritage.org>  Wed, 03 Feb 2021 13:15:37 +0000

swh-indexer (0.6.4-1~swh1) unstable-swh; urgency=medium

  * New upstream release 0.6.4     - (tagged by Antoine R. Dumont
    (@ardumont) <ardumont@softwareheritage.org> on 2021-02-01 15:06:04
    +0100)
  * Upstream changes:     - v0.6.4     - indexer: Remove pagination
    logic using stream_results() instead.     - ContentPartitionIndexer:
    Do not index the same content multiple times at once.     - Add a
    cli section in the doc     - test_journal_client_cli: Send
    production objects to journal     - test_journal_client: Migrate
    away from mocks     - tests: Use production backends within the
    indexer tests

 -- Software Heritage autobuilder (on jenkins-debian1) <jenkins@jenkins-debian1.internal.softwareheritage.org>  Mon, 01 Feb 2021 14:10:18 +0000

swh-indexer (0.6.3-1~swh1) unstable-swh; urgency=medium

  * New upstream release 0.6.3     - (tagged by Antoine R. Dumont
    (@ardumont) <ardumont@softwareheritage.org> on 2020-11-27 14:42:30
    +0100)
  * Upstream changes:     - v0.6.3     - storage.writer: Fix journal
    writer sanitizer function

 -- Software Heritage autobuilder (on jenkins-debian1) <jenkins@jenkins-debian1.internal.softwareheritage.org>  Fri, 27 Nov 2020 13:46:03 +0000

swh-indexer (0.6.2-1~swh1) unstable-swh; urgency=medium

  * New upstream release 0.6.2     - (tagged by Antoine R. Dumont
    (@ardumont) <ardumont@softwareheritage.org> on 2020-11-27 13:55:53
    +0100)
  * Upstream changes:     - v0.6.2     - BaseRow.unique_key: Don't crash
    when indexer_configuration_id is None.     -
    idx.storage.JournalWriter: pass value_sanitizer to
    get_journal_writer.

 -- Software Heritage autobuilder (on jenkins-debian1) <jenkins@jenkins-debian1.internal.softwareheritage.org>  Fri, 27 Nov 2020 13:00:28 +0000

swh-indexer (0.6.1-1~swh1) unstable-swh; urgency=medium

  * New upstream release 0.6.1     - (tagged by Antoine R. Dumont
    (@ardumont) <ardumont@softwareheritage.org> on 2020-11-27 10:43:14
    +0100)
  * Upstream changes:     - v0.6.1     - Fix test within the debian
    package builds     - refactor tests to pytest

 -- Software Heritage autobuilder (on jenkins-debian1) <jenkins@jenkins-debian1.internal.softwareheritage.org>  Fri, 27 Nov 2020 09:49:35 +0000

swh-indexer (0.6.0-1~swh1) unstable-swh; urgency=medium

  * New upstream release 0.6.0     - (tagged by Antoine R. Dumont
    (@ardumont) <ardumont@softwareheritage.org> on 2020-11-26 17:08:03
    +0100)
  * Upstream changes:     - v0.6.0     - indexer.journal_client:
    Subscribe to OriginVisitStatus topic     -
    swh.indexer.cli.journal_client: ensure the minimal configuration
    exists     - Drop all deprecated uses of `args` in component
    factories     - Drop vcversioner from requirements     - Make the
    indexer storage write to the journal.

 -- Software Heritage autobuilder (on jenkins-debian1) <jenkins@jenkins-debian1.internal.softwareheritage.org>  Thu, 26 Nov 2020 16:39:45 +0000

swh-indexer (0.5.0-2~swh1) unstable-swh; urgency=medium

  * Move distutils package from python3-swh.indexer to python3-swh.indexer.storage.

 -- Nicolas Dandrimont <olasd@debian.org>  Wed, 18 Nov 2020 20:04:23 +0100

swh-indexer (0.5.0-1~swh1) unstable-swh; urgency=medium

  * New upstream release 0.5.0     - (tagged by Valentin Lorentz
    <vlorentz@softwareheritage.org> on 2020-11-06 15:25:04 +0100)
  * Upstream changes:     - v0.5.0     - * Remove metadata deletion
    endpoints and algorithms     - * Remove
    conflict_update/policy_update option from BaseIndexer.run()     - *
    Remove conflict_update option from _add() endpoints.

 -- Software Heritage autobuilder (on jenkins-debian1) <jenkins@jenkins-debian1.internal.softwareheritage.org>  Fri, 06 Nov 2020 14:28:05 +0000

swh-indexer (0.4.2-1~swh1) unstable-swh; urgency=medium

  * New upstream release 0.4.2     - (tagged by Antoine R. Dumont
    (@ardumont) <ardumont@softwareheritage.org> on 2020-10-30 17:22:22
    +0100)
  * Upstream changes:     - v0.4.2     - tests.conftest: Fix the indexer
    scheduler initialization     - indexer.cli: Fix missing retries_left
    parameter     - Rename sql files according to new conventions

 -- Software Heritage autobuilder (on jenkins-debian1) <jenkins@jenkins-debian1.internal.softwareheritage.org>  Fri, 30 Oct 2020 16:24:14 +0000

swh-indexer (0.4.1-1~swh1) unstable-swh; urgency=medium

  * New upstream release 0.4.1     - (tagged by Antoine R. Dumont
    (@ardumont) <ardumont@softwareheritage.org> on 2020-10-16 10:48:51
    +0200)
  * Upstream changes:     - v0.4.1     - test_cli: Remove unneeded
    config args parameter     - api.server: Align configuration
    structure with clients configuration     - storage.api.server: Add
    types to module and refactor tests

 -- Software Heritage autobuilder (on jenkins-debian1) <jenkins@jenkins-debian1.internal.softwareheritage.org>  Fri, 16 Oct 2020 08:59:09 +0000

swh-indexer (0.4.0-1~swh1) unstable-swh; urgency=medium

  * New upstream release 0.4.0     - (tagged by Antoine R. Dumont
    (@ardumont) <ardumont@softwareheritage.org> on 2020-10-15 18:17:59
    +0200)
  * Upstream changes:     - v0.4.0     - swh.indexer.storage: Unify
    get_indexer_storage function with others

 -- Software Heritage autobuilder (on jenkins-debian1) <jenkins@jenkins-debian1.internal.softwareheritage.org>  Thu, 15 Oct 2020 16:19:01 +0000

swh-indexer (0.3.0-1~swh1) unstable-swh; urgency=medium

  * New upstream release 0.3.0     - (tagged by Valentin Lorentz
    <vlorentz@softwareheritage.org> on 2020-10-08 13:33:02 +0200)
  * Upstream changes:     - v0.3.0     - * Make indexer-storage
    endpoints use attr-based classes instead of dicts     - * Add more
    typing to indexers and their tests

 -- Software Heritage autobuilder (on jenkins-debian1) <jenkins@jenkins-debian1.internal.softwareheritage.org>  Thu, 08 Oct 2020 11:35:50 +0000

swh-indexer (0.2.4-1~swh1) unstable-swh; urgency=medium

  * New upstream release 0.2.4     - (tagged by David Douard
    <david.douard@sdfa3.org> on 2020-09-25 12:49:04 +0200)
  * Upstream changes:     - v0.2.4

 -- Software Heritage autobuilder (on jenkins-debian1) <jenkins@jenkins-debian1.internal.softwareheritage.org>  Fri, 25 Sep 2020 10:51:28 +0000

swh-indexer (0.2.3-1~swh1) unstable-swh; urgency=medium

  * New upstream release 0.2.3     - (tagged by David Douard
    <david.douard@sdfa3.org> on 2020-09-11 15:12:01 +0200)
  * Upstream changes:     - v0.2.3

 -- Software Heritage autobuilder (on jenkins-debian1) <jenkins@jenkins-debian1.internal.softwareheritage.org>  Fri, 11 Sep 2020 13:15:41 +0000

swh-indexer (0.2.2-1~swh1) unstable-swh; urgency=medium

  * New upstream release 0.2.2     - (tagged by Antoine R. Dumont
    (@ardumont) <ardumont@softwareheritage.org> on 2020-09-04 13:21:19
    +0200)
  * Upstream changes:     - v0.2.2     - metadata: Adapt to latest
    storage revision_get change     - Tell pytest not to recurse in
    dotdirs.

 -- Software Heritage autobuilder (on jenkins-debian1) <jenkins@jenkins-debian1.internal.softwareheritage.org>  Fri, 04 Sep 2020 11:33:41 +0000

swh-indexer (0.2.1-1~swh1) unstable-swh; urgency=medium

  * New upstream release 0.2.1     - (tagged by Valentin Lorentz
    <vlorentz@softwareheritage.org> on 2020-08-20 12:59:53 +0200)
  * Upstream changes:     - v0.2.1     - * indexer.rehash: Adapt
    content_get_metadata call to content_get     - * origin_head: Use
    snapshot_get_all_branches instead of snapshot_get.     - * Import
    SortedList, db_transaction_generator, and db_transaction from swh-
    core instead of swh-storage.     - * tests: remove invalid assertion

 -- Software Heritage autobuilder (on jenkins-debian1) <jenkins@jenkins-debian1.internal.softwareheritage.org>  Thu, 20 Aug 2020 11:03:58 +0000

swh-indexer (0.2.0-1~swh2) unstable-swh; urgency=medium

  * Bump dependencies

 -- Antoine R. Dumont (@ardumont) <ardumont@softwareheritage.org>  Wed, 06 Aug 2020 13:28:00 +0200

swh-indexer (0.2.0-1~swh1) unstable-swh; urgency=medium

  * New upstream release 0.2.0     - (tagged by Antoine R. Dumont
    (@ardumont) <ardumont@softwareheritage.org> on 2020-08-06 15:12:44
    +0200)
  * Upstream changes:     - v0.2.0     - Make content indexer work on
    partition of ids

 -- Software Heritage autobuilder (on jenkins-debian1) <jenkins@jenkins-debian1.internal.softwareheritage.org>  Thu, 06 Aug 2020 13:14:35 +0000

swh-indexer (0.1.1-1~swh1) unstable-swh; urgency=medium

  * New upstream release 0.1.1     - (tagged by Antoine R. Dumont
    (@ardumont) <ardumont@softwareheritage.org> on 2020-07-28 12:42:19
    +0200)
  * Upstream changes:     - v0.1.1     - setup.py: Migrate from
    vcversioner to setuptools-scm     - MANIFEST: Include missing
    conftest.py requirement     - metadata: Update
    swh.storage.origin_get call to latest api change     - Drop
    unsupported "validate" proxy     - tests: Drop deprecated
    storage.origin_add_one use     - Drop useless use of pifpaf     -
    Clean up the swh.scheduler and swh.storage pytest plugin imports
    - tests: Drop obsolete origin visit fields

 -- Software Heritage autobuilder (on jenkins-debian1) <jenkins@jenkins-debian1.internal.softwareheritage.org>  Tue, 28 Jul 2020 10:44:54 +0000

swh-indexer (0.1.0-1~swh1) unstable-swh; urgency=medium

  * New upstream release 0.1.0     - (tagged by Antoine R. Dumont
    (@ardumont) <ardumont@softwareheritage.org> on 2020-06-23 15:44:15
    +0200)
  * Upstream changes:     - v0.1.0     - origin_head: Retrieve snapshot
    out of the last visit status     - Fix tests according to latest
    internal api changes

 -- Software Heritage autobuilder (on jenkins-debian1) <jenkins@jenkins-debian1.internal.softwareheritage.org>  Tue, 23 Jun 2020 13:46:23 +0000

swh-indexer (0.0.171-1~swh1) unstable-swh; urgency=medium

  * New upstream release 0.0.171     - (tagged by Antoine R. Dumont
    (@ardumont) <antoine.romain.dumont@gmail.com> on 2020-04-23 16:46:52
    +0200)
  * Upstream changes:     - v0.0.171     - cli: Adapt journal client
    instantiation according to latest change     - codemeta: Add
    compatibility with PyLD >= 2.0.0.     - setup: Update the minimum
    required runtime python3 version     - Add a pyproject.toml file to
    target py37 for black     - Enable black     - test: make test data
    properly typed     - indexer.cli.journal_client: Simplify the
    journal client call     - Remove type from origin_add calls     -
    Rename --max-messages to --stop-after-objects.     - tests: Migrate
    to latest swh-storage api change

 -- Software Heritage autobuilder (on jenkins-debian1) <jenkins@jenkins-debian1.internal.softwareheritage.org>  Thu, 23 Apr 2020 14:49:17 +0000

swh-indexer (0.0.170-1~swh1) unstable-swh; urgency=medium

  * New upstream release 0.0.170     - (tagged by Antoine R. Dumont
    (@ardumont) <antoine.romain.dumont@gmail.com> on 2020-03-08 09:57:39
    +0100)
  * Upstream changes:     - v0.0.170     - indexer.metadata: Make
    compatible old task format

 -- Software Heritage autobuilder (on jenkins-debian1) <jenkins@jenkins-debian1.internal.softwareheritage.org>  Sun, 08 Mar 2020 09:03:59 +0000

swh-indexer (0.0.169-1~swh1) unstable-swh; urgency=medium

  * New upstream release 0.0.169     - (tagged by Antoine R. Dumont
    (@ardumont) <antoine.romain.dumont@gmail.com> on 2020-03-06 15:19:21
    +0100)
  * Upstream changes:     - v0.0.169     - storage: Add @timed metrics
    on remaining indexer storage endpoints     - indexer.storage: Use
    the correct metrics module     - idx.storage: Add time and counter
    metric to idx_configuration_add     - indexer.storage: Remove
    redundant calls to send_metric     - indexer: Fix mypy issues

 -- Software Heritage autobuilder (on jenkins-debian1) <jenkins@jenkins-debian1.internal.softwareheritage.org>  Fri, 06 Mar 2020 14:24:50 +0000

swh-indexer (0.0.168-1~swh1) unstable-swh; urgency=medium

  * New upstream release 0.0.168     - (tagged by Antoine R. Dumont
    (@ardumont) <antoine.romain.dumont@gmail.com> on 2020-03-05 15:48:32
    +0100)
  * Upstream changes:     - v0.0.168     - mimetype: Make the parsing
    more resilient     - storage.fossology_license_add: Fix one insert
    query too many     - tests: Migrate some tests to pytest

 -- Software Heritage autobuilder (on jenkins-debian1) <jenkins@jenkins-debian1.internal.softwareheritage.org>  Thu, 05 Mar 2020 14:52:27 +0000

swh-indexer (0.0.167-1~swh1) unstable-swh; urgency=medium

  * New upstream release 0.0.167     - (tagged by Antoine R. Dumont
    (@ardumont) <antoine.romain.dumont@gmail.com> on 2020-03-04 16:33:20
    +0100)
  * Upstream changes:     - v0.0.167     - indexer (revision, origin):
    Fix indexer summary to output a status

 -- Software Heritage autobuilder (on jenkins-debian1) <jenkins@jenkins-debian1.internal.softwareheritage.org>  Wed, 04 Mar 2020 15:37:59 +0000

swh-indexer (0.0.166-1~swh1) unstable-swh; urgency=medium

  * New upstream release 0.0.166     - (tagged by Valentin Lorentz
    <vlorentz@softwareheritage.org> on 2020-03-04 15:46:37 +0100)
  * Upstream changes:     - v0.0.166     - * Fix merging documents with
    @list elements.

 -- Software Heritage autobuilder (on jenkins-debian1) <jenkins@jenkins-debian1.internal.softwareheritage.org>  Wed, 04 Mar 2020 14:50:54 +0000

swh-indexer (0.0.165-1~swh1) unstable-swh; urgency=medium

  * New upstream release 0.0.165     - (tagged by Antoine R. Dumont
    (@ardumont) <antoine.romain.dumont@gmail.com> on 2020-03-04 15:29:52
    +0100)
  * Upstream changes:     - v0.0.165     - indexers: Fix summary
    computation for range indexers     - tests: Use assertEqual instead
    of deprecated assertEquals

 -- Software Heritage autobuilder (on jenkins-debian1) <jenkins@jenkins-debian1.internal.softwareheritage.org>  Wed, 04 Mar 2020 14:33:09 +0000

swh-indexer (0.0.164-1~swh1) unstable-swh; urgency=medium

  * New upstream release 0.0.164     - (tagged by Antoine R. Dumont
    (@ardumont) <antoine.romain.dumont@gmail.com> on 2020-03-04 13:52:15
    +0100)
  * Upstream changes:     - v0.0.164     - range-indexers: Fix hard-
    coded summary key value     - indexers: Improve
    persist_index_computations type     - indexer.metadata: Fix wrong
    update

 -- Software Heritage autobuilder (on jenkins-debian1) <jenkins@jenkins-debian1.internal.softwareheritage.org>  Wed, 04 Mar 2020 13:00:18 +0000

swh-indexer (0.0.163-1~swh1) unstable-swh; urgency=medium

  * New upstream release 0.0.163     - (tagged by Antoine R. Dumont
    (@ardumont) <antoine.romain.dumont@gmail.com> on 2020-03-04 11:26:56
    +0100)
  * Upstream changes:     - v0.0.163     - Make indexers return a
    summary of their actions     - swh.indexer.storage: Add metrics to
    add/del endpoints     - indexer.storage: Make add/del endpoints sum
    up added objects count     - indexer: Remove unused next_step
    pattern

 -- Software Heritage autobuilder (on jenkins-debian1) <jenkins@jenkins-debian1.internal.softwareheritage.org>  Wed, 04 Mar 2020 10:31:03 +0000

swh-indexer (0.0.162-1~swh1) unstable-swh; urgency=medium

  * New upstream release 0.0.162     - (tagged by Antoine R. Dumont
    (@ardumont) <antoine.romain.dumont@gmail.com> on 2020-02-27 11:01:29
    +0100)
  * Upstream changes:     - v0.0.162     - fossology_license: Improve
    add query endpoint     - pgstorage: Empty temp tables instead of
    dropping them     - indexer.metadata: Fix edge case on unknown
    origin

 -- Software Heritage autobuilder (on jenkins-debian1) <jenkins@jenkins-debian1.internal.softwareheritage.org>  Thu, 27 Feb 2020 10:09:36 +0000

swh-indexer (0.0.161-1~swh1) unstable-swh; urgency=medium

  * New upstream release 0.0.161     - (tagged by Antoine R. Dumont
    (@ardumont) <antoine.romain.dumont@gmail.com> on 2020-02-25 12:07:39
    +0100)
  * Upstream changes:     - v0.0.161     - sql/128: Add content_mimetype
    index     - storage.db: Improve content range queries to actually
    finish     - Add a new IndexerStorageArgumentException class, for
    exceptions caused by the client.     - Use swh-storage validation
    proxy.     - Fix type errors with hypothesis 5.5     - Add type
    annotations to indexer classes

 -- Software Heritage autobuilder (on jenkins-debian1) <jenkins@jenkins-debian1.internal.softwareheritage.org>  Tue, 25 Feb 2020 11:20:51 +0000

swh-indexer (0.0.160-1~swh1) unstable-swh; urgency=medium

  * New upstream release 0.0.160     - (tagged by Antoine R. Dumont
    (@ardumont) <antoine.romain.dumont@gmail.com> on 2020-02-05 18:13:16
    +0100)
  * Upstream changes:     - v0.0.160     - Fix missing import

 -- Software Heritage autobuilder (on jenkins-debian1) <jenkins@jenkins-debian1.internal.softwareheritage.org>  Wed, 05 Feb 2020 17:28:18 +0000

swh-indexer (0.0.159-1~swh1) unstable-swh; urgency=medium

  * New upstream release 0.0.159     - (tagged by Antoine R. Dumont
    (@ardumont) <antoine.romain.dumont@gmail.com> on 2020-02-05 16:01:03
    +0100)
  * Upstream changes:     - v0.0.159     - Monkey-patch backend classes
    instead of 'get_storage' functions.     - Fix DeprecationWarning
    about get_storage args.     - Move IndexerStorage documentation and
    endpoint paths to a new IndexerStorageInterface class.     -
    conftest: Use module's `get_<storage-backend>` to instantiate
    backend     - docs: Fix sphinx warnings     - Fix merge_documents to
    work with input document with an @id.     - Fix support of VCSs
    whose HEAD branch is an alias.     - Fix type of 'author' in gemspec
    mapping output.     - Fix test_origin_metadata mistakenly broken by
    e50660efca     - Fix several typos reported by pre-commit hooks     -
    Add a pre-commit config file     - Remove unused property-based test
    environment     - Migrate tox.ini to extras = xxx instead of deps =
    .[testing]     - Merge tox test environments     - Drop version
    constraint on pytest     - Include all requirements in MANIFEST.in

 -- Software Heritage autobuilder (on jenkins-debian1) <jenkins@jenkins-debian1.internal.softwareheritage.org>  Wed, 05 Feb 2020 15:09:42 +0000

swh-indexer (0.0.158-1~swh1) unstable-swh; urgency=medium

  * New upstream release 0.0.158     - (tagged by Antoine R. Dumont
    (@ardumont) <antoine.romain.dumont@gmail.com> on 2019-11-20 10:26:59
    +0100)
  * Upstream changes:     - v0.0.158     - Re-enable tests for the in-
    memory storage.     - Truncate result list instead of doing a copy.
    - journal client: add support for new origin_visit schema.     - Fix
    alter table rename column syntax on 126->127 upgrade script

 -- Software Heritage autobuilder (on jenkins-debian1) <jenkins@jenkins-debian1.internal.softwareheritage.org>  Wed, 20 Nov 2019 09:30:37 +0000

swh-indexer (0.0.157-1~swh1) unstable-swh; urgency=medium

  * New upstream release 0.0.157     - (tagged by Valentin Lorentz
    <vlorentz@softwareheritage.org> on 2019-11-08 16:33:36 +0100)
  * Upstream changes:     - v0.0.157     - * migrate storage tests to
    pytest     - * proper pagination for
    IndexerStorage.origin_intrinsic_metadata_search_by_producer

 -- Software Heritage autobuilder (on jenkins-debian1) <jenkins@jenkins-debian1.internal.softwareheritage.org>  Fri, 08 Nov 2019 15:36:48 +0000

swh-indexer (0.0.156-1~swh1) unstable-swh; urgency=medium

  * New upstream release 0.0.156     - (tagged by Stefano Zacchiroli
    <zack@upsilon.cc> on 2019-11-05 17:36:11 +0100)
  * Upstream changes:     - v0.0.156     - * update indexer for storage
    0.0.156     - * cli: fix max-message handling in the journal-client
    command     - * tests: fix test_metadata.py for frozen entities in
    swh.model.model     - * tests: update tests for storage>=0.0.155
    - * test_metadata typing: use type-specific mappings instead of cast
    - * storage/db.py: drop unused format arg regconfig from query     -
    * typing: minimal changes to make a no-op mypy run pass

 -- Software Heritage autobuilder (on jenkins-debian1) <jenkins@jenkins-debian1.internal.softwareheritage.org>  Tue, 05 Nov 2019 16:45:10 +0000

swh-indexer (0.0.155-1~swh1) unstable-swh; urgency=medium

  * New upstream release 0.0.155     - (tagged by Valentin Lorentz
    <vlorentz@softwareheritage.org> on 2019-10-15 14:51:28 +0200)
  * Upstream changes:     - v0.0.155     - * Avoid spamming logs with
    processed %d messages every message     - * tox.ini: Fix py3
    environment to use packaged tests     - * Remove indirection
    swh.indexer.storage.api.wsgi to start server     - * Add a command-
    line tool to run metadata translation.

 -- Software Heritage autobuilder (on jenkins-debian1) <jenkins@jenkins-debian1.internal.softwareheritage.org>  Tue, 15 Oct 2019 12:55:33 +0000

swh-indexer (0.0.154-1~swh2) unstable-swh; urgency=medium

  * Force pg_ctl path

 -- Nicolas Dandrimont <olasd@debian.org>  Mon, 07 Oct 2019 16:42:08 +0200

swh-indexer (0.0.154-1~swh1) unstable-swh; urgency=medium

  * New upstream release 0.0.154     - (tagged by Nicolas Dandrimont
    <nicolas@dandrimont.eu> on 2019-10-07 16:34:20 +0200)
  * Upstream changes:     - Release swh.indexer v0.0.154     - Remove
    old scheduler compat code     - Clean up CLI aliases     - Port to
    python-magic instead of file_magic

 -- Software Heritage autobuilder (on jenkins-debian1) <jenkins@jenkins-debian1.internal.softwareheritage.org>  Mon, 07 Oct 2019 14:38:47 +0000

swh-indexer (0.0.153-1~swh1) unstable-swh; urgency=medium

  * New upstream release 0.0.153     - (tagged by Antoine R. Dumont
    (@ardumont) <antoine.romain.dumont@gmail.com> on 2019-09-11 11:46:41
    +0200)
  * Upstream changes:     - v0.0.153     - indexer-storage: Send smaller
    batches to origin_get     - Update
    origin_url/from_revision/metadata_tsvector when conflict_update=True
    - Remove concept of 'minimal set' of metadata     - npm: Fix crash
    on invalid 'author' field     - api/client: use RPCClient instead of
    deprecated SWHRemoteAPI     - api/server: use RPCServerApp instead
    of deprecated SWHServerAPIApp     - tests/utils: Fix various test
    data model issues failing validation

 -- Software Heritage autobuilder (on jenkins-debian1) <jenkins@jenkins-debian1.internal.softwareheritage.org>  Wed, 11 Sep 2019 09:50:58 +0000

swh-indexer (0.0.152-1~swh1) unstable-swh; urgency=medium

  * New upstream release 0.0.152     - (tagged by Valentin Lorentz
    <vlorentz@softwareheritage.org> on 2019-07-19 11:15:41 +0200)
  * Upstream changes:     - Send smaller batches to revision_get

 -- Software Heritage autobuilder (on jenkins-debian1) <jenkins@jenkins-debian1.internal.softwareheritage.org>  Fri, 19 Jul 2019 09:20:34 +0000

swh-indexer (0.0.151-1~swh1) unstable-swh; urgency=medium

  * New upstream release 0.0.151     - (tagged by Valentin Lorentz
    <vlorentz@softwareheritage.org> on 2019-07-03 17:58:32 +0200)
  * Upstream changes:     - v0.0.151     - Fix key names in the journal
    client; it crashed in prod.

 -- Software Heritage autobuilder (on jenkins-debian1) <jenkins@jenkins-debian1.internal.softwareheritage.org>  Wed, 03 Jul 2019 16:03:07 +0000

swh-indexer (0.0.150-1~swh1) unstable-swh; urgency=medium

  * New upstream release 0.0.150     - (tagged by Antoine R. Dumont
    (@ardumont) <antoine.romain.dumont@gmail.com> on 2019-07-03 12:09:43
    +0200)
  * Upstream changes:     - v0.0.150     - indexer.cli: Drop unused
    extra alias `--consumer-id` flag

 -- Software Heritage autobuilder (on jenkins-debian1) <jenkins@jenkins-debian1.internal.softwareheritage.org>  Wed, 03 Jul 2019 10:20:46 +0000

swh-indexer (0.0.149-1~swh2) unstable-swh; urgency=medium

  * No-change: Bump dependency version

 -- Antoine R. Dumont (@ardumont) <antoine.romain.dumont@gmail.com>  Wed, 03 Jul 2019 10:44:12 +0200

swh-indexer (0.0.149-1~swh1) unstable-swh; urgency=medium

  * New upstream release 0.0.149     - (tagged by Antoine R. Dumont
    (@ardumont) <antoine.romain.dumont@gmail.com> on 2019-07-02 18:11:12
    +0200)
  * Upstream changes:     - v0.0.149     - swh.indexer.cli: Fix
    get_journal_client api call     - sql/upgrades/125: Fix migration
    script

 -- Software Heritage autobuilder (on jenkins-debian1) <jenkins@jenkins-debian1.internal.softwareheritage.org>  Tue, 02 Jul 2019 16:26:50 +0000

swh-indexer (0.0.148-1~swh3) unstable-swh; urgency=medium

  * Upstream release 0.0.148: Update version dependency

 -- Antoine Romain Dumont (@ardumont) <antoine.romain.dumont@gmail.com>  Mon, 01 Jul 2019 01:50:29 +0100

swh-indexer (0.0.148-1~swh2) unstable-swh; urgency=medium

  * Upstream release 0.0.148

 -- Antoine Romain Dumont (@ardumont) <antoine.romain.dumont@gmail.com>  Mon, 01 Jul 2019 01:50:29 +0100

swh-indexer (0.0.148-1~swh1) unstable-swh; urgency=medium

  * New upstream release 0.0.148     - (tagged by Antoine R. Dumont
    (@ardumont) <antoine.romain.dumont@gmail.com> on 2019-07-01 12:21:32
    +0200)
  * Upstream changes:     - v0.0.148     - Manipulate origin URLs
    instead of origin ids     - journal: create tasks for multiple
    origins     - Tests: Improvments

 -- Software Heritage autobuilder (on jenkins-debian1) <jenkins@jenkins-debian1.internal.softwareheritage.org>  Mon, 01 Jul 2019 10:34:26 +0000

swh-indexer (0.0.147-1~swh1) unstable-swh; urgency=medium

  * New upstream release 0.0.147     - (tagged by Antoine Lambert
    <antoine.lambert@inria.fr> on 2019-05-23 11:03:02 +0200)
  * Upstream changes:     - version 0.0.147

 -- Software Heritage autobuilder (on jenkins-debian1) <jenkins@jenkins-debian1.internal.softwareheritage.org>  Thu, 23 May 2019 09:11:05 +0000

swh-indexer (0.0.146-1~swh2) unstable-swh; urgency=medium

  * Remove hypothesis directory

 -- Nicolas Dandrimont <olasd@debian.org>  Thu, 18 Apr 2019 18:29:09 +0200

swh-indexer (0.0.146-1~swh1) unstable-swh; urgency=medium

  * New upstream release 0.0.146     - (tagged by Valentin Lorentz
    <vlorentz@softwareheritage.org> on 2019-04-11 11:08:29 +0200)
  * Upstream changes:     - Better explain what the 'string fields' are.

 -- Software Heritage autobuilder (on jenkins-debian1) <jenkins@jenkins-debian1.internal.softwareheritage.org>  Thu, 11 Apr 2019 09:47:24 +0000

swh-indexer (0.0.145-1~swh1) unstable-swh; urgency=medium

  * New upstream release 0.0.145     - (tagged by Valentin Lorentz
    <vlorentz@softwareheritage.org> on 2019-03-15 11:18:25 +0100)
  * Upstream changes:     - Add support for keywords in PKG-INFO.

 -- Software Heritage autobuilder (on jenkins-debian1) <jenkins@jenkins-debian1.internal.softwareheritage.org>  Fri, 15 Mar 2019 11:34:53 +0000

swh-indexer (0.0.144-1~swh1) unstable-swh; urgency=medium

  * New upstream release 0.0.144     - (tagged by Thibault Allançon
    <tallancon@gmail.com> on 2019-03-07 08:16:49 +0100)
  * Upstream changes:     - Fix heterogeneity of names in metadata
    tables

 -- Software Heritage autobuilder (on jenkins-debian1) <jenkins@jenkins-debian1.internal.softwareheritage.org>  Thu, 14 Mar 2019 13:30:44 +0000

swh-indexer (0.0.143-1~swh1) unstable-swh; urgency=medium

  * New upstream release 0.0.143     - (tagged by Thibault Allançon
    <tallancon@gmail.com> on 2019-03-12 10:18:37 +0100)
  * Upstream changes:     - Use hashutil.MultiHash in
    swh.indexer.tests.test_utils.fill_storage     - Summary: Closes
    T1448     - Reviewers: #reviewers     - Subscribers: swh-public-ci
    - Maniphest Tasks: T1448     - Differential Revision:
    https://forge.softwareheritage.org/D1235

 -- Software Heritage autobuilder (on jenkins-debian1) <jenkins@jenkins-debian1.internal.softwareheritage.org>  Wed, 13 Mar 2019 10:24:37 +0000

swh-indexer (0.0.142-1~swh1) unstable-swh; urgency=medium

  * New upstream release 0.0.142     - (tagged by Valentin Lorentz
    <vlorentz@softwareheritage.org> on 2019-03-01 14:19:05 +0100)
  * Upstream changes:     - Skip useless requests.

 -- Software Heritage autobuilder (on jenkins-debian1) <jenkins@jenkins-debian1.internal.softwareheritage.org>  Fri, 01 Mar 2019 13:26:06 +0000

swh-indexer (0.0.141-1~swh1) unstable-swh; urgency=medium

  * New upstream release 0.0.141     - (tagged by Valentin Lorentz
    <vlorentz@softwareheritage.org> on 2019-03-01 10:59:54 +0100)
  * Upstream changes:     - Prevent origin metadata indexer from writing
    empty records

 -- Software Heritage autobuilder (on jenkins-debian1) <jenkins@jenkins-debian1.internal.softwareheritage.org>  Fri, 01 Mar 2019 10:10:56 +0000

swh-indexer (0.0.140-1~swh1) unstable-swh; urgency=medium

  * New upstream release 0.0.140     - (tagged by Valentin Lorentz
    <vlorentz@softwareheritage.org> on 2019-02-25 10:38:52 +0100)
  * Upstream changes:     - Drop the 'context' and 'type' config of
    metadata indexers.     - They are both ignored already.

 -- Software Heritage autobuilder (on jenkins-debian1) <jenkins@jenkins-debian1.internal.softwareheritage.org>  Mon, 25 Feb 2019 10:40:10 +0000

swh-indexer (0.0.139-1~swh2) unstable-swh; urgency=low

  * New release fixing debian build

 -- Antoine Romain Dumont (@ardumont) <antoine.romain.dumont@gmail.com>  Fri, 22 Feb 2019 16:27:47 +0100

swh-indexer (0.0.139-1~swh1) unstable-swh; urgency=medium

  * New upstream release 0.0.139     - (tagged by Antoine R. Dumont
    (@ardumont) <antoine.romain.dumont@gmail.com> on 2019-02-22 15:53:22
    +0100)
  * Upstream changes:     - v0.0.139     - Clean up no longer used tasks

 -- Software Heritage autobuilder (on jenkins-debian1) <jenkins@jenkins-debian1.internal.softwareheritage.org>  Fri, 22 Feb 2019 14:59:40 +0000

swh-indexer (0.0.138-1~swh1) unstable-swh; urgency=medium

  * New upstream release 0.0.138     - (tagged by Valentin Lorentz
    <vlorentz@softwareheritage.org> on 2019-02-22 15:30:30 +0100)
  * Upstream changes:     - Make the 'config' argument of
    OriginMetadaIndexer optional again.

 -- Software Heritage autobuilder (on jenkins-debian1) <jenkins@jenkins-debian1.internal.softwareheritage.org>  Fri, 22 Feb 2019 14:37:35 +0000

swh-indexer (0.0.137-1~swh1) unstable-swh; urgency=medium

  * New upstream release 0.0.137     - (tagged by Antoine R. Dumont
    (@ardumont) <antoine.romain.dumont@gmail.com> on 2019-02-22 10:59:53
    +0100)
  * Upstream changes:     - v0.0.137     - swh.indexer.storage.api.wsgi:
    Open production wsgi entrypoint     - swh.indexer.cli: Move dev app
    entrypoint in dedicated cli     - indexer.storage: Make server load
    explicit configuration and check     - config: use already loaded
    swh config, if any, when instantiating an Indexer     - api: Add
    support for filtering by tool_id to
    origin_intrinsic_metadata_search_by_producer.     - api: Add storage
    endpoint to search metadata by mapping.     - runtime: Remove
    implicit configuration from the metadata indexers.     - debian:
    Remove debian packaging from master branch     - docs: Update
    missing documentation

 -- Software Heritage autobuilder (on jenkins-debian1) <jenkins@jenkins-debian1.internal.softwareheritage.org>  Fri, 22 Feb 2019 10:11:29 +0000

swh-indexer (0.0.136-1~swh1) unstable-swh; urgency=medium

  * New upstream release 0.0.136     - (tagged by Valentin Lorentz
    <vlorentz@softwareheritage.org> on 2019-02-14 17:09:00 +0100)
  * Upstream changes:     - Don't send 'None' as a revision id to
    storage.revision_get.     - This error wasn't caught before because
    the in-mem storage     - accepts None values, but the pg storage
    doesn't.

 -- Software Heritage autobuilder (on jenkins-debian1) <jenkins@jenkins-debian1.internal.softwareheritage.org>  Thu, 14 Feb 2019 16:22:41 +0000

swh-indexer (0.0.135-1~swh1) unstable-swh; urgency=medium

  * New upstream release 0.0.135     - (tagged by Valentin Lorentz
    <vlorentz@softwareheritage.org> on 2019-02-14 14:45:24 +0100)
  * Upstream changes:     - Fix deduplication of origins when persisting
    origin intrinsic metadata.

 -- Software Heritage autobuilder (on jenkins-debian1) <jenkins@jenkins-debian1.internal.softwareheritage.org>  Thu, 14 Feb 2019 14:32:55 +0000

swh-indexer (0.0.134-1~swh1) unstable-swh; urgency=medium

  * New upstream release 0.0.134     - (tagged by Antoine R. Dumont
    (@ardumont) <antoine.romain.dumont@gmail.com> on 2019-02-13 23:46:44
    +0100)
  * Upstream changes:     - v0.0.134     - package: Break dependency of
    swh.indexer.storage on swh.indexer.     - api/server: Do not read
    configuration at each request     - metadata: Fix gemspec test     -
    metadata: Prevent OriginMetadataIndexer from sending duplicate     -
    revisions to revision_metadata_add.     - test: Fix bugs found by
    hypothesis.     - test: Use hypothesis to generate adversarial
    inputs.     - Add more type checks in metadata dictionary.     - Add
    checks in the idx_storage that the same content/rev/orig is not     -
    present twice in the new data.

 -- Software Heritage autobuilder (on jenkins-debian1) <jenkins@jenkins-debian1.internal.softwareheritage.org>  Thu, 14 Feb 2019 09:16:15 +0000

swh-indexer (0.0.133-1~swh1) unstable-swh; urgency=medium

  * New upstream release 0.0.133     - (tagged by Antoine R. Dumont
    (@ardumont) <antoine.romain.dumont@gmail.com> on 2019-02-12 10:28:01
    +0100)
  * Upstream changes:     - v0.0.133     - Migrate BaseDB api calls from
    core to storage     - Improve storage api calls using latest storage
    api     - OriginIndexer: Refactoring     - tests: Refactoring     -
    metadata search: Use index     - indexer metadata: Provide stats per
    origin     - indexer metadata: Update mapping column     - indexer
    metadata: Improve and fix issues

 -- Software Heritage autobuilder (on jenkins-debian1) <jenkins@jenkins-debian1.internal.softwareheritage.org>  Tue, 12 Feb 2019 09:34:43 +0000

swh-indexer (0.0.132-1~swh1) unstable-swh; urgency=medium

  * New upstream release 0.0.132     - (tagged by Antoine R. Dumont
    (@ardumont) <antoine.romain.dumont@gmail.com> on 2019-01-30 15:03:14
    +0100)
  * Upstream changes:     - v0.0.132     - swh/indexer/tasks: Fix range
    indexer tasks     - Maven: Add support for empty XML nodes.     -
    Add support for alternative call format for Gem::Specification.new.

 -- Software Heritage autobuilder (on jenkins-debian1) <jenkins@jenkins-debian1.internal.softwareheritage.org>  Wed, 30 Jan 2019 14:09:48 +0000

swh-indexer (0.0.131-1~swh1) unstable-swh; urgency=medium

  * New upstream release 0.0.131     - (tagged by Antoine R. Dumont
    (@ardumont) <antoine.romain.dumont@gmail.com> on 2019-01-30 10:56:43
    +0100)
  * Upstream changes:     - v0.0.131     - fix pep8 violations     - fix
    misspellings

 -- Software Heritage autobuilder (on jenkins-debian1) <jenkins@jenkins-debian1.internal.softwareheritage.org>  Wed, 30 Jan 2019 10:01:47 +0000

swh-indexer (0.0.129-1~swh1) unstable-swh; urgency=medium

  * New upstream release 0.0.129     - (tagged by Valentin Lorentz
    <vlorentz@softwareheritage.org> on 2019-01-29 14:11:22 +0100)
  * Upstream changes:     - Fix missing config file name change.

 -- Software Heritage autobuilder (on jenkins-debian1) <jenkins@jenkins-debian1.internal.softwareheritage.org>  Tue, 29 Jan 2019 13:34:17 +0000

swh-indexer (0.0.128-1~swh1) unstable-swh; urgency=medium

  * New upstream release 0.0.128     - (tagged by Valentin Lorentz
    <vlorentz@softwareheritage.org> on 2019-01-25 15:22:52 +0100)
  * Upstream changes:     - Make metadata indexers store the mappings
    used to translate metadata.

 -- Software Heritage autobuilder (on jenkins-debian1) <jenkins@jenkins-debian1.internal.softwareheritage.org>  Tue, 29 Jan 2019 12:18:16 +0000

swh-indexer (0.0.127-1~swh1) unstable-swh; urgency=medium

  * New upstream release 0.0.127     - (tagged by Valentin Lorentz
    <vlorentz@softwareheritage.org> on 2019-01-15 15:56:49 +0100)
  * Upstream changes:     - Prevent repository normalization from
    crashing on malformed input.

 -- Software Heritage autobuilder (on jenkins-debian1) <jenkins@jenkins-debian1.internal.softwareheritage.org>  Tue, 15 Jan 2019 16:20:32 +0000

swh-indexer (0.0.126-1~swh1) unstable-swh; urgency=medium

  * New upstream release 0.0.126     - (tagged by Valentin Lorentz
    <vlorentz@softwareheritage.org> on 2019-01-14 11:42:52 +0100)
  * Upstream changes:     - Don't call OriginHeadIndexer.next_step when
    there is no revision.

 -- Software Heritage autobuilder (on jenkins-debian1) <jenkins@jenkins-debian1.internal.softwareheritage.org>  Mon, 14 Jan 2019 10:57:34 +0000

swh-indexer (0.0.125-1~swh1) unstable-swh; urgency=medium

  * New upstream release 0.0.125     - (tagged by Antoine R. Dumont
    (@ardumont) <antoine.romain.dumont@gmail.com> on 2019-01-11 12:01:42
    +0100)
  * Upstream changes:     - v0.0.125     - Add journal client that
    listens for origin visits and schedules     - OriginHead     - Fix
    tests to work with the new version of swh.storage

 -- Software Heritage autobuilder (on jenkins-debian1) <jenkins@jenkins-debian1.internal.softwareheritage.org>  Fri, 11 Jan 2019 11:08:51 +0000

swh-indexer (0.0.124-1~swh1) unstable-swh; urgency=medium

  * New upstream release 0.0.124     - (tagged by Antoine R. Dumont
    (@ardumont) <antoine.romain.dumont@gmail.com> on 2019-01-08 14:09:32
    +0100)
  * Upstream changes:     - v0.0.124     - indexer: Fix type check on
    indexing result

 -- Software Heritage autobuilder (on jenkins-debian1) <jenkins@jenkins-debian1.internal.softwareheritage.org>  Thu, 10 Jan 2019 17:12:07 +0000

swh-indexer (0.0.118-1~swh1) unstable-swh; urgency=medium

  * v0.0.118
  * metadata-indexer: Fix setup initialization
  * tests: Refactoring

 -- Antoine R. Dumont (@ardumont) <antoine.romain.dumont@gmail.com>  Fri, 30 Nov 2018 14:50:52 +0100

swh-indexer (0.0.67-1~swh1) unstable-swh; urgency=medium

  * v0.0.67
  * mimetype: Migrate to indexed data as text

 -- Antoine R. Dumont (@ardumont) <antoine.romain.dumont@gmail.com>  Wed, 28 Nov 2018 11:35:37 +0100

swh-indexer (0.0.66-1~swh1) unstable-swh; urgency=medium

  * v0.0.66
  * range-indexer: Stream indexing range computations

 -- Antoine R. Dumont (@ardumont) <antoine.romain.dumont@gmail.com>  Tue, 27 Nov 2018 11:48:24 +0100

swh-indexer (0.0.65-1~swh1) unstable-swh; urgency=medium

  * v0.0.65
  * Fix revision metadata indexer

 -- Antoine R. Dumont (@ardumont) <antoine.romain.dumont@gmail.com>  Mon, 26 Nov 2018 19:30:48 +0100

swh-indexer (0.0.64-1~swh1) unstable-swh; urgency=medium

  * v0.0.64
  * indexer: Fix mixed identifier encodings issues
  * Add missing config filename for origin intrinsic metadata indexer.

 -- Antoine R. Dumont (@ardumont) <antoine.romain.dumont@gmail.com>  Mon, 26 Nov 2018 12:20:01 +0100

swh-indexer (0.0.63-1~swh1) unstable-swh; urgency=medium

  * v0.0.63
  * Make the OriginMetadataIndexer fetch rev metadata from the storage
  * instead of getting them via the scheduler.
  * Make the 'result_name' key of 'next_step' optional.
  * Add missing return.
  * doc: update index to match new swh-doc format

 -- Antoine R. Dumont (@ardumont) <antoine.romain.dumont@gmail.com>  Fri, 23 Nov 2018 17:56:10 +0100

swh-indexer (0.0.62-1~swh1) unstable-swh; urgency=medium

  * v0.0.62
  * metadata indexer: Add empty tool configuration
  * Add fulltext search on origin intrinsic metadata

 -- Antoine R. Dumont (@ardumont) <antoine.romain.dumont@gmail.com>  Fri, 23 Nov 2018 14:25:55 +0100

swh-indexer (0.0.61-1~swh1) unstable-swh; urgency=medium

  * v0.0.61
  * indexer: Fix origin indexer's default arguments

 -- Antoine R. Dumont (@ardumont) <antoine.romain.dumont@gmail.com>  Wed, 21 Nov 2018 16:01:50 +0100

swh-indexer (0.0.60-1~swh1) unstable-swh; urgency=medium

  * v0.0.60
  * origin_head: Make next step optional
  * tests: Increase coverage

 -- Antoine R. Dumont (@ardumont) <antoine.romain.dumont@gmail.com>  Wed, 21 Nov 2018 12:33:13 +0100

swh-indexer (0.0.59-1~swh1) unstable-swh; urgency=medium

  * v0.0.59
  * fossology license: Fix issue on license computation
  * Improve docstrings
  * Fix pep8 violations
  * Increase coverage on content indexers

 -- Antoine R. Dumont (@ardumont) <antoine.romain.dumont@gmail.com>  Tue, 20 Nov 2018 14:27:20 +0100

swh-indexer (0.0.58-1~swh1) unstable-swh; urgency=medium

  * v0.0.58
  * Add missing default configuration for fossology license indexer
  * tests: Remove dead code

 -- Antoine R. Dumont (@ardumont) <antoine.romain.dumont@gmail.com>  Tue, 20 Nov 2018 12:06:56 +0100

swh-indexer (0.0.57-1~swh1) unstable-swh; urgency=medium

  * v0.0.57
  * storage: Open new endpoint on fossology license range retrieval
  * indexer: Open new fossology license range indexer

 -- Antoine R. Dumont (@ardumont) <antoine.romain.dumont@gmail.com>  Tue, 20 Nov 2018 11:44:57 +0100

swh-indexer (0.0.56-1~swh1) unstable-swh; urgency=medium

  * v0.0.56
  * storage.api: Open new endpoints (mimetype range, fossology range)
  * content indexers: Open mimetype and fossology range indexers
  * Remove orchestrator modules
  * tests: Improve coverage

 -- Antoine R. Dumont (@ardumont) <antoine.romain.dumont@gmail.com>  Mon, 19 Nov 2018 11:56:06 +0100

swh-indexer (0.0.55-1~swh1) unstable-swh; urgency=medium

  * v0.0.55
  * swh.indexer: Let task reschedule itself through the scheduler
  * Use swh.scheduler instead of celery leaking all around
  * swh.indexer.orchestrator: Fix orchestrator initialization step
  * swh.indexer.tasks: Fix type error when no result or list result

 -- Antoine R. Dumont (@ardumont) <antoine.romain.dumont@gmail.com>  Mon, 29 Oct 2018 10:41:54 +0100

swh-indexer (0.0.54-1~swh1) unstable-swh; urgency=medium

  * v0.0.54
  * swh.indexer.tasks: Fix task to use the scheduler's

 -- Antoine R. Dumont (@ardumont) <antoine.romain.dumont@gmail.com>  Thu, 25 Oct 2018 20:13:51 +0200

swh-indexer (0.0.53-1~swh1) unstable-swh; urgency=medium

  * v0.0.53
  * swh.indexer.rehash: Migrate to latest swh.model.hashutil.MultiHash
  * indexer: Add the origin intrinsic metadata indexer
  * indexer: Add OriginIndexer and OriginHeadIndexer.
  * indexer.storage: Add the origin intrinsic metadata storage database
  * indexer.storage: Autogenerate the Indexer Storage HTTP API.
  * setup: prepare for pypi upload
  * tests: Add a tox file
  * tests: migrate to pytest
  * tests: Add tests around celery stack
  * docs: Improve documentation and reuse README in generated
    documentation

 -- Antoine R. Dumont (@ardumont) <antoine.romain.dumont@gmail.com>  Thu, 25 Oct 2018 19:03:56 +0200

swh-indexer (0.0.52-1~swh1) unstable-swh; urgency=medium

  * v0.0.52
  * swh.indexer.storage: Refactor fossology license get (first external
  * contribution, cf. /CONTRIBUTORS)
  * swh.indexer.storage: Fix typo in invariable name metadata
  * swh.indexer.storage: No longer use temp table when reading data
  * swh.indexer.storage: Clean up unused import
  * swh.indexer.storage: Remove dead entry points origin_metadata*
  * swh.indexer.storage: Update docstrings information and format

 -- Antoine R. Dumont (@ardumont) <antoine.romain.dumont@gmail.com>  Wed, 13 Jun 2018 11:20:40 +0200

swh-indexer (0.0.51-1~swh1) unstable-swh; urgency=medium

  * Release swh.indexer v0.0.51
  * Update for new db_transaction{,_generator}

 -- Nicolas Dandrimont <nicolas@dandrimont.eu>  Tue, 05 Jun 2018 14:10:39 +0200

swh-indexer (0.0.50-1~swh1) unstable-swh; urgency=medium

  * v0.0.50
  * swh.indexer.api.client: Permit to specify the query timeout option

 -- Antoine R. Dumont (@ardumont) <antoine.romain.dumont@gmail.com>  Thu, 24 May 2018 12:19:06 +0200

swh-indexer (0.0.49-1~swh1) unstable-swh; urgency=medium

  * v0.0.49
  * test_storage: Instantiate the tools during tests' setUp phase
  * test_storage: Deallocate storage during teardown step
  * test_storage: Make storage test fixture connect to postgres itself
  * storage.api.server: Only instantiate storage backend once per import
  * Use thread-aware psycopg2 connection pooling for database access

 -- Antoine R. Dumont (@ardumont) <antoine.romain.dumont@gmail.com>  Mon, 14 May 2018 11:09:30 +0200

swh-indexer (0.0.48-1~swh1) unstable-swh; urgency=medium

  * Release swh.indexer v0.0.48
  * Update for new swh.storage

 -- Nicolas Dandrimont <nicolas@dandrimont.eu>  Sat, 12 May 2018 18:30:10 +0200

swh-indexer (0.0.47-1~swh1) unstable-swh; urgency=medium

  * v0.0.47
  * d/control: Fix runtime typo in packaging dependency

 -- Antoine R. Dumont (@ardumont) <antoine.romain.dumont@gmail.com>  Thu, 07 Dec 2017 16:54:49 +0100

swh-indexer (0.0.46-1~swh1) unstable-swh; urgency=medium

  * v0.0.46
  * Split swh-indexer packages in 2 python3-swh.indexer.storage and
  * python3-swh.indexer

 -- Antoine R. Dumont (@ardumont) <antoine.romain.dumont@gmail.com>  Thu, 07 Dec 2017 16:18:04 +0100

swh-indexer (0.0.45-1~swh1) unstable-swh; urgency=medium

  * v0.0.45
  * Fix usual error raised when deploying

 -- Antoine R. Dumont (@ardumont) <antoine.romain.dumont@gmail.com>  Thu, 07 Dec 2017 15:01:01 +0100

swh-indexer (0.0.44-1~swh1) unstable-swh; urgency=medium

  * v0.0.44
  * swh.indexer: Make indexer use their own storage

 -- Antoine R. Dumont (@ardumont) <antoine.romain.dumont@gmail.com>  Thu, 07 Dec 2017 13:20:44 +0100

swh-indexer (0.0.43-1~swh1) unstable-swh; urgency=medium

  * v0.0.43
  * swh.indexer.mimetype: Work around problem in detection

 -- Antoine R. Dumont (@ardumont) <antoine.romain.dumont@gmail.com>  Wed, 29 Nov 2017 10:26:11 +0100

swh-indexer (0.0.42-1~swh1) unstable-swh; urgency=medium

  * v0.0.42
  * swh.indexer: Make indexers register tools in prepare method

 -- Antoine R. Dumont (@ardumont) <antoine.romain.dumont@gmail.com>  Fri, 24 Nov 2017 11:26:03 +0100

swh-indexer (0.0.41-1~swh1) unstable-swh; urgency=medium

  * v0.0.41
  * mimetype: Use magic library api instead of parsing `file` cli output

 -- Antoine R. Dumont (@ardumont) <antoine.romain.dumont@gmail.com>  Mon, 20 Nov 2017 13:05:29 +0100

swh-indexer (0.0.39-1~swh1) unstable-swh; urgency=medium

  * v0.0.39
  * swh.indexer.producer: Fix argument to match the abstract definition

 -- Antoine R. Dumont (@ardumont) <antoine.romain.dumont@gmail.com>  Thu, 19 Oct 2017 10:03:44 +0200

swh-indexer (0.0.38-1~swh1) unstable-swh; urgency=medium

  * v0.0.38
  * swh.indexer.indexer: Fix argument to match the abstract definition

 -- Antoine R. Dumont (@ardumont) <antoine.romain.dumont@gmail.com>  Wed, 18 Oct 2017 19:57:47 +0200

swh-indexer (0.0.37-1~swh1) unstable-swh; urgency=medium

  * v0.0.37
  * swh.indexer.indexer: Fix argument to match the abstract definition

 -- Antoine R. Dumont (@ardumont) <antoine.romain.dumont@gmail.com>  Wed, 18 Oct 2017 18:59:42 +0200

swh-indexer (0.0.36-1~swh1) unstable-swh; urgency=medium

  * v0.0.36
  * packaging: Cleanup
  * codemeta: Adding codemeta.json file to document metadata
  * swh.indexer.mimetype: Fix edge case regarding empty raw content
  * docs: sanitize docstrings for sphinx documentation generation
  * swh.indexer.metadata: Add RevisionMetadataIndexer
  * swh.indexer.metadata: Add ContentMetadataIndexer
  * swh.indexer: Refactor base class to improve inheritance
  * swh.indexer.metadata: First draft of the metadata content indexer
  * for npm (package.json)
  * swh.indexer.tests: Added tests for language indexer

 -- Antoine R. Dumont (@ardumont) <antoine.romain.dumont@gmail.com>  Wed, 18 Oct 2017 16:24:24 +0200

swh-indexer (0.0.35-1~swh1) unstable-swh; urgency=medium

  * Release swh.indexer 0.0.35
  * Update tasks to new swh.scheduler API

 -- Nicolas Dandrimont <nicolas@dandrimont.eu>  Mon, 12 Jun 2017 18:02:04 +0200

swh-indexer (0.0.34-1~swh1) unstable-swh; urgency=medium

  * v0.0.34
  * Fix unbound local error on edge case

 -- Antoine R. Dumont (@ardumont) <antoine.romain.dumont@gmail.com>  Wed, 07 Jun 2017 11:23:29 +0200

swh-indexer (0.0.33-1~swh1) unstable-swh; urgency=medium

  * v0.0.33
  * language indexer: Improve edge case policy

 -- Antoine R. Dumont (@ardumont) <antoine.romain.dumont@gmail.com>  Wed, 07 Jun 2017 11:02:47 +0200

swh-indexer (0.0.32-1~swh1) unstable-swh; urgency=medium

  * v0.0.32
  * Update fossology license to use the latest swh-storage
  * Improve language indexer to deal with potential error on bad
  * chunking

 -- Antoine R. Dumont (@ardumont) <antoine.romain.dumont@gmail.com>  Tue, 06 Jun 2017 18:13:40 +0200

swh-indexer (0.0.31-1~swh1) unstable-swh; urgency=medium

  * v0.0.31
  * Reduce log verbosity on language indexer

 -- Antoine R. Dumont (@ardumont) <antoine.romain.dumont@gmail.com>  Fri, 02 Jun 2017 19:08:52 +0200

swh-indexer (0.0.30-1~swh1) unstable-swh; urgency=medium

  * v0.0.30
  * Fix wrong default configuration

 -- Antoine R. Dumont (@ardumont) <antoine.romain.dumont@gmail.com>  Fri, 02 Jun 2017 18:01:27 +0200

swh-indexer (0.0.29-1~swh1) unstable-swh; urgency=medium

  * v0.0.29
  * Update indexer to resolve indexer configuration identifier
  * Adapt language indexer to use partial raw content

 -- Antoine R. Dumont (@ardumont) <antoine.romain.dumont@gmail.com>  Fri, 02 Jun 2017 16:21:27 +0200

swh-indexer (0.0.28-1~swh1) unstable-swh; urgency=medium

  * v0.0.28
  * Add error resilience to fossology indexer

 -- Antoine R. Dumont (@ardumont) <antoine.romain.dumont@gmail.com>  Mon, 22 May 2017 12:57:55 +0200

swh-indexer (0.0.27-1~swh1) unstable-swh; urgency=medium

  * v0.0.27
  * swh.indexer.language: Incremental encoding detection

 -- Antoine R. Dumont (@ardumont) <antoine.romain.dumont@gmail.com>  Wed, 17 May 2017 18:04:27 +0200

swh-indexer (0.0.26-1~swh1) unstable-swh; urgency=medium

  * v0.0.26
  * swh.indexer.orchestrator: Add batch size option per indexer
  * Log caught exception in a unified manner
  * Add rescheduling option (not by default) on rehash + indexers

 -- Antoine R. Dumont (@ardumont) <antoine.romain.dumont@gmail.com>  Wed, 17 May 2017 14:08:07 +0200

swh-indexer (0.0.25-1~swh1) unstable-swh; urgency=medium

  * v0.0.25
  * Add reschedule on error parameter for indexers

 -- Antoine R. Dumont (@ardumont) <antoine.romain.dumont@gmail.com>  Fri, 12 May 2017 12:13:15 +0200

swh-indexer (0.0.24-1~swh1) unstable-swh; urgency=medium

  * v0.0.24
  * Make rehash indexer more resilient to errors by rescheduling
    contents
  * in error (be it reading or updating problems)

 -- Antoine R. Dumont (@ardumont) <antoine.romain.dumont@gmail.com>  Thu, 04 May 2017 14:22:43 +0200

swh-indexer (0.0.23-1~swh1) unstable-swh; urgency=medium

  * v0.0.23
  * Improve producer to optionally make it synchroneous

 -- Antoine R. Dumont (@ardumont) <antoine.romain.dumont@gmail.com>  Wed, 03 May 2017 15:29:44 +0200

swh-indexer (0.0.22-1~swh1) unstable-swh; urgency=medium

  * v0.0.22
  * Improve mimetype indexer implementation
  * Make the chaining option in the mimetype indexer

 -- Antoine R. Dumont (@ardumont) <antoine.romain.dumont@gmail.com>  Tue, 02 May 2017 16:31:14 +0200

swh-indexer (0.0.21-1~swh1) unstable-swh; urgency=medium

  * v0.0.21
  * swh.indexer.rehash: Actually make the worker log

 -- Antoine R. Dumont (@ardumont) <antoine.romain.dumont@gmail.com>  Tue, 02 May 2017 14:28:55 +0200

swh-indexer (0.0.20-1~swh1) unstable-swh; urgency=medium

  * v0.0.20
  * swh.indexer.rehash:
  * Improve reading from objstorage only when needed
  * Fix empty file use case (which was skipped)
  * Add logging

 -- Antoine R. Dumont (@ardumont) <antoine.romain.dumont@gmail.com>  Fri, 28 Apr 2017 09:39:09 +0200

swh-indexer (0.0.19-1~swh1) unstable-swh; urgency=medium

  * v0.0.19
  * Fix rehash indexer's default configuration file

 -- Antoine R. Dumont (@ardumont) <antoine.romain.dumont@gmail.com>  Thu, 27 Apr 2017 19:17:20 +0200

swh-indexer (0.0.18-1~swh1) unstable-swh; urgency=medium

  * v0.0.18
  * Add new rehash indexer

 -- Antoine R. Dumont (@ardumont) <antoine.romain.dumont@gmail.com>  Wed, 26 Apr 2017 15:23:02 +0200

swh-indexer (0.0.17-1~swh1) unstable-swh; urgency=medium

  * v0.0.17
  * Add information on indexer tools (T610)

 -- Antoine R. Dumont (@ardumont) <antoine.romain.dumont@gmail.com>  Fri, 02 Dec 2016 18:32:54 +0100

swh-indexer (0.0.16-1~swh1) unstable-swh; urgency=medium

  * v0.0.16
  * bug fixes

 -- Antoine R. Dumont (@ardumont) <antoine.romain.dumont@gmail.com>  Tue, 15 Nov 2016 19:31:52 +0100

swh-indexer (0.0.15-1~swh1) unstable-swh; urgency=medium

  * v0.0.15
  * Improve message producer

 -- Antoine R. Dumont (@ardumont) <antoine.romain.dumont@gmail.com>  Tue, 15 Nov 2016 18:16:42 +0100

swh-indexer (0.0.14-1~swh1) unstable-swh; urgency=medium

  * v0.0.14
  * Update package dependency on fossology-nomossa

 -- Antoine R. Dumont (@ardumont) <antoine.romain.dumont@gmail.com>  Tue, 15 Nov 2016 14:13:41 +0100

swh-indexer (0.0.13-1~swh1) unstable-swh; urgency=medium

  * v0.0.13
  * Add new license indexer
  * ctags indexer: align behavior with other indexers regarding the
  * conflict update policy

 -- Antoine R. Dumont (@ardumont) <antoine.romain.dumont@gmail.com>  Mon, 14 Nov 2016 14:13:34 +0100

swh-indexer (0.0.12-1~swh1) unstable-swh; urgency=medium

  * v0.0.12
  * Add runtime dependency on universal-ctags

 -- Antoine R. Dumont (@ardumont) <antoine.romain.dumont@gmail.com>  Fri, 04 Nov 2016 13:59:59 +0100

swh-indexer (0.0.11-1~swh1) unstable-swh; urgency=medium

  * v0.0.11
  * Remove dependency on exuberant-ctags

 -- Antoine R. Dumont (@ardumont) <antoine.romain.dumont@gmail.com>  Thu, 03 Nov 2016 16:13:26 +0100

swh-indexer (0.0.10-1~swh1) unstable-swh; urgency=medium

  * v0.0.10
  * Add ctags indexer

 -- Antoine R. Dumont (@ardumont) <antoine.romain.dumont@gmail.com>  Thu, 20 Oct 2016 16:12:42 +0200

swh-indexer (0.0.9-1~swh1) unstable-swh; urgency=medium

  * v0.0.9
  * d/control: Bump dependency to latest python3-swh.storage api
  * mimetype: Use the charset to filter out data
  * orchestrator: Separate 2 distincts orchestrators (one for all
  * contents, one for text contents)
  * mimetype: once index computed, send text contents to text
    orchestrator

 -- Antoine R. Dumont (@ardumont) <antoine.romain.dumont@gmail.com>  Thu, 13 Oct 2016 15:28:17 +0200

swh-indexer (0.0.8-1~swh1) unstable-swh; urgency=medium

  * v0.0.8
  * Separate configuration file per indexer (no need for language)
  * Rename module file_properties to mimetype consistently with other
  * layers

 -- Antoine R. Dumont (@ardumont) <antoine.romain.dumont@gmail.com>  Sat, 08 Oct 2016 11:46:29 +0200

swh-indexer (0.0.7-1~swh1) unstable-swh; urgency=medium

  * v0.0.7
  * Adapt indexer language and mimetype to store result in storage.
  * Clean up obsolete code

 -- Antoine R. Dumont (@ardumont) <antoine.romain.dumont@gmail.com>  Sat, 08 Oct 2016 10:26:08 +0200

swh-indexer (0.0.6-1~swh1) unstable-swh; urgency=medium

  * v0.0.6
  * Fix multiple issues on production

 -- Antoine R. Dumont (@ardumont) <antoine.romain.dumont@gmail.com>  Fri, 30 Sep 2016 17:00:11 +0200

swh-indexer (0.0.5-1~swh1) unstable-swh; urgency=medium

  * v0.0.5
  * Fix debian/control dependency issue

 -- Antoine R. Dumont (@ardumont) <antoine.romain.dumont@gmail.com>  Fri, 30 Sep 2016 16:06:20 +0200

swh-indexer (0.0.4-1~swh1) unstable-swh; urgency=medium

  * v0.0.4
  * Upgrade dependencies issues

 -- Antoine R. Dumont (@ardumont) <antoine.romain.dumont@gmail.com>  Fri, 30 Sep 2016 16:01:52 +0200

swh-indexer (0.0.3-1~swh1) unstable-swh; urgency=medium

  * v0.0.3
  * Add encoding detection
  * Use encoding to improve language detection
  * bypass language detection for binary files
  * bypass ctags for binary files or decoding failure file

 -- Antoine R. Dumont (@ardumont) <antoine.romain.dumont@gmail.com>  Fri, 30 Sep 2016 12:30:11 +0200

swh-indexer (0.0.2-1~swh1) unstable-swh; urgency=medium

  * v0.0.2
  * Provide one possible sha1's name for the multiple tools to ease
  * information extrapolation
  * Fix debian package dependency issue

 -- Antoine R. Dumont (@ardumont) <antoine.romain.dumont@gmail.com>  Thu, 29 Sep 2016 21:45:44 +0200

swh-indexer (0.0.1-1~swh1) unstable-swh; urgency=medium

  * Initial release
  * v0.0.1
  * First implementation on poc

 -- Antoine R. Dumont (@ardumont) <antoine.romain.dumont@gmail.com>  Wed, 28 Sep 2016 23:40:13 +0200<|MERGE_RESOLUTION|>--- conflicted
+++ resolved
@@ -1,10 +1,3 @@
-<<<<<<< HEAD
-swh-indexer (0.8.1-1~swh1~bpo10+1) buster-swh; urgency=medium
-
-  * Rebuild for buster-swh
-
- -- Software Heritage autobuilder (on jenkins-debian1) <jenkins@jenkins-debian1.internal.softwareheritage.org>  Tue, 21 Dec 2021 15:32:28 +0000
-=======
 swh-indexer (0.8.2-1~swh1) unstable-swh; urgency=medium
 
   * New upstream release 0.8.2     - (tagged by Valentin Lorentz
@@ -14,7 +7,6 @@
     - * docs: Use reference instead of absolute link
 
  -- Software Heritage autobuilder (on jenkins-debian1) <jenkins@jenkins-debian1.internal.softwareheritage.org>  Wed, 12 Jan 2022 12:56:56 +0000
->>>>>>> 648a5a92
 
 swh-indexer (0.8.1-1~swh1) unstable-swh; urgency=medium
 
