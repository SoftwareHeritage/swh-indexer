<<<<<<< HEAD
swh-indexer (0.0.11-1~swh1~bpo9+1) stretch-swh; urgency=medium

  * Rebuild for stretch-backports.

 -- Antoine R. Dumont (@ardumont) <antoine.romain.dumont@gmail.com>  Thu, 03 Nov 2016 16:13:26 +0100
=======
swh-indexer (0.0.12-1~swh1) unstable-swh; urgency=medium

  * v0.0.12
  * Add runtime dependency on universal-ctags

 -- Antoine R. Dumont (@ardumont) <antoine.romain.dumont@gmail.com>  Fri, 04 Nov 2016 13:59:59 +0100
>>>>>>> fc56e265

swh-indexer (0.0.11-1~swh1) unstable-swh; urgency=medium

  * v0.0.11
  * Remove dependency on exuberant-ctags

 -- Antoine R. Dumont (@ardumont) <antoine.romain.dumont@gmail.com>  Thu, 03 Nov 2016 16:13:26 +0100

swh-indexer (0.0.10-1~swh1) unstable-swh; urgency=medium

  * v0.0.10
  * Add ctags indexer

 -- Antoine R. Dumont (@ardumont) <antoine.romain.dumont@gmail.com>  Thu, 20 Oct 2016 16:12:42 +0200

swh-indexer (0.0.9-1~swh1) unstable-swh; urgency=medium

  * v0.0.9
  * d/control: Bump dependency to latest python3-swh.storage api
  * mimetype: Use the charset to filter out data
  * orchestrator: Separate 2 distincts orchestrators (one for all
  * contents, one for text contents)
  * mimetype: once index computed, send text contents to text
    orchestrator

 -- Antoine R. Dumont (@ardumont) <antoine.romain.dumont@gmail.com>  Thu, 13 Oct 2016 15:28:17 +0200

swh-indexer (0.0.8-1~swh1) unstable-swh; urgency=medium

  * v0.0.8
  * Separate configuration file per indexer (no need for language)
  * Rename module file_properties to mimetype consistently with other
  * layers

 -- Antoine R. Dumont (@ardumont) <antoine.romain.dumont@gmail.com>  Sat, 08 Oct 2016 11:46:29 +0200

swh-indexer (0.0.7-1~swh1) unstable-swh; urgency=medium

  * v0.0.7
  * Adapt indexer language and mimetype to store result in storage.
  * Clean up obsolete code

 -- Antoine R. Dumont (@ardumont) <antoine.romain.dumont@gmail.com>  Sat, 08 Oct 2016 10:26:08 +0200

swh-indexer (0.0.6-1~swh1) unstable-swh; urgency=medium

  * v0.0.6
  * Fix multiple issues on production

 -- Antoine R. Dumont (@ardumont) <antoine.romain.dumont@gmail.com>  Fri, 30 Sep 2016 17:00:11 +0200

swh-indexer (0.0.5-1~swh1) unstable-swh; urgency=medium

  * v0.0.5
  * Fix debian/control dependency issue

 -- Antoine R. Dumont (@ardumont) <antoine.romain.dumont@gmail.com>  Fri, 30 Sep 2016 16:06:20 +0200

swh-indexer (0.0.4-1~swh1) unstable-swh; urgency=medium

  * v0.0.4
  * Upgrade dependencies issues

 -- Antoine R. Dumont (@ardumont) <antoine.romain.dumont@gmail.com>  Fri, 30 Sep 2016 16:01:52 +0200

swh-indexer (0.0.3-1~swh1) unstable-swh; urgency=medium

  * v0.0.3
  * Add encoding detection
  * Use encoding to improve language detection
  * bypass language detection for binary files
  * bypass ctags for binary files or decoding failure file

 -- Antoine R. Dumont (@ardumont) <antoine.romain.dumont@gmail.com>  Fri, 30 Sep 2016 12:30:11 +0200

swh-indexer (0.0.2-1~swh1) unstable-swh; urgency=medium

  * v0.0.2
  * Provide one possible sha1's name for the multiple tools to ease
  * information extrapolation
  * Fix debian package dependency issue

 -- Antoine R. Dumont (@ardumont) <antoine.romain.dumont@gmail.com>  Thu, 29 Sep 2016 21:45:44 +0200

swh-indexer (0.0.1-1~swh1) unstable-swh; urgency=medium

  * Initial release
  * v0.0.1
  * First implementation on poc

 -- Antoine R. Dumont (@ardumont) <antoine.romain.dumont@gmail.com>  Wed, 28 Sep 2016 23:40:13 +0200<|MERGE_RESOLUTION|>--- conflicted
+++ resolved
@@ -1,17 +1,9 @@
-<<<<<<< HEAD
-swh-indexer (0.0.11-1~swh1~bpo9+1) stretch-swh; urgency=medium
-
-  * Rebuild for stretch-backports.
-
- -- Antoine R. Dumont (@ardumont) <antoine.romain.dumont@gmail.com>  Thu, 03 Nov 2016 16:13:26 +0100
-=======
 swh-indexer (0.0.12-1~swh1) unstable-swh; urgency=medium
 
   * v0.0.12
   * Add runtime dependency on universal-ctags
 
  -- Antoine R. Dumont (@ardumont) <antoine.romain.dumont@gmail.com>  Fri, 04 Nov 2016 13:59:59 +0100
->>>>>>> fc56e265
 
 swh-indexer (0.0.11-1~swh1) unstable-swh; urgency=medium
 
