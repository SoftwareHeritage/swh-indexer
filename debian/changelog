<<<<<<< HEAD
swh-indexer (2.4.1-1~swh1~bpo10+1) buster-swh; urgency=medium

  * Rebuild for buster-swh

 -- Software Heritage autobuilder (on jenkins-debian1) <jenkins@jenkins-debian1.internal.softwareheritage.org>  Thu, 25 Aug 2022 10:38:59 +0000
=======
swh-indexer (2.4.2-1~swh2) unstable-swh; urgency=medium

  * Bump new release

 -- Antoine R. Dumont (@ardumont) <ardumont@softwareheritage.org>  Thu, 25 Aug 2022 14:30:54 +0200

swh-indexer (2.4.2-1~swh1) unstable-swh; urgency=medium

  * New upstream release 2.4.2     - (tagged by Valentin Lorentz
    <vlorentz@softwareheritage.org> on 2022-08-25 13:24:10 +0200)
  * Upstream changes:     - v2.4.2     - * Re-trigger Debian build

 -- Software Heritage autobuilder (on jenkins-debian1) <jenkins@jenkins-debian1.internal.softwareheritage.org>  Thu, 25 Aug 2022 11:33:19 +0000
>>>>>>> fc5af5ac

swh-indexer (2.4.1-1~swh1) unstable-swh; urgency=medium

  * New upstream release 2.4.1     - (tagged by Valentin Lorentz
    <vlorentz@softwareheritage.org> on 2022-08-25 12:22:48 +0200)
  * Upstream changes:     - v2.4.1     - * metadata_dictionary: Fix
    crash on null list item in an uri_field.

 -- Software Heritage autobuilder (on jenkins-debian1) <jenkins@jenkins-debian1.internal.softwareheritage.org>  Thu, 25 Aug 2022 10:32:04 +0000

swh-indexer (2.4.0-1~swh1) unstable-swh; urgency=medium

  * New upstream release 2.4.0     - (tagged by Valentin Lorentz
    <vlorentz@softwareheritage.org> on 2022-08-25 11:58:05 +0200)
  * Upstream changes:     - v2.4.0     - * metadata_dictionary: Add
    mappings for "*.nuspec" files     - * Refactor metadata mappings
    using rdflib.Graph instead of JSON-LD internally     - * Other
    internal refactorings     - * metadata_dictionary: Add mapping for
    SWORD/Atom with Codemeta

 -- Software Heritage autobuilder (on jenkins-debian1) <jenkins@jenkins-debian1.internal.softwareheritage.org>  Thu, 25 Aug 2022 10:09:34 +0000

swh-indexer (2.3.0-1~swh1) unstable-swh; urgency=medium

  * New upstream release 2.3.0     - (tagged by Valentin Lorentz
    <vlorentz@softwareheritage.org> on 2022-08-10 12:16:48 +0200)
  * Upstream changes:     - v2.3.0     - * Tag Sentry events with object
    ids     - * Fix crashes on incorrect URLs in `@id`     - * Fix crash
    on null characters in JSON     - * Fix support of old
    RawExtrinsicMetadata objects with no id

 -- Software Heritage autobuilder (on jenkins-debian1) <jenkins@jenkins-debian1.internal.softwareheritage.org>  Wed, 10 Aug 2022 10:26:27 +0000

swh-indexer (2.2.2-1~swh1) unstable-swh; urgency=medium

  * New upstream release 2.2.2     - (tagged by Antoine R. Dumont
    (@ardumont) <ardumont@softwareheritage.org> on 2022-07-29 13:41:43
    +0200)
  * Upstream changes:     - v2.2.2     - indexer.metadata: Warn and skip
    incomplete entries from the journal

 -- Software Heritage autobuilder (on jenkins-debian1) <jenkins@jenkins-debian1.internal.softwareheritage.org>  Fri, 29 Jul 2022 11:52:13 +0000

swh-indexer (2.2.1-1~swh1) unstable-swh; urgency=medium

  * New upstream release 2.2.1     - (tagged by Antoine R. Dumont
    (@ardumont) <ardumont@softwareheritage.org> on 2022-07-29 10:56:57
    +0200)
  * Upstream changes:     - v2.2.1     - Normalize journal client
    indexer type names

 -- Software Heritage autobuilder (on jenkins-debian1) <jenkins@jenkins-debian1.internal.softwareheritage.org>  Fri, 29 Jul 2022 09:07:15 +0000

swh-indexer (2.2.0-1~swh1) unstable-swh; urgency=medium

  * New upstream release 2.2.0     - (tagged by Antoine R. Dumont
    (@ardumont) <ardumont@softwareheritage.org> on 2022-07-25 16:23:12
    +0200)
  * Upstream changes:     - v2.2.0     - cli: Add content mimetype
    indexer journal client support     - cli: Add fossology license
    indexer journal client support     - cli: Add extrinsic-metadata
    indexer journal client support     - docs: Fix incorrect terminology
    (term -> property)     - mapping: Fix inconsistent name     - Drop
    decommissioned content indexer: ctags, language

 -- Software Heritage autobuilder (on jenkins-debian1) <jenkins@jenkins-debian1.internal.softwareheritage.org>  Mon, 25 Jul 2022 14:33:50 +0000

swh-indexer (2.1.0-1~swh1) unstable-swh; urgency=medium

  * New upstream release 2.1.0     - (tagged by Valentin Lorentz
    <vlorentz@softwareheritage.org> on 2022-07-21 10:23:44 +0200)
  * Upstream changes:     - v2.1.0     - * DirectoryIndexer: Remove
    incorrect assumption on object types     - * docs: Explain the
    indexation workflow for extrinsic metadata     - * docs: Update
    description of the metadata workflow     - * metadata_dictionary:
    Add mappings for pubspec.yaml     - * Add extrinsic metadata indexer
    - * Add GitHub metadata mapping     - * Refactor Mapping hierarchy
    - * cff: Add checks for value types

 -- Software Heritage autobuilder (on jenkins-debian1) <jenkins@jenkins-debian1.internal.softwareheritage.org>  Thu, 21 Jul 2022 08:32:23 +0000

swh-indexer (2.0.2-1~swh1) unstable-swh; urgency=medium

  * New upstream release 2.0.2     - (tagged by Valentin Lorentz
    <vlorentz@softwareheritage.org> on 2022-06-22 12:32:41 +0200)
  * Upstream changes:     - v2.0.2     - * Fix mypy issue with swh-
    journal>=1.1.0     - * cff: Ignore invalid yaml files     - * npm:
    Add workaround for mangled package descriptions     - * npm: Fix
    crash when npm description is not a string

 -- Software Heritage autobuilder (on jenkins-debian1) <jenkins@jenkins-debian1.internal.softwareheritage.org>  Wed, 22 Jun 2022 10:40:25 +0000

swh-indexer (2.0.1-1~swh1) unstable-swh; urgency=medium

  * New upstream release 2.0.1     - (tagged by Antoine R. Dumont
    (@ardumont) <ardumont@softwareheritage.org> on 2022-06-10 10:35:15
    +0200)
  * Upstream changes:     - v2.0.1     - upgrades/134: Add missing index
    creation

 -- Software Heritage autobuilder (on jenkins-debian1) <jenkins@jenkins-debian1.internal.softwareheritage.org>  Fri, 10 Jun 2022 09:17:44 +0000

swh-indexer (2.0.0-1~swh1) unstable-swh; urgency=medium

  * New upstream release 2.0.0     - (tagged by Antoine R. Dumont
    (@ardumont) <ardumont@softwareheritage.org> on 2022-06-03 15:40:32
    +0200)
  * Upstream changes:     - v2.0.0     - Set current_version attribute
    to postgresql datastore     - Add support for indexing from head
    releases     - Replace RevisionMetadataIndexer with
    DirectoryMetadataIndexer     - Add support for running the server
    with 'postgresql' storage cls     - tests: Shorten definition of
    REVISION     - tests: Simplify definition of ORIGINS list     -
    tests: use stock pytest_postgresql factory function     - Rewrite
    origin_head.py as a normal function instead of an indexer     -
    Convert test_origin_head from unittest to pytest

 -- Software Heritage autobuilder (on jenkins-debian1) <jenkins@jenkins-debian1.internal.softwareheritage.org>  Fri, 03 Jun 2022 13:59:59 +0000

swh-indexer (1.2.0-1~swh1) unstable-swh; urgency=medium

  * New upstream release 1.2.0     - (tagged by Valentin Lorentz
    <vlorentz@softwareheritage.org> on 2022-06-01 16:44:30 +0200)
  * Upstream changes:     - v1.2.0     - * cli: Add support for running
    "all" indexers in the journal client

 -- Software Heritage autobuilder (on jenkins-debian1) <jenkins@jenkins-debian1.internal.softwareheritage.org>  Wed, 01 Jun 2022 15:08:39 +0000

swh-indexer (1.1.0-1~swh1) unstable-swh; urgency=medium

  * New upstream release 1.1.0     - (tagged by Valentin Lorentz
    <vlorentz@softwareheritage.org> on 2022-05-30 15:56:19 +0200)
  * Upstream changes:     - v1.1.0     - * Add support for indexing
    directly from the journal client     - * cff: Do not change
    yaml.SafeLoader globally     - * add missing sentry captures     - *
    Change misleading documentation in swh-indexer/cli.py     - * test
    and typing maintenance

 -- Software Heritage autobuilder (on jenkins-debian1) <jenkins@jenkins-debian1.internal.softwareheritage.org>  Mon, 30 May 2022 14:03:54 +0000

swh-indexer (1.0.0-1~swh1) unstable-swh; urgency=medium

  * New upstream release 1.0.0     - (tagged by David Douard
    <david.douard@sdfa3.org> on 2022-02-24 17:35:56 +0100)
  * Upstream changes:     - v1.0.0

 -- Software Heritage autobuilder (on jenkins-debian1) <jenkins@jenkins-debian1.internal.softwareheritage.org>  Thu, 24 Feb 2022 16:42:39 +0000

swh-indexer (0.8.2-1~swh1) unstable-swh; urgency=medium

  * New upstream release 0.8.2     - (tagged by Valentin Lorentz
    <vlorentz@softwareheritage.org> on 2022-01-12 13:53:22 +0100)
  * Upstream changes:     - v0.8.2     - * tests: Use
    TimestampWithTimezone.from_datetime() instead of the constructor
    - * docs: Use reference instead of absolute link

 -- Software Heritage autobuilder (on jenkins-debian1) <jenkins@jenkins-debian1.internal.softwareheritage.org>  Wed, 12 Jan 2022 12:56:56 +0000

swh-indexer (0.8.1-1~swh1) unstable-swh; urgency=medium

  * New upstream release 0.8.1     - (tagged by Vincent SELLIER
    <vincent.sellier@softwareheritage.org> on 2021-12-21 16:23:37 +0100)
  * Upstream changes:     - v0.8.1     - Changelog:     - tag frozendict
    version to avoid segfaults on the ci

 -- Software Heritage autobuilder (on jenkins-debian1) <jenkins@jenkins-debian1.internal.softwareheritage.org>  Tue, 21 Dec 2021 15:28:27 +0000

swh-indexer (0.8.0-1~swh1) unstable-swh; urgency=medium

  * New upstream release 0.8.0     - (tagged by Antoine R. Dumont
    (@ardumont) <ardumont@softwareheritage.org> on 2021-05-28 16:57:47
    +0200)
  * Upstream changes:     - v0.8.0     - metadata_dictionary: Add
    mapping for CITATION.cff     - metadata/maven: Ignore ill-formed xml
    instead of failing     - metadata: Fix UnboundLocalError in edge
    case     - data/codemeta: sync with official codemeta repo     - Fix
    SingleFileMapping case sensitivity     - Use swh.core 0.14     -
    tox: Add sphinx environments to check sane doc build

 -- Software Heritage autobuilder (on jenkins-debian1) <jenkins@jenkins-debian1.internal.softwareheritage.org>  Fri, 28 May 2021 15:05:39 +0000

swh-indexer (0.7.0-1~swh1) unstable-swh; urgency=medium

  * New upstream release 0.7.0     - (tagged by Antoine R. Dumont
    (@ardumont) <ardumont@softwareheritage.org> on 2021-02-03 14:10:16
    +0100)
  * Upstream changes:     - v0.7.0     - Adapt
    origin_get_latest_visit_status according to latest api change

 -- Software Heritage autobuilder (on jenkins-debian1) <jenkins@jenkins-debian1.internal.softwareheritage.org>  Wed, 03 Feb 2021 13:15:37 +0000

swh-indexer (0.6.4-1~swh1) unstable-swh; urgency=medium

  * New upstream release 0.6.4     - (tagged by Antoine R. Dumont
    (@ardumont) <ardumont@softwareheritage.org> on 2021-02-01 15:06:04
    +0100)
  * Upstream changes:     - v0.6.4     - indexer: Remove pagination
    logic using stream_results() instead.     - ContentPartitionIndexer:
    Do not index the same content multiple times at once.     - Add a
    cli section in the doc     - test_journal_client_cli: Send
    production objects to journal     - test_journal_client: Migrate
    away from mocks     - tests: Use production backends within the
    indexer tests

 -- Software Heritage autobuilder (on jenkins-debian1) <jenkins@jenkins-debian1.internal.softwareheritage.org>  Mon, 01 Feb 2021 14:10:18 +0000

swh-indexer (0.6.3-1~swh1) unstable-swh; urgency=medium

  * New upstream release 0.6.3     - (tagged by Antoine R. Dumont
    (@ardumont) <ardumont@softwareheritage.org> on 2020-11-27 14:42:30
    +0100)
  * Upstream changes:     - v0.6.3     - storage.writer: Fix journal
    writer sanitizer function

 -- Software Heritage autobuilder (on jenkins-debian1) <jenkins@jenkins-debian1.internal.softwareheritage.org>  Fri, 27 Nov 2020 13:46:03 +0000

swh-indexer (0.6.2-1~swh1) unstable-swh; urgency=medium

  * New upstream release 0.6.2     - (tagged by Antoine R. Dumont
    (@ardumont) <ardumont@softwareheritage.org> on 2020-11-27 13:55:53
    +0100)
  * Upstream changes:     - v0.6.2     - BaseRow.unique_key: Don't crash
    when indexer_configuration_id is None.     -
    idx.storage.JournalWriter: pass value_sanitizer to
    get_journal_writer.

 -- Software Heritage autobuilder (on jenkins-debian1) <jenkins@jenkins-debian1.internal.softwareheritage.org>  Fri, 27 Nov 2020 13:00:28 +0000

swh-indexer (0.6.1-1~swh1) unstable-swh; urgency=medium

  * New upstream release 0.6.1     - (tagged by Antoine R. Dumont
    (@ardumont) <ardumont@softwareheritage.org> on 2020-11-27 10:43:14
    +0100)
  * Upstream changes:     - v0.6.1     - Fix test within the debian
    package builds     - refactor tests to pytest

 -- Software Heritage autobuilder (on jenkins-debian1) <jenkins@jenkins-debian1.internal.softwareheritage.org>  Fri, 27 Nov 2020 09:49:35 +0000

swh-indexer (0.6.0-1~swh1) unstable-swh; urgency=medium

  * New upstream release 0.6.0     - (tagged by Antoine R. Dumont
    (@ardumont) <ardumont@softwareheritage.org> on 2020-11-26 17:08:03
    +0100)
  * Upstream changes:     - v0.6.0     - indexer.journal_client:
    Subscribe to OriginVisitStatus topic     -
    swh.indexer.cli.journal_client: ensure the minimal configuration
    exists     - Drop all deprecated uses of `args` in component
    factories     - Drop vcversioner from requirements     - Make the
    indexer storage write to the journal.

 -- Software Heritage autobuilder (on jenkins-debian1) <jenkins@jenkins-debian1.internal.softwareheritage.org>  Thu, 26 Nov 2020 16:39:45 +0000

swh-indexer (0.5.0-2~swh1) unstable-swh; urgency=medium

  * Move distutils package from python3-swh.indexer to python3-swh.indexer.storage.

 -- Nicolas Dandrimont <olasd@debian.org>  Wed, 18 Nov 2020 20:04:23 +0100

swh-indexer (0.5.0-1~swh1) unstable-swh; urgency=medium

  * New upstream release 0.5.0     - (tagged by Valentin Lorentz
    <vlorentz@softwareheritage.org> on 2020-11-06 15:25:04 +0100)
  * Upstream changes:     - v0.5.0     - * Remove metadata deletion
    endpoints and algorithms     - * Remove
    conflict_update/policy_update option from BaseIndexer.run()     - *
    Remove conflict_update option from _add() endpoints.

 -- Software Heritage autobuilder (on jenkins-debian1) <jenkins@jenkins-debian1.internal.softwareheritage.org>  Fri, 06 Nov 2020 14:28:05 +0000

swh-indexer (0.4.2-1~swh1) unstable-swh; urgency=medium

  * New upstream release 0.4.2     - (tagged by Antoine R. Dumont
    (@ardumont) <ardumont@softwareheritage.org> on 2020-10-30 17:22:22
    +0100)
  * Upstream changes:     - v0.4.2     - tests.conftest: Fix the indexer
    scheduler initialization     - indexer.cli: Fix missing retries_left
    parameter     - Rename sql files according to new conventions

 -- Software Heritage autobuilder (on jenkins-debian1) <jenkins@jenkins-debian1.internal.softwareheritage.org>  Fri, 30 Oct 2020 16:24:14 +0000

swh-indexer (0.4.1-1~swh1) unstable-swh; urgency=medium

  * New upstream release 0.4.1     - (tagged by Antoine R. Dumont
    (@ardumont) <ardumont@softwareheritage.org> on 2020-10-16 10:48:51
    +0200)
  * Upstream changes:     - v0.4.1     - test_cli: Remove unneeded
    config args parameter     - api.server: Align configuration
    structure with clients configuration     - storage.api.server: Add
    types to module and refactor tests

 -- Software Heritage autobuilder (on jenkins-debian1) <jenkins@jenkins-debian1.internal.softwareheritage.org>  Fri, 16 Oct 2020 08:59:09 +0000

swh-indexer (0.4.0-1~swh1) unstable-swh; urgency=medium

  * New upstream release 0.4.0     - (tagged by Antoine R. Dumont
    (@ardumont) <ardumont@softwareheritage.org> on 2020-10-15 18:17:59
    +0200)
  * Upstream changes:     - v0.4.0     - swh.indexer.storage: Unify
    get_indexer_storage function with others

 -- Software Heritage autobuilder (on jenkins-debian1) <jenkins@jenkins-debian1.internal.softwareheritage.org>  Thu, 15 Oct 2020 16:19:01 +0000

swh-indexer (0.3.0-1~swh1) unstable-swh; urgency=medium

  * New upstream release 0.3.0     - (tagged by Valentin Lorentz
    <vlorentz@softwareheritage.org> on 2020-10-08 13:33:02 +0200)
  * Upstream changes:     - v0.3.0     - * Make indexer-storage
    endpoints use attr-based classes instead of dicts     - * Add more
    typing to indexers and their tests

 -- Software Heritage autobuilder (on jenkins-debian1) <jenkins@jenkins-debian1.internal.softwareheritage.org>  Thu, 08 Oct 2020 11:35:50 +0000

swh-indexer (0.2.4-1~swh1) unstable-swh; urgency=medium

  * New upstream release 0.2.4     - (tagged by David Douard
    <david.douard@sdfa3.org> on 2020-09-25 12:49:04 +0200)
  * Upstream changes:     - v0.2.4

 -- Software Heritage autobuilder (on jenkins-debian1) <jenkins@jenkins-debian1.internal.softwareheritage.org>  Fri, 25 Sep 2020 10:51:28 +0000

swh-indexer (0.2.3-1~swh1) unstable-swh; urgency=medium

  * New upstream release 0.2.3     - (tagged by David Douard
    <david.douard@sdfa3.org> on 2020-09-11 15:12:01 +0200)
  * Upstream changes:     - v0.2.3

 -- Software Heritage autobuilder (on jenkins-debian1) <jenkins@jenkins-debian1.internal.softwareheritage.org>  Fri, 11 Sep 2020 13:15:41 +0000

swh-indexer (0.2.2-1~swh1) unstable-swh; urgency=medium

  * New upstream release 0.2.2     - (tagged by Antoine R. Dumont
    (@ardumont) <ardumont@softwareheritage.org> on 2020-09-04 13:21:19
    +0200)
  * Upstream changes:     - v0.2.2     - metadata: Adapt to latest
    storage revision_get change     - Tell pytest not to recurse in
    dotdirs.

 -- Software Heritage autobuilder (on jenkins-debian1) <jenkins@jenkins-debian1.internal.softwareheritage.org>  Fri, 04 Sep 2020 11:33:41 +0000

swh-indexer (0.2.1-1~swh1) unstable-swh; urgency=medium

  * New upstream release 0.2.1     - (tagged by Valentin Lorentz
    <vlorentz@softwareheritage.org> on 2020-08-20 12:59:53 +0200)
  * Upstream changes:     - v0.2.1     - * indexer.rehash: Adapt
    content_get_metadata call to content_get     - * origin_head: Use
    snapshot_get_all_branches instead of snapshot_get.     - * Import
    SortedList, db_transaction_generator, and db_transaction from swh-
    core instead of swh-storage.     - * tests: remove invalid assertion

 -- Software Heritage autobuilder (on jenkins-debian1) <jenkins@jenkins-debian1.internal.softwareheritage.org>  Thu, 20 Aug 2020 11:03:58 +0000

swh-indexer (0.2.0-1~swh2) unstable-swh; urgency=medium

  * Bump dependencies

 -- Antoine R. Dumont (@ardumont) <ardumont@softwareheritage.org>  Wed, 06 Aug 2020 13:28:00 +0200

swh-indexer (0.2.0-1~swh1) unstable-swh; urgency=medium

  * New upstream release 0.2.0     - (tagged by Antoine R. Dumont
    (@ardumont) <ardumont@softwareheritage.org> on 2020-08-06 15:12:44
    +0200)
  * Upstream changes:     - v0.2.0     - Make content indexer work on
    partition of ids

 -- Software Heritage autobuilder (on jenkins-debian1) <jenkins@jenkins-debian1.internal.softwareheritage.org>  Thu, 06 Aug 2020 13:14:35 +0000

swh-indexer (0.1.1-1~swh1) unstable-swh; urgency=medium

  * New upstream release 0.1.1     - (tagged by Antoine R. Dumont
    (@ardumont) <ardumont@softwareheritage.org> on 2020-07-28 12:42:19
    +0200)
  * Upstream changes:     - v0.1.1     - setup.py: Migrate from
    vcversioner to setuptools-scm     - MANIFEST: Include missing
    conftest.py requirement     - metadata: Update
    swh.storage.origin_get call to latest api change     - Drop
    unsupported "validate" proxy     - tests: Drop deprecated
    storage.origin_add_one use     - Drop useless use of pifpaf     -
    Clean up the swh.scheduler and swh.storage pytest plugin imports
    - tests: Drop obsolete origin visit fields

 -- Software Heritage autobuilder (on jenkins-debian1) <jenkins@jenkins-debian1.internal.softwareheritage.org>  Tue, 28 Jul 2020 10:44:54 +0000

swh-indexer (0.1.0-1~swh1) unstable-swh; urgency=medium

  * New upstream release 0.1.0     - (tagged by Antoine R. Dumont
    (@ardumont) <ardumont@softwareheritage.org> on 2020-06-23 15:44:15
    +0200)
  * Upstream changes:     - v0.1.0     - origin_head: Retrieve snapshot
    out of the last visit status     - Fix tests according to latest
    internal api changes

 -- Software Heritage autobuilder (on jenkins-debian1) <jenkins@jenkins-debian1.internal.softwareheritage.org>  Tue, 23 Jun 2020 13:46:23 +0000

swh-indexer (0.0.171-1~swh1) unstable-swh; urgency=medium

  * New upstream release 0.0.171     - (tagged by Antoine R. Dumont
    (@ardumont) <antoine.romain.dumont@gmail.com> on 2020-04-23 16:46:52
    +0200)
  * Upstream changes:     - v0.0.171     - cli: Adapt journal client
    instantiation according to latest change     - codemeta: Add
    compatibility with PyLD >= 2.0.0.     - setup: Update the minimum
    required runtime python3 version     - Add a pyproject.toml file to
    target py37 for black     - Enable black     - test: make test data
    properly typed     - indexer.cli.journal_client: Simplify the
    journal client call     - Remove type from origin_add calls     -
    Rename --max-messages to --stop-after-objects.     - tests: Migrate
    to latest swh-storage api change

 -- Software Heritage autobuilder (on jenkins-debian1) <jenkins@jenkins-debian1.internal.softwareheritage.org>  Thu, 23 Apr 2020 14:49:17 +0000

swh-indexer (0.0.170-1~swh1) unstable-swh; urgency=medium

  * New upstream release 0.0.170     - (tagged by Antoine R. Dumont
    (@ardumont) <antoine.romain.dumont@gmail.com> on 2020-03-08 09:57:39
    +0100)
  * Upstream changes:     - v0.0.170     - indexer.metadata: Make
    compatible old task format

 -- Software Heritage autobuilder (on jenkins-debian1) <jenkins@jenkins-debian1.internal.softwareheritage.org>  Sun, 08 Mar 2020 09:03:59 +0000

swh-indexer (0.0.169-1~swh1) unstable-swh; urgency=medium

  * New upstream release 0.0.169     - (tagged by Antoine R. Dumont
    (@ardumont) <antoine.romain.dumont@gmail.com> on 2020-03-06 15:19:21
    +0100)
  * Upstream changes:     - v0.0.169     - storage: Add @timed metrics
    on remaining indexer storage endpoints     - indexer.storage: Use
    the correct metrics module     - idx.storage: Add time and counter
    metric to idx_configuration_add     - indexer.storage: Remove
    redundant calls to send_metric     - indexer: Fix mypy issues

 -- Software Heritage autobuilder (on jenkins-debian1) <jenkins@jenkins-debian1.internal.softwareheritage.org>  Fri, 06 Mar 2020 14:24:50 +0000

swh-indexer (0.0.168-1~swh1) unstable-swh; urgency=medium

  * New upstream release 0.0.168     - (tagged by Antoine R. Dumont
    (@ardumont) <antoine.romain.dumont@gmail.com> on 2020-03-05 15:48:32
    +0100)
  * Upstream changes:     - v0.0.168     - mimetype: Make the parsing
    more resilient     - storage.fossology_license_add: Fix one insert
    query too many     - tests: Migrate some tests to pytest

 -- Software Heritage autobuilder (on jenkins-debian1) <jenkins@jenkins-debian1.internal.softwareheritage.org>  Thu, 05 Mar 2020 14:52:27 +0000

swh-indexer (0.0.167-1~swh1) unstable-swh; urgency=medium

  * New upstream release 0.0.167     - (tagged by Antoine R. Dumont
    (@ardumont) <antoine.romain.dumont@gmail.com> on 2020-03-04 16:33:20
    +0100)
  * Upstream changes:     - v0.0.167     - indexer (revision, origin):
    Fix indexer summary to output a status

 -- Software Heritage autobuilder (on jenkins-debian1) <jenkins@jenkins-debian1.internal.softwareheritage.org>  Wed, 04 Mar 2020 15:37:59 +0000

swh-indexer (0.0.166-1~swh1) unstable-swh; urgency=medium

  * New upstream release 0.0.166     - (tagged by Valentin Lorentz
    <vlorentz@softwareheritage.org> on 2020-03-04 15:46:37 +0100)
  * Upstream changes:     - v0.0.166     - * Fix merging documents with
    @list elements.

 -- Software Heritage autobuilder (on jenkins-debian1) <jenkins@jenkins-debian1.internal.softwareheritage.org>  Wed, 04 Mar 2020 14:50:54 +0000

swh-indexer (0.0.165-1~swh1) unstable-swh; urgency=medium

  * New upstream release 0.0.165     - (tagged by Antoine R. Dumont
    (@ardumont) <antoine.romain.dumont@gmail.com> on 2020-03-04 15:29:52
    +0100)
  * Upstream changes:     - v0.0.165     - indexers: Fix summary
    computation for range indexers     - tests: Use assertEqual instead
    of deprecated assertEquals

 -- Software Heritage autobuilder (on jenkins-debian1) <jenkins@jenkins-debian1.internal.softwareheritage.org>  Wed, 04 Mar 2020 14:33:09 +0000

swh-indexer (0.0.164-1~swh1) unstable-swh; urgency=medium

  * New upstream release 0.0.164     - (tagged by Antoine R. Dumont
    (@ardumont) <antoine.romain.dumont@gmail.com> on 2020-03-04 13:52:15
    +0100)
  * Upstream changes:     - v0.0.164     - range-indexers: Fix hard-
    coded summary key value     - indexers: Improve
    persist_index_computations type     - indexer.metadata: Fix wrong
    update

 -- Software Heritage autobuilder (on jenkins-debian1) <jenkins@jenkins-debian1.internal.softwareheritage.org>  Wed, 04 Mar 2020 13:00:18 +0000

swh-indexer (0.0.163-1~swh1) unstable-swh; urgency=medium

  * New upstream release 0.0.163     - (tagged by Antoine R. Dumont
    (@ardumont) <antoine.romain.dumont@gmail.com> on 2020-03-04 11:26:56
    +0100)
  * Upstream changes:     - v0.0.163     - Make indexers return a
    summary of their actions     - swh.indexer.storage: Add metrics to
    add/del endpoints     - indexer.storage: Make add/del endpoints sum
    up added objects count     - indexer: Remove unused next_step
    pattern

 -- Software Heritage autobuilder (on jenkins-debian1) <jenkins@jenkins-debian1.internal.softwareheritage.org>  Wed, 04 Mar 2020 10:31:03 +0000

swh-indexer (0.0.162-1~swh1) unstable-swh; urgency=medium

  * New upstream release 0.0.162     - (tagged by Antoine R. Dumont
    (@ardumont) <antoine.romain.dumont@gmail.com> on 2020-02-27 11:01:29
    +0100)
  * Upstream changes:     - v0.0.162     - fossology_license: Improve
    add query endpoint     - pgstorage: Empty temp tables instead of
    dropping them     - indexer.metadata: Fix edge case on unknown
    origin

 -- Software Heritage autobuilder (on jenkins-debian1) <jenkins@jenkins-debian1.internal.softwareheritage.org>  Thu, 27 Feb 2020 10:09:36 +0000

swh-indexer (0.0.161-1~swh1) unstable-swh; urgency=medium

  * New upstream release 0.0.161     - (tagged by Antoine R. Dumont
    (@ardumont) <antoine.romain.dumont@gmail.com> on 2020-02-25 12:07:39
    +0100)
  * Upstream changes:     - v0.0.161     - sql/128: Add content_mimetype
    index     - storage.db: Improve content range queries to actually
    finish     - Add a new IndexerStorageArgumentException class, for
    exceptions caused by the client.     - Use swh-storage validation
    proxy.     - Fix type errors with hypothesis 5.5     - Add type
    annotations to indexer classes

 -- Software Heritage autobuilder (on jenkins-debian1) <jenkins@jenkins-debian1.internal.softwareheritage.org>  Tue, 25 Feb 2020 11:20:51 +0000

swh-indexer (0.0.160-1~swh1) unstable-swh; urgency=medium

  * New upstream release 0.0.160     - (tagged by Antoine R. Dumont
    (@ardumont) <antoine.romain.dumont@gmail.com> on 2020-02-05 18:13:16
    +0100)
  * Upstream changes:     - v0.0.160     - Fix missing import

 -- Software Heritage autobuilder (on jenkins-debian1) <jenkins@jenkins-debian1.internal.softwareheritage.org>  Wed, 05 Feb 2020 17:28:18 +0000

swh-indexer (0.0.159-1~swh1) unstable-swh; urgency=medium

  * New upstream release 0.0.159     - (tagged by Antoine R. Dumont
    (@ardumont) <antoine.romain.dumont@gmail.com> on 2020-02-05 16:01:03
    +0100)
  * Upstream changes:     - v0.0.159     - Monkey-patch backend classes
    instead of 'get_storage' functions.     - Fix DeprecationWarning
    about get_storage args.     - Move IndexerStorage documentation and
    endpoint paths to a new IndexerStorageInterface class.     -
    conftest: Use module's `get_<storage-backend>` to instantiate
    backend     - docs: Fix sphinx warnings     - Fix merge_documents to
    work with input document with an @id.     - Fix support of VCSs
    whose HEAD branch is an alias.     - Fix type of 'author' in gemspec
    mapping output.     - Fix test_origin_metadata mistakenly broken by
    e50660efca     - Fix several typos reported by pre-commit hooks     -
    Add a pre-commit config file     - Remove unused property-based test
    environment     - Migrate tox.ini to extras = xxx instead of deps =
    .[testing]     - Merge tox test environments     - Drop version
    constraint on pytest     - Include all requirements in MANIFEST.in

 -- Software Heritage autobuilder (on jenkins-debian1) <jenkins@jenkins-debian1.internal.softwareheritage.org>  Wed, 05 Feb 2020 15:09:42 +0000

swh-indexer (0.0.158-1~swh1) unstable-swh; urgency=medium

  * New upstream release 0.0.158     - (tagged by Antoine R. Dumont
    (@ardumont) <antoine.romain.dumont@gmail.com> on 2019-11-20 10:26:59
    +0100)
  * Upstream changes:     - v0.0.158     - Re-enable tests for the in-
    memory storage.     - Truncate result list instead of doing a copy.
    - journal client: add support for new origin_visit schema.     - Fix
    alter table rename column syntax on 126->127 upgrade script

 -- Software Heritage autobuilder (on jenkins-debian1) <jenkins@jenkins-debian1.internal.softwareheritage.org>  Wed, 20 Nov 2019 09:30:37 +0000

swh-indexer (0.0.157-1~swh1) unstable-swh; urgency=medium

  * New upstream release 0.0.157     - (tagged by Valentin Lorentz
    <vlorentz@softwareheritage.org> on 2019-11-08 16:33:36 +0100)
  * Upstream changes:     - v0.0.157     - * migrate storage tests to
    pytest     - * proper pagination for
    IndexerStorage.origin_intrinsic_metadata_search_by_producer

 -- Software Heritage autobuilder (on jenkins-debian1) <jenkins@jenkins-debian1.internal.softwareheritage.org>  Fri, 08 Nov 2019 15:36:48 +0000

swh-indexer (0.0.156-1~swh1) unstable-swh; urgency=medium

  * New upstream release 0.0.156     - (tagged by Stefano Zacchiroli
    <zack@upsilon.cc> on 2019-11-05 17:36:11 +0100)
  * Upstream changes:     - v0.0.156     - * update indexer for storage
    0.0.156     - * cli: fix max-message handling in the journal-client
    command     - * tests: fix test_metadata.py for frozen entities in
    swh.model.model     - * tests: update tests for storage>=0.0.155
    - * test_metadata typing: use type-specific mappings instead of cast
    - * storage/db.py: drop unused format arg regconfig from query     -
    * typing: minimal changes to make a no-op mypy run pass

 -- Software Heritage autobuilder (on jenkins-debian1) <jenkins@jenkins-debian1.internal.softwareheritage.org>  Tue, 05 Nov 2019 16:45:10 +0000

swh-indexer (0.0.155-1~swh1) unstable-swh; urgency=medium

  * New upstream release 0.0.155     - (tagged by Valentin Lorentz
    <vlorentz@softwareheritage.org> on 2019-10-15 14:51:28 +0200)
  * Upstream changes:     - v0.0.155     - * Avoid spamming logs with
    processed %d messages every message     - * tox.ini: Fix py3
    environment to use packaged tests     - * Remove indirection
    swh.indexer.storage.api.wsgi to start server     - * Add a command-
    line tool to run metadata translation.

 -- Software Heritage autobuilder (on jenkins-debian1) <jenkins@jenkins-debian1.internal.softwareheritage.org>  Tue, 15 Oct 2019 12:55:33 +0000

swh-indexer (0.0.154-1~swh2) unstable-swh; urgency=medium

  * Force pg_ctl path

 -- Nicolas Dandrimont <olasd@debian.org>  Mon, 07 Oct 2019 16:42:08 +0200

swh-indexer (0.0.154-1~swh1) unstable-swh; urgency=medium

  * New upstream release 0.0.154     - (tagged by Nicolas Dandrimont
    <nicolas@dandrimont.eu> on 2019-10-07 16:34:20 +0200)
  * Upstream changes:     - Release swh.indexer v0.0.154     - Remove
    old scheduler compat code     - Clean up CLI aliases     - Port to
    python-magic instead of file_magic

 -- Software Heritage autobuilder (on jenkins-debian1) <jenkins@jenkins-debian1.internal.softwareheritage.org>  Mon, 07 Oct 2019 14:38:47 +0000

swh-indexer (0.0.153-1~swh1) unstable-swh; urgency=medium

  * New upstream release 0.0.153     - (tagged by Antoine R. Dumont
    (@ardumont) <antoine.romain.dumont@gmail.com> on 2019-09-11 11:46:41
    +0200)
  * Upstream changes:     - v0.0.153     - indexer-storage: Send smaller
    batches to origin_get     - Update
    origin_url/from_revision/metadata_tsvector when conflict_update=True
    - Remove concept of 'minimal set' of metadata     - npm: Fix crash
    on invalid 'author' field     - api/client: use RPCClient instead of
    deprecated SWHRemoteAPI     - api/server: use RPCServerApp instead
    of deprecated SWHServerAPIApp     - tests/utils: Fix various test
    data model issues failing validation

 -- Software Heritage autobuilder (on jenkins-debian1) <jenkins@jenkins-debian1.internal.softwareheritage.org>  Wed, 11 Sep 2019 09:50:58 +0000

swh-indexer (0.0.152-1~swh1) unstable-swh; urgency=medium

  * New upstream release 0.0.152     - (tagged by Valentin Lorentz
    <vlorentz@softwareheritage.org> on 2019-07-19 11:15:41 +0200)
  * Upstream changes:     - Send smaller batches to revision_get

 -- Software Heritage autobuilder (on jenkins-debian1) <jenkins@jenkins-debian1.internal.softwareheritage.org>  Fri, 19 Jul 2019 09:20:34 +0000

swh-indexer (0.0.151-1~swh1) unstable-swh; urgency=medium

  * New upstream release 0.0.151     - (tagged by Valentin Lorentz
    <vlorentz@softwareheritage.org> on 2019-07-03 17:58:32 +0200)
  * Upstream changes:     - v0.0.151     - Fix key names in the journal
    client; it crashed in prod.

 -- Software Heritage autobuilder (on jenkins-debian1) <jenkins@jenkins-debian1.internal.softwareheritage.org>  Wed, 03 Jul 2019 16:03:07 +0000

swh-indexer (0.0.150-1~swh1) unstable-swh; urgency=medium

  * New upstream release 0.0.150     - (tagged by Antoine R. Dumont
    (@ardumont) <antoine.romain.dumont@gmail.com> on 2019-07-03 12:09:43
    +0200)
  * Upstream changes:     - v0.0.150     - indexer.cli: Drop unused
    extra alias `--consumer-id` flag

 -- Software Heritage autobuilder (on jenkins-debian1) <jenkins@jenkins-debian1.internal.softwareheritage.org>  Wed, 03 Jul 2019 10:20:46 +0000

swh-indexer (0.0.149-1~swh2) unstable-swh; urgency=medium

  * No-change: Bump dependency version

 -- Antoine R. Dumont (@ardumont) <antoine.romain.dumont@gmail.com>  Wed, 03 Jul 2019 10:44:12 +0200

swh-indexer (0.0.149-1~swh1) unstable-swh; urgency=medium

  * New upstream release 0.0.149     - (tagged by Antoine R. Dumont
    (@ardumont) <antoine.romain.dumont@gmail.com> on 2019-07-02 18:11:12
    +0200)
  * Upstream changes:     - v0.0.149     - swh.indexer.cli: Fix
    get_journal_client api call     - sql/upgrades/125: Fix migration
    script

 -- Software Heritage autobuilder (on jenkins-debian1) <jenkins@jenkins-debian1.internal.softwareheritage.org>  Tue, 02 Jul 2019 16:26:50 +0000

swh-indexer (0.0.148-1~swh3) unstable-swh; urgency=medium

  * Upstream release 0.0.148: Update version dependency

 -- Antoine Romain Dumont (@ardumont) <antoine.romain.dumont@gmail.com>  Mon, 01 Jul 2019 01:50:29 +0100

swh-indexer (0.0.148-1~swh2) unstable-swh; urgency=medium

  * Upstream release 0.0.148

 -- Antoine Romain Dumont (@ardumont) <antoine.romain.dumont@gmail.com>  Mon, 01 Jul 2019 01:50:29 +0100

swh-indexer (0.0.148-1~swh1) unstable-swh; urgency=medium

  * New upstream release 0.0.148     - (tagged by Antoine R. Dumont
    (@ardumont) <antoine.romain.dumont@gmail.com> on 2019-07-01 12:21:32
    +0200)
  * Upstream changes:     - v0.0.148     - Manipulate origin URLs
    instead of origin ids     - journal: create tasks for multiple
    origins     - Tests: Improvements

 -- Software Heritage autobuilder (on jenkins-debian1) <jenkins@jenkins-debian1.internal.softwareheritage.org>  Mon, 01 Jul 2019 10:34:26 +0000

swh-indexer (0.0.147-1~swh1) unstable-swh; urgency=medium

  * New upstream release 0.0.147     - (tagged by Antoine Lambert
    <antoine.lambert@inria.fr> on 2019-05-23 11:03:02 +0200)
  * Upstream changes:     - version 0.0.147

 -- Software Heritage autobuilder (on jenkins-debian1) <jenkins@jenkins-debian1.internal.softwareheritage.org>  Thu, 23 May 2019 09:11:05 +0000

swh-indexer (0.0.146-1~swh2) unstable-swh; urgency=medium

  * Remove hypothesis directory

 -- Nicolas Dandrimont <olasd@debian.org>  Thu, 18 Apr 2019 18:29:09 +0200

swh-indexer (0.0.146-1~swh1) unstable-swh; urgency=medium

  * New upstream release 0.0.146     - (tagged by Valentin Lorentz
    <vlorentz@softwareheritage.org> on 2019-04-11 11:08:29 +0200)
  * Upstream changes:     - Better explain what the 'string fields' are.

 -- Software Heritage autobuilder (on jenkins-debian1) <jenkins@jenkins-debian1.internal.softwareheritage.org>  Thu, 11 Apr 2019 09:47:24 +0000

swh-indexer (0.0.145-1~swh1) unstable-swh; urgency=medium

  * New upstream release 0.0.145     - (tagged by Valentin Lorentz
    <vlorentz@softwareheritage.org> on 2019-03-15 11:18:25 +0100)
  * Upstream changes:     - Add support for keywords in PKG-INFO.

 -- Software Heritage autobuilder (on jenkins-debian1) <jenkins@jenkins-debian1.internal.softwareheritage.org>  Fri, 15 Mar 2019 11:34:53 +0000

swh-indexer (0.0.144-1~swh1) unstable-swh; urgency=medium

  * New upstream release 0.0.144     - (tagged by Thibault Allançon
    <tallancon@gmail.com> on 2019-03-07 08:16:49 +0100)
  * Upstream changes:     - Fix heterogeneity of names in metadata
    tables

 -- Software Heritage autobuilder (on jenkins-debian1) <jenkins@jenkins-debian1.internal.softwareheritage.org>  Thu, 14 Mar 2019 13:30:44 +0000

swh-indexer (0.0.143-1~swh1) unstable-swh; urgency=medium

  * New upstream release 0.0.143     - (tagged by Thibault Allançon
    <tallancon@gmail.com> on 2019-03-12 10:18:37 +0100)
  * Upstream changes:     - Use hashutil.MultiHash in
    swh.indexer.tests.test_utils.fill_storage     - Summary: Closes
    T1448     - Reviewers: #reviewers     - Subscribers: swh-public-ci
    - Maniphest Tasks: T1448     - Differential Revision:
    https://forge.softwareheritage.org/D1235

 -- Software Heritage autobuilder (on jenkins-debian1) <jenkins@jenkins-debian1.internal.softwareheritage.org>  Wed, 13 Mar 2019 10:24:37 +0000

swh-indexer (0.0.142-1~swh1) unstable-swh; urgency=medium

  * New upstream release 0.0.142     - (tagged by Valentin Lorentz
    <vlorentz@softwareheritage.org> on 2019-03-01 14:19:05 +0100)
  * Upstream changes:     - Skip useless requests.

 -- Software Heritage autobuilder (on jenkins-debian1) <jenkins@jenkins-debian1.internal.softwareheritage.org>  Fri, 01 Mar 2019 13:26:06 +0000

swh-indexer (0.0.141-1~swh1) unstable-swh; urgency=medium

  * New upstream release 0.0.141     - (tagged by Valentin Lorentz
    <vlorentz@softwareheritage.org> on 2019-03-01 10:59:54 +0100)
  * Upstream changes:     - Prevent origin metadata indexer from writing
    empty records

 -- Software Heritage autobuilder (on jenkins-debian1) <jenkins@jenkins-debian1.internal.softwareheritage.org>  Fri, 01 Mar 2019 10:10:56 +0000

swh-indexer (0.0.140-1~swh1) unstable-swh; urgency=medium

  * New upstream release 0.0.140     - (tagged by Valentin Lorentz
    <vlorentz@softwareheritage.org> on 2019-02-25 10:38:52 +0100)
  * Upstream changes:     - Drop the 'context' and 'type' config of
    metadata indexers.     - They are both ignored already.

 -- Software Heritage autobuilder (on jenkins-debian1) <jenkins@jenkins-debian1.internal.softwareheritage.org>  Mon, 25 Feb 2019 10:40:10 +0000

swh-indexer (0.0.139-1~swh2) unstable-swh; urgency=low

  * New release fixing debian build

 -- Antoine Romain Dumont (@ardumont) <antoine.romain.dumont@gmail.com>  Fri, 22 Feb 2019 16:27:47 +0100

swh-indexer (0.0.139-1~swh1) unstable-swh; urgency=medium

  * New upstream release 0.0.139     - (tagged by Antoine R. Dumont
    (@ardumont) <antoine.romain.dumont@gmail.com> on 2019-02-22 15:53:22
    +0100)
  * Upstream changes:     - v0.0.139     - Clean up no longer used tasks

 -- Software Heritage autobuilder (on jenkins-debian1) <jenkins@jenkins-debian1.internal.softwareheritage.org>  Fri, 22 Feb 2019 14:59:40 +0000

swh-indexer (0.0.138-1~swh1) unstable-swh; urgency=medium

  * New upstream release 0.0.138     - (tagged by Valentin Lorentz
    <vlorentz@softwareheritage.org> on 2019-02-22 15:30:30 +0100)
  * Upstream changes:     - Make the 'config' argument of
    OriginMetadaIndexer optional again.

 -- Software Heritage autobuilder (on jenkins-debian1) <jenkins@jenkins-debian1.internal.softwareheritage.org>  Fri, 22 Feb 2019 14:37:35 +0000

swh-indexer (0.0.137-1~swh1) unstable-swh; urgency=medium

  * New upstream release 0.0.137     - (tagged by Antoine R. Dumont
    (@ardumont) <antoine.romain.dumont@gmail.com> on 2019-02-22 10:59:53
    +0100)
  * Upstream changes:     - v0.0.137     - swh.indexer.storage.api.wsgi:
    Open production wsgi entrypoint     - swh.indexer.cli: Move dev app
    entrypoint in dedicated cli     - indexer.storage: Make server load
    explicit configuration and check     - config: use already loaded
    swh config, if any, when instantiating an Indexer     - api: Add
    support for filtering by tool_id to
    origin_intrinsic_metadata_search_by_producer.     - api: Add storage
    endpoint to search metadata by mapping.     - runtime: Remove
    implicit configuration from the metadata indexers.     - debian:
    Remove debian packaging from master branch     - docs: Update
    missing documentation

 -- Software Heritage autobuilder (on jenkins-debian1) <jenkins@jenkins-debian1.internal.softwareheritage.org>  Fri, 22 Feb 2019 10:11:29 +0000

swh-indexer (0.0.136-1~swh1) unstable-swh; urgency=medium

  * New upstream release 0.0.136     - (tagged by Valentin Lorentz
    <vlorentz@softwareheritage.org> on 2019-02-14 17:09:00 +0100)
  * Upstream changes:     - Don't send 'None' as a revision id to
    storage.revision_get.     - This error wasn't caught before because
    the in-mem storage     - accepts None values, but the pg storage
    doesn't.

 -- Software Heritage autobuilder (on jenkins-debian1) <jenkins@jenkins-debian1.internal.softwareheritage.org>  Thu, 14 Feb 2019 16:22:41 +0000

swh-indexer (0.0.135-1~swh1) unstable-swh; urgency=medium

  * New upstream release 0.0.135     - (tagged by Valentin Lorentz
    <vlorentz@softwareheritage.org> on 2019-02-14 14:45:24 +0100)
  * Upstream changes:     - Fix deduplication of origins when persisting
    origin intrinsic metadata.

 -- Software Heritage autobuilder (on jenkins-debian1) <jenkins@jenkins-debian1.internal.softwareheritage.org>  Thu, 14 Feb 2019 14:32:55 +0000

swh-indexer (0.0.134-1~swh1) unstable-swh; urgency=medium

  * New upstream release 0.0.134     - (tagged by Antoine R. Dumont
    (@ardumont) <antoine.romain.dumont@gmail.com> on 2019-02-13 23:46:44
    +0100)
  * Upstream changes:     - v0.0.134     - package: Break dependency of
    swh.indexer.storage on swh.indexer.     - api/server: Do not read
    configuration at each request     - metadata: Fix gemspec test     -
    metadata: Prevent OriginMetadataIndexer from sending duplicate     -
    revisions to revision_metadata_add.     - test: Fix bugs found by
    hypothesis.     - test: Use hypothesis to generate adversarial
    inputs.     - Add more type checks in metadata dictionary.     - Add
    checks in the idx_storage that the same content/rev/orig is not     -
    present twice in the new data.

 -- Software Heritage autobuilder (on jenkins-debian1) <jenkins@jenkins-debian1.internal.softwareheritage.org>  Thu, 14 Feb 2019 09:16:15 +0000

swh-indexer (0.0.133-1~swh1) unstable-swh; urgency=medium

  * New upstream release 0.0.133     - (tagged by Antoine R. Dumont
    (@ardumont) <antoine.romain.dumont@gmail.com> on 2019-02-12 10:28:01
    +0100)
  * Upstream changes:     - v0.0.133     - Migrate BaseDB api calls from
    core to storage     - Improve storage api calls using latest storage
    api     - OriginIndexer: Refactoring     - tests: Refactoring     -
    metadata search: Use index     - indexer metadata: Provide stats per
    origin     - indexer metadata: Update mapping column     - indexer
    metadata: Improve and fix issues

 -- Software Heritage autobuilder (on jenkins-debian1) <jenkins@jenkins-debian1.internal.softwareheritage.org>  Tue, 12 Feb 2019 09:34:43 +0000

swh-indexer (0.0.132-1~swh1) unstable-swh; urgency=medium

  * New upstream release 0.0.132     - (tagged by Antoine R. Dumont
    (@ardumont) <antoine.romain.dumont@gmail.com> on 2019-01-30 15:03:14
    +0100)
  * Upstream changes:     - v0.0.132     - swh/indexer/tasks: Fix range
    indexer tasks     - Maven: Add support for empty XML nodes.     -
    Add support for alternative call format for Gem::Specification.new.

 -- Software Heritage autobuilder (on jenkins-debian1) <jenkins@jenkins-debian1.internal.softwareheritage.org>  Wed, 30 Jan 2019 14:09:48 +0000

swh-indexer (0.0.131-1~swh1) unstable-swh; urgency=medium

  * New upstream release 0.0.131     - (tagged by Antoine R. Dumont
    (@ardumont) <antoine.romain.dumont@gmail.com> on 2019-01-30 10:56:43
    +0100)
  * Upstream changes:     - v0.0.131     - fix pep8 violations     - fix
    misspellings

 -- Software Heritage autobuilder (on jenkins-debian1) <jenkins@jenkins-debian1.internal.softwareheritage.org>  Wed, 30 Jan 2019 10:01:47 +0000

swh-indexer (0.0.129-1~swh1) unstable-swh; urgency=medium

  * New upstream release 0.0.129     - (tagged by Valentin Lorentz
    <vlorentz@softwareheritage.org> on 2019-01-29 14:11:22 +0100)
  * Upstream changes:     - Fix missing config file name change.

 -- Software Heritage autobuilder (on jenkins-debian1) <jenkins@jenkins-debian1.internal.softwareheritage.org>  Tue, 29 Jan 2019 13:34:17 +0000

swh-indexer (0.0.128-1~swh1) unstable-swh; urgency=medium

  * New upstream release 0.0.128     - (tagged by Valentin Lorentz
    <vlorentz@softwareheritage.org> on 2019-01-25 15:22:52 +0100)
  * Upstream changes:     - Make metadata indexers store the mappings
    used to translate metadata.

 -- Software Heritage autobuilder (on jenkins-debian1) <jenkins@jenkins-debian1.internal.softwareheritage.org>  Tue, 29 Jan 2019 12:18:16 +0000

swh-indexer (0.0.127-1~swh1) unstable-swh; urgency=medium

  * New upstream release 0.0.127     - (tagged by Valentin Lorentz
    <vlorentz@softwareheritage.org> on 2019-01-15 15:56:49 +0100)
  * Upstream changes:     - Prevent repository normalization from
    crashing on malformed input.

 -- Software Heritage autobuilder (on jenkins-debian1) <jenkins@jenkins-debian1.internal.softwareheritage.org>  Tue, 15 Jan 2019 16:20:32 +0000

swh-indexer (0.0.126-1~swh1) unstable-swh; urgency=medium

  * New upstream release 0.0.126     - (tagged by Valentin Lorentz
    <vlorentz@softwareheritage.org> on 2019-01-14 11:42:52 +0100)
  * Upstream changes:     - Don't call OriginHeadIndexer.next_step when
    there is no revision.

 -- Software Heritage autobuilder (on jenkins-debian1) <jenkins@jenkins-debian1.internal.softwareheritage.org>  Mon, 14 Jan 2019 10:57:34 +0000

swh-indexer (0.0.125-1~swh1) unstable-swh; urgency=medium

  * New upstream release 0.0.125     - (tagged by Antoine R. Dumont
    (@ardumont) <antoine.romain.dumont@gmail.com> on 2019-01-11 12:01:42
    +0100)
  * Upstream changes:     - v0.0.125     - Add journal client that
    listens for origin visits and schedules     - OriginHead     - Fix
    tests to work with the new version of swh.storage

 -- Software Heritage autobuilder (on jenkins-debian1) <jenkins@jenkins-debian1.internal.softwareheritage.org>  Fri, 11 Jan 2019 11:08:51 +0000

swh-indexer (0.0.124-1~swh1) unstable-swh; urgency=medium

  * New upstream release 0.0.124     - (tagged by Antoine R. Dumont
    (@ardumont) <antoine.romain.dumont@gmail.com> on 2019-01-08 14:09:32
    +0100)
  * Upstream changes:     - v0.0.124     - indexer: Fix type check on
    indexing result

 -- Software Heritage autobuilder (on jenkins-debian1) <jenkins@jenkins-debian1.internal.softwareheritage.org>  Thu, 10 Jan 2019 17:12:07 +0000

swh-indexer (0.0.118-1~swh1) unstable-swh; urgency=medium

  * v0.0.118
  * metadata-indexer: Fix setup initialization
  * tests: Refactoring

 -- Antoine R. Dumont (@ardumont) <antoine.romain.dumont@gmail.com>  Fri, 30 Nov 2018 14:50:52 +0100

swh-indexer (0.0.67-1~swh1) unstable-swh; urgency=medium

  * v0.0.67
  * mimetype: Migrate to indexed data as text

 -- Antoine R. Dumont (@ardumont) <antoine.romain.dumont@gmail.com>  Wed, 28 Nov 2018 11:35:37 +0100

swh-indexer (0.0.66-1~swh1) unstable-swh; urgency=medium

  * v0.0.66
  * range-indexer: Stream indexing range computations

 -- Antoine R. Dumont (@ardumont) <antoine.romain.dumont@gmail.com>  Tue, 27 Nov 2018 11:48:24 +0100

swh-indexer (0.0.65-1~swh1) unstable-swh; urgency=medium

  * v0.0.65
  * Fix revision metadata indexer

 -- Antoine R. Dumont (@ardumont) <antoine.romain.dumont@gmail.com>  Mon, 26 Nov 2018 19:30:48 +0100

swh-indexer (0.0.64-1~swh1) unstable-swh; urgency=medium

  * v0.0.64
  * indexer: Fix mixed identifier encodings issues
  * Add missing config filename for origin intrinsic metadata indexer.

 -- Antoine R. Dumont (@ardumont) <antoine.romain.dumont@gmail.com>  Mon, 26 Nov 2018 12:20:01 +0100

swh-indexer (0.0.63-1~swh1) unstable-swh; urgency=medium

  * v0.0.63
  * Make the OriginMetadataIndexer fetch rev metadata from the storage
  * instead of getting them via the scheduler.
  * Make the 'result_name' key of 'next_step' optional.
  * Add missing return.
  * doc: update index to match new swh-doc format

 -- Antoine R. Dumont (@ardumont) <antoine.romain.dumont@gmail.com>  Fri, 23 Nov 2018 17:56:10 +0100

swh-indexer (0.0.62-1~swh1) unstable-swh; urgency=medium

  * v0.0.62
  * metadata indexer: Add empty tool configuration
  * Add fulltext search on origin intrinsic metadata

 -- Antoine R. Dumont (@ardumont) <antoine.romain.dumont@gmail.com>  Fri, 23 Nov 2018 14:25:55 +0100

swh-indexer (0.0.61-1~swh1) unstable-swh; urgency=medium

  * v0.0.61
  * indexer: Fix origin indexer's default arguments

 -- Antoine R. Dumont (@ardumont) <antoine.romain.dumont@gmail.com>  Wed, 21 Nov 2018 16:01:50 +0100

swh-indexer (0.0.60-1~swh1) unstable-swh; urgency=medium

  * v0.0.60
  * origin_head: Make next step optional
  * tests: Increase coverage

 -- Antoine R. Dumont (@ardumont) <antoine.romain.dumont@gmail.com>  Wed, 21 Nov 2018 12:33:13 +0100

swh-indexer (0.0.59-1~swh1) unstable-swh; urgency=medium

  * v0.0.59
  * fossology license: Fix issue on license computation
  * Improve docstrings
  * Fix pep8 violations
  * Increase coverage on content indexers

 -- Antoine R. Dumont (@ardumont) <antoine.romain.dumont@gmail.com>  Tue, 20 Nov 2018 14:27:20 +0100

swh-indexer (0.0.58-1~swh1) unstable-swh; urgency=medium

  * v0.0.58
  * Add missing default configuration for fossology license indexer
  * tests: Remove dead code

 -- Antoine R. Dumont (@ardumont) <antoine.romain.dumont@gmail.com>  Tue, 20 Nov 2018 12:06:56 +0100

swh-indexer (0.0.57-1~swh1) unstable-swh; urgency=medium

  * v0.0.57
  * storage: Open new endpoint on fossology license range retrieval
  * indexer: Open new fossology license range indexer

 -- Antoine R. Dumont (@ardumont) <antoine.romain.dumont@gmail.com>  Tue, 20 Nov 2018 11:44:57 +0100

swh-indexer (0.0.56-1~swh1) unstable-swh; urgency=medium

  * v0.0.56
  * storage.api: Open new endpoints (mimetype range, fossology range)
  * content indexers: Open mimetype and fossology range indexers
  * Remove orchestrator modules
  * tests: Improve coverage

 -- Antoine R. Dumont (@ardumont) <antoine.romain.dumont@gmail.com>  Mon, 19 Nov 2018 11:56:06 +0100

swh-indexer (0.0.55-1~swh1) unstable-swh; urgency=medium

  * v0.0.55
  * swh.indexer: Let task reschedule itself through the scheduler
  * Use swh.scheduler instead of celery leaking all around
  * swh.indexer.orchestrator: Fix orchestrator initialization step
  * swh.indexer.tasks: Fix type error when no result or list result

 -- Antoine R. Dumont (@ardumont) <antoine.romain.dumont@gmail.com>  Mon, 29 Oct 2018 10:41:54 +0100

swh-indexer (0.0.54-1~swh1) unstable-swh; urgency=medium

  * v0.0.54
  * swh.indexer.tasks: Fix task to use the scheduler's

 -- Antoine R. Dumont (@ardumont) <antoine.romain.dumont@gmail.com>  Thu, 25 Oct 2018 20:13:51 +0200

swh-indexer (0.0.53-1~swh1) unstable-swh; urgency=medium

  * v0.0.53
  * swh.indexer.rehash: Migrate to latest swh.model.hashutil.MultiHash
  * indexer: Add the origin intrinsic metadata indexer
  * indexer: Add OriginIndexer and OriginHeadIndexer.
  * indexer.storage: Add the origin intrinsic metadata storage database
  * indexer.storage: Autogenerate the Indexer Storage HTTP API.
  * setup: prepare for pypi upload
  * tests: Add a tox file
  * tests: migrate to pytest
  * tests: Add tests around celery stack
  * docs: Improve documentation and reuse README in generated
    documentation

 -- Antoine R. Dumont (@ardumont) <antoine.romain.dumont@gmail.com>  Thu, 25 Oct 2018 19:03:56 +0200

swh-indexer (0.0.52-1~swh1) unstable-swh; urgency=medium

  * v0.0.52
  * swh.indexer.storage: Refactor fossology license get (first external
  * contribution, cf. /CONTRIBUTORS)
  * swh.indexer.storage: Fix typo in invariable name metadata
  * swh.indexer.storage: No longer use temp table when reading data
  * swh.indexer.storage: Clean up unused import
  * swh.indexer.storage: Remove dead entry points origin_metadata*
  * swh.indexer.storage: Update docstrings information and format

 -- Antoine R. Dumont (@ardumont) <antoine.romain.dumont@gmail.com>  Wed, 13 Jun 2018 11:20:40 +0200

swh-indexer (0.0.51-1~swh1) unstable-swh; urgency=medium

  * Release swh.indexer v0.0.51
  * Update for new db_transaction{,_generator}

 -- Nicolas Dandrimont <nicolas@dandrimont.eu>  Tue, 05 Jun 2018 14:10:39 +0200

swh-indexer (0.0.50-1~swh1) unstable-swh; urgency=medium

  * v0.0.50
  * swh.indexer.api.client: Permit to specify the query timeout option

 -- Antoine R. Dumont (@ardumont) <antoine.romain.dumont@gmail.com>  Thu, 24 May 2018 12:19:06 +0200

swh-indexer (0.0.49-1~swh1) unstable-swh; urgency=medium

  * v0.0.49
  * test_storage: Instantiate the tools during tests' setUp phase
  * test_storage: Deallocate storage during teardown step
  * test_storage: Make storage test fixture connect to postgres itself
  * storage.api.server: Only instantiate storage backend once per import
  * Use thread-aware psycopg2 connection pooling for database access

 -- Antoine R. Dumont (@ardumont) <antoine.romain.dumont@gmail.com>  Mon, 14 May 2018 11:09:30 +0200

swh-indexer (0.0.48-1~swh1) unstable-swh; urgency=medium

  * Release swh.indexer v0.0.48
  * Update for new swh.storage

 -- Nicolas Dandrimont <nicolas@dandrimont.eu>  Sat, 12 May 2018 18:30:10 +0200

swh-indexer (0.0.47-1~swh1) unstable-swh; urgency=medium

  * v0.0.47
  * d/control: Fix runtime typo in packaging dependency

 -- Antoine R. Dumont (@ardumont) <antoine.romain.dumont@gmail.com>  Thu, 07 Dec 2017 16:54:49 +0100

swh-indexer (0.0.46-1~swh1) unstable-swh; urgency=medium

  * v0.0.46
  * Split swh-indexer packages in 2 python3-swh.indexer.storage and
  * python3-swh.indexer

 -- Antoine R. Dumont (@ardumont) <antoine.romain.dumont@gmail.com>  Thu, 07 Dec 2017 16:18:04 +0100

swh-indexer (0.0.45-1~swh1) unstable-swh; urgency=medium

  * v0.0.45
  * Fix usual error raised when deploying

 -- Antoine R. Dumont (@ardumont) <antoine.romain.dumont@gmail.com>  Thu, 07 Dec 2017 15:01:01 +0100

swh-indexer (0.0.44-1~swh1) unstable-swh; urgency=medium

  * v0.0.44
  * swh.indexer: Make indexer use their own storage

 -- Antoine R. Dumont (@ardumont) <antoine.romain.dumont@gmail.com>  Thu, 07 Dec 2017 13:20:44 +0100

swh-indexer (0.0.43-1~swh1) unstable-swh; urgency=medium

  * v0.0.43
  * swh.indexer.mimetype: Work around problem in detection

 -- Antoine R. Dumont (@ardumont) <antoine.romain.dumont@gmail.com>  Wed, 29 Nov 2017 10:26:11 +0100

swh-indexer (0.0.42-1~swh1) unstable-swh; urgency=medium

  * v0.0.42
  * swh.indexer: Make indexers register tools in prepare method

 -- Antoine R. Dumont (@ardumont) <antoine.romain.dumont@gmail.com>  Fri, 24 Nov 2017 11:26:03 +0100

swh-indexer (0.0.41-1~swh1) unstable-swh; urgency=medium

  * v0.0.41
  * mimetype: Use magic library api instead of parsing `file` cli output

 -- Antoine R. Dumont (@ardumont) <antoine.romain.dumont@gmail.com>  Mon, 20 Nov 2017 13:05:29 +0100

swh-indexer (0.0.39-1~swh1) unstable-swh; urgency=medium

  * v0.0.39
  * swh.indexer.producer: Fix argument to match the abstract definition

 -- Antoine R. Dumont (@ardumont) <antoine.romain.dumont@gmail.com>  Thu, 19 Oct 2017 10:03:44 +0200

swh-indexer (0.0.38-1~swh1) unstable-swh; urgency=medium

  * v0.0.38
  * swh.indexer.indexer: Fix argument to match the abstract definition

 -- Antoine R. Dumont (@ardumont) <antoine.romain.dumont@gmail.com>  Wed, 18 Oct 2017 19:57:47 +0200

swh-indexer (0.0.37-1~swh1) unstable-swh; urgency=medium

  * v0.0.37
  * swh.indexer.indexer: Fix argument to match the abstract definition

 -- Antoine R. Dumont (@ardumont) <antoine.romain.dumont@gmail.com>  Wed, 18 Oct 2017 18:59:42 +0200

swh-indexer (0.0.36-1~swh1) unstable-swh; urgency=medium

  * v0.0.36
  * packaging: Cleanup
  * codemeta: Adding codemeta.json file to document metadata
  * swh.indexer.mimetype: Fix edge case regarding empty raw content
  * docs: sanitize docstrings for sphinx documentation generation
  * swh.indexer.metadata: Add RevisionMetadataIndexer
  * swh.indexer.metadata: Add ContentMetadataIndexer
  * swh.indexer: Refactor base class to improve inheritance
  * swh.indexer.metadata: First draft of the metadata content indexer
  * for npm (package.json)
  * swh.indexer.tests: Added tests for language indexer

 -- Antoine R. Dumont (@ardumont) <antoine.romain.dumont@gmail.com>  Wed, 18 Oct 2017 16:24:24 +0200

swh-indexer (0.0.35-1~swh1) unstable-swh; urgency=medium

  * Release swh.indexer 0.0.35
  * Update tasks to new swh.scheduler API

 -- Nicolas Dandrimont <nicolas@dandrimont.eu>  Mon, 12 Jun 2017 18:02:04 +0200

swh-indexer (0.0.34-1~swh1) unstable-swh; urgency=medium

  * v0.0.34
  * Fix unbound local error on edge case

 -- Antoine R. Dumont (@ardumont) <antoine.romain.dumont@gmail.com>  Wed, 07 Jun 2017 11:23:29 +0200

swh-indexer (0.0.33-1~swh1) unstable-swh; urgency=medium

  * v0.0.33
  * language indexer: Improve edge case policy

 -- Antoine R. Dumont (@ardumont) <antoine.romain.dumont@gmail.com>  Wed, 07 Jun 2017 11:02:47 +0200

swh-indexer (0.0.32-1~swh1) unstable-swh; urgency=medium

  * v0.0.32
  * Update fossology license to use the latest swh-storage
  * Improve language indexer to deal with potential error on bad
  * chunking

 -- Antoine R. Dumont (@ardumont) <antoine.romain.dumont@gmail.com>  Tue, 06 Jun 2017 18:13:40 +0200

swh-indexer (0.0.31-1~swh1) unstable-swh; urgency=medium

  * v0.0.31
  * Reduce log verbosity on language indexer

 -- Antoine R. Dumont (@ardumont) <antoine.romain.dumont@gmail.com>  Fri, 02 Jun 2017 19:08:52 +0200

swh-indexer (0.0.30-1~swh1) unstable-swh; urgency=medium

  * v0.0.30
  * Fix wrong default configuration

 -- Antoine R. Dumont (@ardumont) <antoine.romain.dumont@gmail.com>  Fri, 02 Jun 2017 18:01:27 +0200

swh-indexer (0.0.29-1~swh1) unstable-swh; urgency=medium

  * v0.0.29
  * Update indexer to resolve indexer configuration identifier
  * Adapt language indexer to use partial raw content

 -- Antoine R. Dumont (@ardumont) <antoine.romain.dumont@gmail.com>  Fri, 02 Jun 2017 16:21:27 +0200

swh-indexer (0.0.28-1~swh1) unstable-swh; urgency=medium

  * v0.0.28
  * Add error resilience to fossology indexer

 -- Antoine R. Dumont (@ardumont) <antoine.romain.dumont@gmail.com>  Mon, 22 May 2017 12:57:55 +0200

swh-indexer (0.0.27-1~swh1) unstable-swh; urgency=medium

  * v0.0.27
  * swh.indexer.language: Incremental encoding detection

 -- Antoine R. Dumont (@ardumont) <antoine.romain.dumont@gmail.com>  Wed, 17 May 2017 18:04:27 +0200

swh-indexer (0.0.26-1~swh1) unstable-swh; urgency=medium

  * v0.0.26
  * swh.indexer.orchestrator: Add batch size option per indexer
  * Log caught exception in a unified manner
  * Add rescheduling option (not by default) on rehash + indexers

 -- Antoine R. Dumont (@ardumont) <antoine.romain.dumont@gmail.com>  Wed, 17 May 2017 14:08:07 +0200

swh-indexer (0.0.25-1~swh1) unstable-swh; urgency=medium

  * v0.0.25
  * Add reschedule on error parameter for indexers

 -- Antoine R. Dumont (@ardumont) <antoine.romain.dumont@gmail.com>  Fri, 12 May 2017 12:13:15 +0200

swh-indexer (0.0.24-1~swh1) unstable-swh; urgency=medium

  * v0.0.24
  * Make rehash indexer more resilient to errors by rescheduling
    contents
  * in error (be it reading or updating problems)

 -- Antoine R. Dumont (@ardumont) <antoine.romain.dumont@gmail.com>  Thu, 04 May 2017 14:22:43 +0200

swh-indexer (0.0.23-1~swh1) unstable-swh; urgency=medium

  * v0.0.23
  * Improve producer to optionally make it synchronous

 -- Antoine R. Dumont (@ardumont) <antoine.romain.dumont@gmail.com>  Wed, 03 May 2017 15:29:44 +0200

swh-indexer (0.0.22-1~swh1) unstable-swh; urgency=medium

  * v0.0.22
  * Improve mimetype indexer implementation
  * Make the chaining option in the mimetype indexer

 -- Antoine R. Dumont (@ardumont) <antoine.romain.dumont@gmail.com>  Tue, 02 May 2017 16:31:14 +0200

swh-indexer (0.0.21-1~swh1) unstable-swh; urgency=medium

  * v0.0.21
  * swh.indexer.rehash: Actually make the worker log

 -- Antoine R. Dumont (@ardumont) <antoine.romain.dumont@gmail.com>  Tue, 02 May 2017 14:28:55 +0200

swh-indexer (0.0.20-1~swh1) unstable-swh; urgency=medium

  * v0.0.20
  * swh.indexer.rehash:
  * Improve reading from objstorage only when needed
  * Fix empty file use case (which was skipped)
  * Add logging

 -- Antoine R. Dumont (@ardumont) <antoine.romain.dumont@gmail.com>  Fri, 28 Apr 2017 09:39:09 +0200

swh-indexer (0.0.19-1~swh1) unstable-swh; urgency=medium

  * v0.0.19
  * Fix rehash indexer's default configuration file

 -- Antoine R. Dumont (@ardumont) <antoine.romain.dumont@gmail.com>  Thu, 27 Apr 2017 19:17:20 +0200

swh-indexer (0.0.18-1~swh1) unstable-swh; urgency=medium

  * v0.0.18
  * Add new rehash indexer

 -- Antoine R. Dumont (@ardumont) <antoine.romain.dumont@gmail.com>  Wed, 26 Apr 2017 15:23:02 +0200

swh-indexer (0.0.17-1~swh1) unstable-swh; urgency=medium

  * v0.0.17
  * Add information on indexer tools (T610)

 -- Antoine R. Dumont (@ardumont) <antoine.romain.dumont@gmail.com>  Fri, 02 Dec 2016 18:32:54 +0100

swh-indexer (0.0.16-1~swh1) unstable-swh; urgency=medium

  * v0.0.16
  * bug fixes

 -- Antoine R. Dumont (@ardumont) <antoine.romain.dumont@gmail.com>  Tue, 15 Nov 2016 19:31:52 +0100

swh-indexer (0.0.15-1~swh1) unstable-swh; urgency=medium

  * v0.0.15
  * Improve message producer

 -- Antoine R. Dumont (@ardumont) <antoine.romain.dumont@gmail.com>  Tue, 15 Nov 2016 18:16:42 +0100

swh-indexer (0.0.14-1~swh1) unstable-swh; urgency=medium

  * v0.0.14
  * Update package dependency on fossology-nomossa

 -- Antoine R. Dumont (@ardumont) <antoine.romain.dumont@gmail.com>  Tue, 15 Nov 2016 14:13:41 +0100

swh-indexer (0.0.13-1~swh1) unstable-swh; urgency=medium

  * v0.0.13
  * Add new license indexer
  * ctags indexer: align behavior with other indexers regarding the
  * conflict update policy

 -- Antoine R. Dumont (@ardumont) <antoine.romain.dumont@gmail.com>  Mon, 14 Nov 2016 14:13:34 +0100

swh-indexer (0.0.12-1~swh1) unstable-swh; urgency=medium

  * v0.0.12
  * Add runtime dependency on universal-ctags

 -- Antoine R. Dumont (@ardumont) <antoine.romain.dumont@gmail.com>  Fri, 04 Nov 2016 13:59:59 +0100

swh-indexer (0.0.11-1~swh1) unstable-swh; urgency=medium

  * v0.0.11
  * Remove dependency on exuberant-ctags

 -- Antoine R. Dumont (@ardumont) <antoine.romain.dumont@gmail.com>  Thu, 03 Nov 2016 16:13:26 +0100

swh-indexer (0.0.10-1~swh1) unstable-swh; urgency=medium

  * v0.0.10
  * Add ctags indexer

 -- Antoine R. Dumont (@ardumont) <antoine.romain.dumont@gmail.com>  Thu, 20 Oct 2016 16:12:42 +0200

swh-indexer (0.0.9-1~swh1) unstable-swh; urgency=medium

  * v0.0.9
  * d/control: Bump dependency to latest python3-swh.storage api
  * mimetype: Use the charset to filter out data
  * orchestrator: Separate 2 distincts orchestrators (one for all
  * contents, one for text contents)
  * mimetype: once index computed, send text contents to text
    orchestrator

 -- Antoine R. Dumont (@ardumont) <antoine.romain.dumont@gmail.com>  Thu, 13 Oct 2016 15:28:17 +0200

swh-indexer (0.0.8-1~swh1) unstable-swh; urgency=medium

  * v0.0.8
  * Separate configuration file per indexer (no need for language)
  * Rename module file_properties to mimetype consistently with other
  * layers

 -- Antoine R. Dumont (@ardumont) <antoine.romain.dumont@gmail.com>  Sat, 08 Oct 2016 11:46:29 +0200

swh-indexer (0.0.7-1~swh1) unstable-swh; urgency=medium

  * v0.0.7
  * Adapt indexer language and mimetype to store result in storage.
  * Clean up obsolete code

 -- Antoine R. Dumont (@ardumont) <antoine.romain.dumont@gmail.com>  Sat, 08 Oct 2016 10:26:08 +0200

swh-indexer (0.0.6-1~swh1) unstable-swh; urgency=medium

  * v0.0.6
  * Fix multiple issues on production

 -- Antoine R. Dumont (@ardumont) <antoine.romain.dumont@gmail.com>  Fri, 30 Sep 2016 17:00:11 +0200

swh-indexer (0.0.5-1~swh1) unstable-swh; urgency=medium

  * v0.0.5
  * Fix debian/control dependency issue

 -- Antoine R. Dumont (@ardumont) <antoine.romain.dumont@gmail.com>  Fri, 30 Sep 2016 16:06:20 +0200

swh-indexer (0.0.4-1~swh1) unstable-swh; urgency=medium

  * v0.0.4
  * Upgrade dependencies issues

 -- Antoine R. Dumont (@ardumont) <antoine.romain.dumont@gmail.com>  Fri, 30 Sep 2016 16:01:52 +0200

swh-indexer (0.0.3-1~swh1) unstable-swh; urgency=medium

  * v0.0.3
  * Add encoding detection
  * Use encoding to improve language detection
  * bypass language detection for binary files
  * bypass ctags for binary files or decoding failure file

 -- Antoine R. Dumont (@ardumont) <antoine.romain.dumont@gmail.com>  Fri, 30 Sep 2016 12:30:11 +0200

swh-indexer (0.0.2-1~swh1) unstable-swh; urgency=medium

  * v0.0.2
  * Provide one possible sha1's name for the multiple tools to ease
  * information extrapolation
  * Fix debian package dependency issue

 -- Antoine R. Dumont (@ardumont) <antoine.romain.dumont@gmail.com>  Thu, 29 Sep 2016 21:45:44 +0200

swh-indexer (0.0.1-1~swh1) unstable-swh; urgency=medium

  * Initial release
  * v0.0.1
  * First implementation on poc

 -- Antoine R. Dumont (@ardumont) <antoine.romain.dumont@gmail.com>  Wed, 28 Sep 2016 23:40:13 +0200<|MERGE_RESOLUTION|>--- conflicted
+++ resolved
@@ -1,10 +1,3 @@
-<<<<<<< HEAD
-swh-indexer (2.4.1-1~swh1~bpo10+1) buster-swh; urgency=medium
-
-  * Rebuild for buster-swh
-
- -- Software Heritage autobuilder (on jenkins-debian1) <jenkins@jenkins-debian1.internal.softwareheritage.org>  Thu, 25 Aug 2022 10:38:59 +0000
-=======
 swh-indexer (2.4.2-1~swh2) unstable-swh; urgency=medium
 
   * Bump new release
@@ -18,7 +11,6 @@
   * Upstream changes:     - v2.4.2     - * Re-trigger Debian build
 
  -- Software Heritage autobuilder (on jenkins-debian1) <jenkins@jenkins-debian1.internal.softwareheritage.org>  Thu, 25 Aug 2022 11:33:19 +0000
->>>>>>> fc5af5ac
 
 swh-indexer (2.4.1-1~swh1) unstable-swh; urgency=medium
 
