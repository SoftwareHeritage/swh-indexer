<<<<<<< HEAD
swh-indexer (0.0.164-1~swh1~bpo10+1) buster-swh; urgency=medium

  * Rebuild for buster-swh

 -- Software Heritage autobuilder (on jenkins-debian1) <jenkins@jenkins-debian1.internal.softwareheritage.org>  Wed, 04 Mar 2020 13:02:46 +0000
=======
swh-indexer (0.0.165-1~swh1) unstable-swh; urgency=medium

  * New upstream release 0.0.165     - (tagged by Antoine R. Dumont
    (@ardumont) <antoine.romain.dumont@gmail.com> on 2020-03-04 15:29:52
    +0100)
  * Upstream changes:     - v0.0.165     - indexers: Fix summary
    computation for range indexers     - tests: Use assertEqual instead
    of deprecated assertEquals

 -- Software Heritage autobuilder (on jenkins-debian1) <jenkins@jenkins-debian1.internal.softwareheritage.org>  Wed, 04 Mar 2020 14:33:09 +0000
>>>>>>> 069e283b

swh-indexer (0.0.164-1~swh1) unstable-swh; urgency=medium

  * New upstream release 0.0.164     - (tagged by Antoine R. Dumont
    (@ardumont) <antoine.romain.dumont@gmail.com> on 2020-03-04 13:52:15
    +0100)
  * Upstream changes:     - v0.0.164     - range-indexers: Fix hard-
    coded summary key value     - indexers: Improve
    persist_index_computations type     - indexer.metadata: Fix wrong
    update

 -- Software Heritage autobuilder (on jenkins-debian1) <jenkins@jenkins-debian1.internal.softwareheritage.org>  Wed, 04 Mar 2020 13:00:18 +0000

swh-indexer (0.0.163-1~swh1) unstable-swh; urgency=medium

  * New upstream release 0.0.163     - (tagged by Antoine R. Dumont
    (@ardumont) <antoine.romain.dumont@gmail.com> on 2020-03-04 11:26:56
    +0100)
  * Upstream changes:     - v0.0.163     - Make indexers return a
    summary of their actions     - swh.indexer.storage: Add metrics to
    add/del endpoints     - indexer.storage: Make add/del endpoints sum
    up added objects count     - indexer: Remove unused next_step
    pattern

 -- Software Heritage autobuilder (on jenkins-debian1) <jenkins@jenkins-debian1.internal.softwareheritage.org>  Wed, 04 Mar 2020 10:31:03 +0000

swh-indexer (0.0.162-1~swh1) unstable-swh; urgency=medium

  * New upstream release 0.0.162     - (tagged by Antoine R. Dumont
    (@ardumont) <antoine.romain.dumont@gmail.com> on 2020-02-27 11:01:29
    +0100)
  * Upstream changes:     - v0.0.162     - fossology_license: Improve
    add query endpoint     - pgstorage: Empty temp tables instead of
    dropping them     - indexer.metadata: Fix edge case on unknown
    origin

 -- Software Heritage autobuilder (on jenkins-debian1) <jenkins@jenkins-debian1.internal.softwareheritage.org>  Thu, 27 Feb 2020 10:09:36 +0000

swh-indexer (0.0.161-1~swh1) unstable-swh; urgency=medium

  * New upstream release 0.0.161     - (tagged by Antoine R. Dumont
    (@ardumont) <antoine.romain.dumont@gmail.com> on 2020-02-25 12:07:39
    +0100)
  * Upstream changes:     - v0.0.161     - sql/128: Add content_mimetype
    index     - storage.db: Improve content range queries to actually
    finish     - Add a new IndexerStorageArgumentException class, for
    exceptions caused by the client.     - Use swh-storage validation
    proxy.     - Fix type errors with hypothesis 5.5     - Add type
    annotations to indexer classes

 -- Software Heritage autobuilder (on jenkins-debian1) <jenkins@jenkins-debian1.internal.softwareheritage.org>  Tue, 25 Feb 2020 11:20:51 +0000

swh-indexer (0.0.160-1~swh1) unstable-swh; urgency=medium

  * New upstream release 0.0.160     - (tagged by Antoine R. Dumont
    (@ardumont) <antoine.romain.dumont@gmail.com> on 2020-02-05 18:13:16
    +0100)
  * Upstream changes:     - v0.0.160     - Fix missing import

 -- Software Heritage autobuilder (on jenkins-debian1) <jenkins@jenkins-debian1.internal.softwareheritage.org>  Wed, 05 Feb 2020 17:28:18 +0000

swh-indexer (0.0.159-1~swh1) unstable-swh; urgency=medium

  * New upstream release 0.0.159     - (tagged by Antoine R. Dumont
    (@ardumont) <antoine.romain.dumont@gmail.com> on 2020-02-05 16:01:03
    +0100)
  * Upstream changes:     - v0.0.159     - Monkey-patch backend classes
    instead of 'get_storage' functions.     - Fix DeprecationWarning
    about get_storage args.     - Move IndexerStorage documentation and
    endpoint paths to a new IndexerStorageInterface class.     -
    conftest: Use module's `get_<storage-backend>` to instantiate
    backend     - docs: Fix sphinx warnings     - Fix merge_documents to
    work with input document with an @id.     - Fix support of VCSs
    whose HEAD branch is an alias.     - Fix type of 'author' in gemspec
    mapping output.     - Fix test_origin_metadata mistakenly broken by
    e50660efca     - Fix several typos reported by pre-commit hooks     -
    Add a pre-commit config file     - Remove unused property-based test
    environment     - Migrate tox.ini to extras = xxx instead of deps =
    .[testing]     - Merge tox test environments     - Drop version
    constraint on pytest     - Include all requirements in MANIFEST.in

 -- Software Heritage autobuilder (on jenkins-debian1) <jenkins@jenkins-debian1.internal.softwareheritage.org>  Wed, 05 Feb 2020 15:09:42 +0000

swh-indexer (0.0.158-1~swh1) unstable-swh; urgency=medium

  * New upstream release 0.0.158     - (tagged by Antoine R. Dumont
    (@ardumont) <antoine.romain.dumont@gmail.com> on 2019-11-20 10:26:59
    +0100)
  * Upstream changes:     - v0.0.158     - Re-enable tests for the in-
    memory storage.     - Truncate result list instead of doing a copy.
    - journal client: add support for new origin_visit schema.     - Fix
    alter table rename column syntax on 126->127 upgrade script

 -- Software Heritage autobuilder (on jenkins-debian1) <jenkins@jenkins-debian1.internal.softwareheritage.org>  Wed, 20 Nov 2019 09:30:37 +0000

swh-indexer (0.0.157-1~swh1) unstable-swh; urgency=medium

  * New upstream release 0.0.157     - (tagged by Valentin Lorentz
    <vlorentz@softwareheritage.org> on 2019-11-08 16:33:36 +0100)
  * Upstream changes:     - v0.0.157     - * migrate storage tests to
    pytest     - * proper pagination for
    IndexerStorage.origin_intrinsic_metadata_search_by_producer

 -- Software Heritage autobuilder (on jenkins-debian1) <jenkins@jenkins-debian1.internal.softwareheritage.org>  Fri, 08 Nov 2019 15:36:48 +0000

swh-indexer (0.0.156-1~swh1) unstable-swh; urgency=medium

  * New upstream release 0.0.156     - (tagged by Stefano Zacchiroli
    <zack@upsilon.cc> on 2019-11-05 17:36:11 +0100)
  * Upstream changes:     - v0.0.156     - * update indexer for storage
    0.0.156     - * cli: fix max-message handling in the journal-client
    command     - * tests: fix test_metadata.py for frozen entities in
    swh.model.model     - * tests: update tests for storage>=0.0.155
    - * test_metadata typing: use type-specific mappings instead of cast
    - * storage/db.py: drop unused format arg regconfig from query     -
    * typing: minimal changes to make a no-op mypy run pass

 -- Software Heritage autobuilder (on jenkins-debian1) <jenkins@jenkins-debian1.internal.softwareheritage.org>  Tue, 05 Nov 2019 16:45:10 +0000

swh-indexer (0.0.155-1~swh1) unstable-swh; urgency=medium

  * New upstream release 0.0.155     - (tagged by Valentin Lorentz
    <vlorentz@softwareheritage.org> on 2019-10-15 14:51:28 +0200)
  * Upstream changes:     - v0.0.155     - * Avoid spamming logs with
    processed %d messages every message     - * tox.ini: Fix py3
    environment to use packaged tests     - * Remove indirection
    swh.indexer.storage.api.wsgi to start server     - * Add a command-
    line tool to run metadata translation.

 -- Software Heritage autobuilder (on jenkins-debian1) <jenkins@jenkins-debian1.internal.softwareheritage.org>  Tue, 15 Oct 2019 12:55:33 +0000

swh-indexer (0.0.154-1~swh2) unstable-swh; urgency=medium

  * Force pg_ctl path

 -- Nicolas Dandrimont <olasd@debian.org>  Mon, 07 Oct 2019 16:42:08 +0200

swh-indexer (0.0.154-1~swh1) unstable-swh; urgency=medium

  * New upstream release 0.0.154     - (tagged by Nicolas Dandrimont
    <nicolas@dandrimont.eu> on 2019-10-07 16:34:20 +0200)
  * Upstream changes:     - Release swh.indexer v0.0.154     - Remove
    old scheduler compat code     - Clean up CLI aliases     - Port to
    python-magic instead of file_magic

 -- Software Heritage autobuilder (on jenkins-debian1) <jenkins@jenkins-debian1.internal.softwareheritage.org>  Mon, 07 Oct 2019 14:38:47 +0000

swh-indexer (0.0.153-1~swh1) unstable-swh; urgency=medium

  * New upstream release 0.0.153     - (tagged by Antoine R. Dumont
    (@ardumont) <antoine.romain.dumont@gmail.com> on 2019-09-11 11:46:41
    +0200)
  * Upstream changes:     - v0.0.153     - indexer-storage: Send smaller
    batches to origin_get     - Update
    origin_url/from_revision/metadata_tsvector when conflict_update=True
    - Remove concept of 'minimal set' of metadata     - npm: Fix crash
    on invalid 'author' field     - api/client: use RPCClient instead of
    deprecated SWHRemoteAPI     - api/server: use RPCServerApp instead
    of deprecated SWHServerAPIApp     - tests/utils: Fix various test
    data model issues failing validation

 -- Software Heritage autobuilder (on jenkins-debian1) <jenkins@jenkins-debian1.internal.softwareheritage.org>  Wed, 11 Sep 2019 09:50:58 +0000

swh-indexer (0.0.152-1~swh1) unstable-swh; urgency=medium

  * New upstream release 0.0.152     - (tagged by Valentin Lorentz
    <vlorentz@softwareheritage.org> on 2019-07-19 11:15:41 +0200)
  * Upstream changes:     - Send smaller batches to revision_get

 -- Software Heritage autobuilder (on jenkins-debian1) <jenkins@jenkins-debian1.internal.softwareheritage.org>  Fri, 19 Jul 2019 09:20:34 +0000

swh-indexer (0.0.151-1~swh1) unstable-swh; urgency=medium

  * New upstream release 0.0.151     - (tagged by Valentin Lorentz
    <vlorentz@softwareheritage.org> on 2019-07-03 17:58:32 +0200)
  * Upstream changes:     - v0.0.151     - Fix key names in the journal
    client; it crashed in prod.

 -- Software Heritage autobuilder (on jenkins-debian1) <jenkins@jenkins-debian1.internal.softwareheritage.org>  Wed, 03 Jul 2019 16:03:07 +0000

swh-indexer (0.0.150-1~swh1) unstable-swh; urgency=medium

  * New upstream release 0.0.150     - (tagged by Antoine R. Dumont
    (@ardumont) <antoine.romain.dumont@gmail.com> on 2019-07-03 12:09:43
    +0200)
  * Upstream changes:     - v0.0.150     - indexer.cli: Drop unused
    extra alias `--consumer-id` flag

 -- Software Heritage autobuilder (on jenkins-debian1) <jenkins@jenkins-debian1.internal.softwareheritage.org>  Wed, 03 Jul 2019 10:20:46 +0000

swh-indexer (0.0.149-1~swh2) unstable-swh; urgency=medium

  * No-change: Bump dependency version

 -- Antoine R. Dumont (@ardumont) <antoine.romain.dumont@gmail.com>  Wed, 03 Jul 2019 10:44:12 +0200

swh-indexer (0.0.149-1~swh1) unstable-swh; urgency=medium

  * New upstream release 0.0.149     - (tagged by Antoine R. Dumont
    (@ardumont) <antoine.romain.dumont@gmail.com> on 2019-07-02 18:11:12
    +0200)
  * Upstream changes:     - v0.0.149     - swh.indexer.cli: Fix
    get_journal_client api call     - sql/upgrades/125: Fix migration
    script

 -- Software Heritage autobuilder (on jenkins-debian1) <jenkins@jenkins-debian1.internal.softwareheritage.org>  Tue, 02 Jul 2019 16:26:50 +0000

swh-indexer (0.0.148-1~swh3) unstable-swh; urgency=medium

  * Upstream release 0.0.148: Update version dependency

 -- Antoine Romain Dumont (@ardumont) <antoine.romain.dumont@gmail.com>  Mon, 01 Jul 2019 01:50:29 +0100

swh-indexer (0.0.148-1~swh2) unstable-swh; urgency=medium

  * Upstream release 0.0.148

 -- Antoine Romain Dumont (@ardumont) <antoine.romain.dumont@gmail.com>  Mon, 01 Jul 2019 01:50:29 +0100

swh-indexer (0.0.148-1~swh1) unstable-swh; urgency=medium

  * New upstream release 0.0.148     - (tagged by Antoine R. Dumont
    (@ardumont) <antoine.romain.dumont@gmail.com> on 2019-07-01 12:21:32
    +0200)
  * Upstream changes:     - v0.0.148     - Manipulate origin URLs
    instead of origin ids     - journal: create tasks for multiple
    origins     - Tests: Improvments

 -- Software Heritage autobuilder (on jenkins-debian1) <jenkins@jenkins-debian1.internal.softwareheritage.org>  Mon, 01 Jul 2019 10:34:26 +0000

swh-indexer (0.0.147-1~swh1) unstable-swh; urgency=medium

  * New upstream release 0.0.147     - (tagged by Antoine Lambert
    <antoine.lambert@inria.fr> on 2019-05-23 11:03:02 +0200)
  * Upstream changes:     - version 0.0.147

 -- Software Heritage autobuilder (on jenkins-debian1) <jenkins@jenkins-debian1.internal.softwareheritage.org>  Thu, 23 May 2019 09:11:05 +0000

swh-indexer (0.0.146-1~swh2) unstable-swh; urgency=medium

  * Remove hypothesis directory

 -- Nicolas Dandrimont <olasd@debian.org>  Thu, 18 Apr 2019 18:29:09 +0200

swh-indexer (0.0.146-1~swh1) unstable-swh; urgency=medium

  * New upstream release 0.0.146     - (tagged by Valentin Lorentz
    <vlorentz@softwareheritage.org> on 2019-04-11 11:08:29 +0200)
  * Upstream changes:     - Better explain what the 'string fields' are.

 -- Software Heritage autobuilder (on jenkins-debian1) <jenkins@jenkins-debian1.internal.softwareheritage.org>  Thu, 11 Apr 2019 09:47:24 +0000

swh-indexer (0.0.145-1~swh1) unstable-swh; urgency=medium

  * New upstream release 0.0.145     - (tagged by Valentin Lorentz
    <vlorentz@softwareheritage.org> on 2019-03-15 11:18:25 +0100)
  * Upstream changes:     - Add support for keywords in PKG-INFO.

 -- Software Heritage autobuilder (on jenkins-debian1) <jenkins@jenkins-debian1.internal.softwareheritage.org>  Fri, 15 Mar 2019 11:34:53 +0000

swh-indexer (0.0.144-1~swh1) unstable-swh; urgency=medium

  * New upstream release 0.0.144     - (tagged by Thibault Allançon
    <tallancon@gmail.com> on 2019-03-07 08:16:49 +0100)
  * Upstream changes:     - Fix heterogeneity of names in metadata
    tables

 -- Software Heritage autobuilder (on jenkins-debian1) <jenkins@jenkins-debian1.internal.softwareheritage.org>  Thu, 14 Mar 2019 13:30:44 +0000

swh-indexer (0.0.143-1~swh1) unstable-swh; urgency=medium

  * New upstream release 0.0.143     - (tagged by Thibault Allançon
    <tallancon@gmail.com> on 2019-03-12 10:18:37 +0100)
  * Upstream changes:     - Use hashutil.MultiHash in
    swh.indexer.tests.test_utils.fill_storage     - Summary: Closes
    T1448     - Reviewers: #reviewers     - Subscribers: swh-public-ci
    - Maniphest Tasks: T1448     - Differential Revision:
    https://forge.softwareheritage.org/D1235

 -- Software Heritage autobuilder (on jenkins-debian1) <jenkins@jenkins-debian1.internal.softwareheritage.org>  Wed, 13 Mar 2019 10:24:37 +0000

swh-indexer (0.0.142-1~swh1) unstable-swh; urgency=medium

  * New upstream release 0.0.142     - (tagged by Valentin Lorentz
    <vlorentz@softwareheritage.org> on 2019-03-01 14:19:05 +0100)
  * Upstream changes:     - Skip useless requests.

 -- Software Heritage autobuilder (on jenkins-debian1) <jenkins@jenkins-debian1.internal.softwareheritage.org>  Fri, 01 Mar 2019 13:26:06 +0000

swh-indexer (0.0.141-1~swh1) unstable-swh; urgency=medium

  * New upstream release 0.0.141     - (tagged by Valentin Lorentz
    <vlorentz@softwareheritage.org> on 2019-03-01 10:59:54 +0100)
  * Upstream changes:     - Prevent origin metadata indexer from writing
    empty records

 -- Software Heritage autobuilder (on jenkins-debian1) <jenkins@jenkins-debian1.internal.softwareheritage.org>  Fri, 01 Mar 2019 10:10:56 +0000

swh-indexer (0.0.140-1~swh1) unstable-swh; urgency=medium

  * New upstream release 0.0.140     - (tagged by Valentin Lorentz
    <vlorentz@softwareheritage.org> on 2019-02-25 10:38:52 +0100)
  * Upstream changes:     - Drop the 'context' and 'type' config of
    metadata indexers.     - They are both ignored already.

 -- Software Heritage autobuilder (on jenkins-debian1) <jenkins@jenkins-debian1.internal.softwareheritage.org>  Mon, 25 Feb 2019 10:40:10 +0000

swh-indexer (0.0.139-1~swh2) unstable-swh; urgency=low

  * New release fixing debian build

 -- Antoine Romain Dumont (@ardumont) <antoine.romain.dumont@gmail.com>  Fri, 22 Feb 2019 16:27:47 +0100

swh-indexer (0.0.139-1~swh1) unstable-swh; urgency=medium

  * New upstream release 0.0.139     - (tagged by Antoine R. Dumont
    (@ardumont) <antoine.romain.dumont@gmail.com> on 2019-02-22 15:53:22
    +0100)
  * Upstream changes:     - v0.0.139     - Clean up no longer used tasks

 -- Software Heritage autobuilder (on jenkins-debian1) <jenkins@jenkins-debian1.internal.softwareheritage.org>  Fri, 22 Feb 2019 14:59:40 +0000

swh-indexer (0.0.138-1~swh1) unstable-swh; urgency=medium

  * New upstream release 0.0.138     - (tagged by Valentin Lorentz
    <vlorentz@softwareheritage.org> on 2019-02-22 15:30:30 +0100)
  * Upstream changes:     - Make the 'config' argument of
    OriginMetadaIndexer optional again.

 -- Software Heritage autobuilder (on jenkins-debian1) <jenkins@jenkins-debian1.internal.softwareheritage.org>  Fri, 22 Feb 2019 14:37:35 +0000

swh-indexer (0.0.137-1~swh1) unstable-swh; urgency=medium

  * New upstream release 0.0.137     - (tagged by Antoine R. Dumont
    (@ardumont) <antoine.romain.dumont@gmail.com> on 2019-02-22 10:59:53
    +0100)
  * Upstream changes:     - v0.0.137     - swh.indexer.storage.api.wsgi:
    Open production wsgi entrypoint     - swh.indexer.cli: Move dev app
    entrypoint in dedicated cli     - indexer.storage: Make server load
    explicit configuration and check     - config: use already loaded
    swh config, if any, when instantiating an Indexer     - api: Add
    support for filtering by tool_id to
    origin_intrinsic_metadata_search_by_producer.     - api: Add storage
    endpoint to search metadata by mapping.     - runtime: Remove
    implicit configuration from the metadata indexers.     - debian:
    Remove debian packaging from master branch     - docs: Update
    missing documentation

 -- Software Heritage autobuilder (on jenkins-debian1) <jenkins@jenkins-debian1.internal.softwareheritage.org>  Fri, 22 Feb 2019 10:11:29 +0000

swh-indexer (0.0.136-1~swh1) unstable-swh; urgency=medium

  * New upstream release 0.0.136     - (tagged by Valentin Lorentz
    <vlorentz@softwareheritage.org> on 2019-02-14 17:09:00 +0100)
  * Upstream changes:     - Don't send 'None' as a revision id to
    storage.revision_get.     - This error wasn't caught before because
    the in-mem storage     - accepts None values, but the pg storage
    doesn't.

 -- Software Heritage autobuilder (on jenkins-debian1) <jenkins@jenkins-debian1.internal.softwareheritage.org>  Thu, 14 Feb 2019 16:22:41 +0000

swh-indexer (0.0.135-1~swh1) unstable-swh; urgency=medium

  * New upstream release 0.0.135     - (tagged by Valentin Lorentz
    <vlorentz@softwareheritage.org> on 2019-02-14 14:45:24 +0100)
  * Upstream changes:     - Fix deduplication of origins when persisting
    origin intrinsic metadata.

 -- Software Heritage autobuilder (on jenkins-debian1) <jenkins@jenkins-debian1.internal.softwareheritage.org>  Thu, 14 Feb 2019 14:32:55 +0000

swh-indexer (0.0.134-1~swh1) unstable-swh; urgency=medium

  * New upstream release 0.0.134     - (tagged by Antoine R. Dumont
    (@ardumont) <antoine.romain.dumont@gmail.com> on 2019-02-13 23:46:44
    +0100)
  * Upstream changes:     - v0.0.134     - package: Break dependency of
    swh.indexer.storage on swh.indexer.     - api/server: Do not read
    configuration at each request     - metadata: Fix gemspec test     -
    metadata: Prevent OriginMetadataIndexer from sending duplicate     -
    revisions to revision_metadata_add.     - test: Fix bugs found by
    hypothesis.     - test: Use hypothesis to generate adversarial
    inputs.     - Add more type checks in metadata dictionary.     - Add
    checks in the idx_storage that the same content/rev/orig is not     -
    present twice in the new data.

 -- Software Heritage autobuilder (on jenkins-debian1) <jenkins@jenkins-debian1.internal.softwareheritage.org>  Thu, 14 Feb 2019 09:16:15 +0000

swh-indexer (0.0.133-1~swh1) unstable-swh; urgency=medium

  * New upstream release 0.0.133     - (tagged by Antoine R. Dumont
    (@ardumont) <antoine.romain.dumont@gmail.com> on 2019-02-12 10:28:01
    +0100)
  * Upstream changes:     - v0.0.133     - Migrate BaseDB api calls from
    core to storage     - Improve storage api calls using latest storage
    api     - OriginIndexer: Refactoring     - tests: Refactoring     -
    metadata search: Use index     - indexer metadata: Provide stats per
    origin     - indexer metadata: Update mapping column     - indexer
    metadata: Improve and fix issues

 -- Software Heritage autobuilder (on jenkins-debian1) <jenkins@jenkins-debian1.internal.softwareheritage.org>  Tue, 12 Feb 2019 09:34:43 +0000

swh-indexer (0.0.132-1~swh1) unstable-swh; urgency=medium

  * New upstream release 0.0.132     - (tagged by Antoine R. Dumont
    (@ardumont) <antoine.romain.dumont@gmail.com> on 2019-01-30 15:03:14
    +0100)
  * Upstream changes:     - v0.0.132     - swh/indexer/tasks: Fix range
    indexer tasks     - Maven: Add support for empty XML nodes.     -
    Add support for alternative call format for Gem::Specification.new.

 -- Software Heritage autobuilder (on jenkins-debian1) <jenkins@jenkins-debian1.internal.softwareheritage.org>  Wed, 30 Jan 2019 14:09:48 +0000

swh-indexer (0.0.131-1~swh1) unstable-swh; urgency=medium

  * New upstream release 0.0.131     - (tagged by Antoine R. Dumont
    (@ardumont) <antoine.romain.dumont@gmail.com> on 2019-01-30 10:56:43
    +0100)
  * Upstream changes:     - v0.0.131     - fix pep8 violations     - fix
    misspellings

 -- Software Heritage autobuilder (on jenkins-debian1) <jenkins@jenkins-debian1.internal.softwareheritage.org>  Wed, 30 Jan 2019 10:01:47 +0000

swh-indexer (0.0.129-1~swh1) unstable-swh; urgency=medium

  * New upstream release 0.0.129     - (tagged by Valentin Lorentz
    <vlorentz@softwareheritage.org> on 2019-01-29 14:11:22 +0100)
  * Upstream changes:     - Fix missing config file name change.

 -- Software Heritage autobuilder (on jenkins-debian1) <jenkins@jenkins-debian1.internal.softwareheritage.org>  Tue, 29 Jan 2019 13:34:17 +0000

swh-indexer (0.0.128-1~swh1) unstable-swh; urgency=medium

  * New upstream release 0.0.128     - (tagged by Valentin Lorentz
    <vlorentz@softwareheritage.org> on 2019-01-25 15:22:52 +0100)
  * Upstream changes:     - Make metadata indexers store the mappings
    used to translate metadata.

 -- Software Heritage autobuilder (on jenkins-debian1) <jenkins@jenkins-debian1.internal.softwareheritage.org>  Tue, 29 Jan 2019 12:18:16 +0000

swh-indexer (0.0.127-1~swh1) unstable-swh; urgency=medium

  * New upstream release 0.0.127     - (tagged by Valentin Lorentz
    <vlorentz@softwareheritage.org> on 2019-01-15 15:56:49 +0100)
  * Upstream changes:     - Prevent repository normalization from
    crashing on malformed input.

 -- Software Heritage autobuilder (on jenkins-debian1) <jenkins@jenkins-debian1.internal.softwareheritage.org>  Tue, 15 Jan 2019 16:20:32 +0000

swh-indexer (0.0.126-1~swh1) unstable-swh; urgency=medium

  * New upstream release 0.0.126     - (tagged by Valentin Lorentz
    <vlorentz@softwareheritage.org> on 2019-01-14 11:42:52 +0100)
  * Upstream changes:     - Don't call OriginHeadIndexer.next_step when
    there is no revision.

 -- Software Heritage autobuilder (on jenkins-debian1) <jenkins@jenkins-debian1.internal.softwareheritage.org>  Mon, 14 Jan 2019 10:57:34 +0000

swh-indexer (0.0.125-1~swh1) unstable-swh; urgency=medium

  * New upstream release 0.0.125     - (tagged by Antoine R. Dumont
    (@ardumont) <antoine.romain.dumont@gmail.com> on 2019-01-11 12:01:42
    +0100)
  * Upstream changes:     - v0.0.125     - Add journal client that
    listens for origin visits and schedules     - OriginHead     - Fix
    tests to work with the new version of swh.storage

 -- Software Heritage autobuilder (on jenkins-debian1) <jenkins@jenkins-debian1.internal.softwareheritage.org>  Fri, 11 Jan 2019 11:08:51 +0000

swh-indexer (0.0.124-1~swh1) unstable-swh; urgency=medium

  * New upstream release 0.0.124     - (tagged by Antoine R. Dumont
    (@ardumont) <antoine.romain.dumont@gmail.com> on 2019-01-08 14:09:32
    +0100)
  * Upstream changes:     - v0.0.124     - indexer: Fix type check on
    indexing result

 -- Software Heritage autobuilder (on jenkins-debian1) <jenkins@jenkins-debian1.internal.softwareheritage.org>  Thu, 10 Jan 2019 17:12:07 +0000

swh-indexer (0.0.118-1~swh1) unstable-swh; urgency=medium

  * v0.0.118
  * metadata-indexer: Fix setup initialization
  * tests: Refactoring

 -- Antoine R. Dumont (@ardumont) <antoine.romain.dumont@gmail.com>  Fri, 30 Nov 2018 14:50:52 +0100

swh-indexer (0.0.67-1~swh1) unstable-swh; urgency=medium

  * v0.0.67
  * mimetype: Migrate to indexed data as text

 -- Antoine R. Dumont (@ardumont) <antoine.romain.dumont@gmail.com>  Wed, 28 Nov 2018 11:35:37 +0100

swh-indexer (0.0.66-1~swh1) unstable-swh; urgency=medium

  * v0.0.66
  * range-indexer: Stream indexing range computations

 -- Antoine R. Dumont (@ardumont) <antoine.romain.dumont@gmail.com>  Tue, 27 Nov 2018 11:48:24 +0100

swh-indexer (0.0.65-1~swh1) unstable-swh; urgency=medium

  * v0.0.65
  * Fix revision metadata indexer

 -- Antoine R. Dumont (@ardumont) <antoine.romain.dumont@gmail.com>  Mon, 26 Nov 2018 19:30:48 +0100

swh-indexer (0.0.64-1~swh1) unstable-swh; urgency=medium

  * v0.0.64
  * indexer: Fix mixed identifier encodings issues
  * Add missing config filename for origin intrinsic metadata indexer.

 -- Antoine R. Dumont (@ardumont) <antoine.romain.dumont@gmail.com>  Mon, 26 Nov 2018 12:20:01 +0100

swh-indexer (0.0.63-1~swh1) unstable-swh; urgency=medium

  * v0.0.63
  * Make the OriginMetadataIndexer fetch rev metadata from the storage
  * instead of getting them via the scheduler.
  * Make the 'result_name' key of 'next_step' optional.
  * Add missing return.
  * doc: update index to match new swh-doc format

 -- Antoine R. Dumont (@ardumont) <antoine.romain.dumont@gmail.com>  Fri, 23 Nov 2018 17:56:10 +0100

swh-indexer (0.0.62-1~swh1) unstable-swh; urgency=medium

  * v0.0.62
  * metadata indexer: Add empty tool configuration
  * Add fulltext search on origin intrinsic metadata

 -- Antoine R. Dumont (@ardumont) <antoine.romain.dumont@gmail.com>  Fri, 23 Nov 2018 14:25:55 +0100

swh-indexer (0.0.61-1~swh1) unstable-swh; urgency=medium

  * v0.0.61
  * indexer: Fix origin indexer's default arguments

 -- Antoine R. Dumont (@ardumont) <antoine.romain.dumont@gmail.com>  Wed, 21 Nov 2018 16:01:50 +0100

swh-indexer (0.0.60-1~swh1) unstable-swh; urgency=medium

  * v0.0.60
  * origin_head: Make next step optional
  * tests: Increase coverage

 -- Antoine R. Dumont (@ardumont) <antoine.romain.dumont@gmail.com>  Wed, 21 Nov 2018 12:33:13 +0100

swh-indexer (0.0.59-1~swh1) unstable-swh; urgency=medium

  * v0.0.59
  * fossology license: Fix issue on license computation
  * Improve docstrings
  * Fix pep8 violations
  * Increase coverage on content indexers

 -- Antoine R. Dumont (@ardumont) <antoine.romain.dumont@gmail.com>  Tue, 20 Nov 2018 14:27:20 +0100

swh-indexer (0.0.58-1~swh1) unstable-swh; urgency=medium

  * v0.0.58
  * Add missing default configuration for fossology license indexer
  * tests: Remove dead code

 -- Antoine R. Dumont (@ardumont) <antoine.romain.dumont@gmail.com>  Tue, 20 Nov 2018 12:06:56 +0100

swh-indexer (0.0.57-1~swh1) unstable-swh; urgency=medium

  * v0.0.57
  * storage: Open new endpoint on fossology license range retrieval
  * indexer: Open new fossology license range indexer

 -- Antoine R. Dumont (@ardumont) <antoine.romain.dumont@gmail.com>  Tue, 20 Nov 2018 11:44:57 +0100

swh-indexer (0.0.56-1~swh1) unstable-swh; urgency=medium

  * v0.0.56
  * storage.api: Open new endpoints (mimetype range, fossology range)
  * content indexers: Open mimetype and fossology range indexers
  * Remove orchestrator modules
  * tests: Improve coverage

 -- Antoine R. Dumont (@ardumont) <antoine.romain.dumont@gmail.com>  Mon, 19 Nov 2018 11:56:06 +0100

swh-indexer (0.0.55-1~swh1) unstable-swh; urgency=medium

  * v0.0.55
  * swh.indexer: Let task reschedule itself through the scheduler
  * Use swh.scheduler instead of celery leaking all around
  * swh.indexer.orchestrator: Fix orchestrator initialization step
  * swh.indexer.tasks: Fix type error when no result or list result

 -- Antoine R. Dumont (@ardumont) <antoine.romain.dumont@gmail.com>  Mon, 29 Oct 2018 10:41:54 +0100

swh-indexer (0.0.54-1~swh1) unstable-swh; urgency=medium

  * v0.0.54
  * swh.indexer.tasks: Fix task to use the scheduler's

 -- Antoine R. Dumont (@ardumont) <antoine.romain.dumont@gmail.com>  Thu, 25 Oct 2018 20:13:51 +0200

swh-indexer (0.0.53-1~swh1) unstable-swh; urgency=medium

  * v0.0.53
  * swh.indexer.rehash: Migrate to latest swh.model.hashutil.MultiHash
  * indexer: Add the origin intrinsic metadata indexer
  * indexer: Add OriginIndexer and OriginHeadIndexer.
  * indexer.storage: Add the origin intrinsic metadata storage database
  * indexer.storage: Autogenerate the Indexer Storage HTTP API.
  * setup: prepare for pypi upload
  * tests: Add a tox file
  * tests: migrate to pytest
  * tests: Add tests around celery stack
  * docs: Improve documentation and reuse README in generated
    documentation

 -- Antoine R. Dumont (@ardumont) <antoine.romain.dumont@gmail.com>  Thu, 25 Oct 2018 19:03:56 +0200

swh-indexer (0.0.52-1~swh1) unstable-swh; urgency=medium

  * v0.0.52
  * swh.indexer.storage: Refactor fossology license get (first external
  * contribution, cf. /CONTRIBUTORS)
  * swh.indexer.storage: Fix typo in invariable name metadata
  * swh.indexer.storage: No longer use temp table when reading data
  * swh.indexer.storage: Clean up unused import
  * swh.indexer.storage: Remove dead entry points origin_metadata*
  * swh.indexer.storage: Update docstrings information and format

 -- Antoine R. Dumont (@ardumont) <antoine.romain.dumont@gmail.com>  Wed, 13 Jun 2018 11:20:40 +0200

swh-indexer (0.0.51-1~swh1) unstable-swh; urgency=medium

  * Release swh.indexer v0.0.51
  * Update for new db_transaction{,_generator}

 -- Nicolas Dandrimont <nicolas@dandrimont.eu>  Tue, 05 Jun 2018 14:10:39 +0200

swh-indexer (0.0.50-1~swh1) unstable-swh; urgency=medium

  * v0.0.50
  * swh.indexer.api.client: Permit to specify the query timeout option

 -- Antoine R. Dumont (@ardumont) <antoine.romain.dumont@gmail.com>  Thu, 24 May 2018 12:19:06 +0200

swh-indexer (0.0.49-1~swh1) unstable-swh; urgency=medium

  * v0.0.49
  * test_storage: Instantiate the tools during tests' setUp phase
  * test_storage: Deallocate storage during teardown step
  * test_storage: Make storage test fixture connect to postgres itself
  * storage.api.server: Only instantiate storage backend once per import
  * Use thread-aware psycopg2 connection pooling for database access

 -- Antoine R. Dumont (@ardumont) <antoine.romain.dumont@gmail.com>  Mon, 14 May 2018 11:09:30 +0200

swh-indexer (0.0.48-1~swh1) unstable-swh; urgency=medium

  * Release swh.indexer v0.0.48
  * Update for new swh.storage

 -- Nicolas Dandrimont <nicolas@dandrimont.eu>  Sat, 12 May 2018 18:30:10 +0200

swh-indexer (0.0.47-1~swh1) unstable-swh; urgency=medium

  * v0.0.47
  * d/control: Fix runtime typo in packaging dependency

 -- Antoine R. Dumont (@ardumont) <antoine.romain.dumont@gmail.com>  Thu, 07 Dec 2017 16:54:49 +0100

swh-indexer (0.0.46-1~swh1) unstable-swh; urgency=medium

  * v0.0.46
  * Split swh-indexer packages in 2 python3-swh.indexer.storage and
  * python3-swh.indexer

 -- Antoine R. Dumont (@ardumont) <antoine.romain.dumont@gmail.com>  Thu, 07 Dec 2017 16:18:04 +0100

swh-indexer (0.0.45-1~swh1) unstable-swh; urgency=medium

  * v0.0.45
  * Fix usual error raised when deploying

 -- Antoine R. Dumont (@ardumont) <antoine.romain.dumont@gmail.com>  Thu, 07 Dec 2017 15:01:01 +0100

swh-indexer (0.0.44-1~swh1) unstable-swh; urgency=medium

  * v0.0.44
  * swh.indexer: Make indexer use their own storage

 -- Antoine R. Dumont (@ardumont) <antoine.romain.dumont@gmail.com>  Thu, 07 Dec 2017 13:20:44 +0100

swh-indexer (0.0.43-1~swh1) unstable-swh; urgency=medium

  * v0.0.43
  * swh.indexer.mimetype: Work around problem in detection

 -- Antoine R. Dumont (@ardumont) <antoine.romain.dumont@gmail.com>  Wed, 29 Nov 2017 10:26:11 +0100

swh-indexer (0.0.42-1~swh1) unstable-swh; urgency=medium

  * v0.0.42
  * swh.indexer: Make indexers register tools in prepare method

 -- Antoine R. Dumont (@ardumont) <antoine.romain.dumont@gmail.com>  Fri, 24 Nov 2017 11:26:03 +0100

swh-indexer (0.0.41-1~swh1) unstable-swh; urgency=medium

  * v0.0.41
  * mimetype: Use magic library api instead of parsing `file` cli output

 -- Antoine R. Dumont (@ardumont) <antoine.romain.dumont@gmail.com>  Mon, 20 Nov 2017 13:05:29 +0100

swh-indexer (0.0.39-1~swh1) unstable-swh; urgency=medium

  * v0.0.39
  * swh.indexer.producer: Fix argument to match the abstract definition

 -- Antoine R. Dumont (@ardumont) <antoine.romain.dumont@gmail.com>  Thu, 19 Oct 2017 10:03:44 +0200

swh-indexer (0.0.38-1~swh1) unstable-swh; urgency=medium

  * v0.0.38
  * swh.indexer.indexer: Fix argument to match the abstract definition

 -- Antoine R. Dumont (@ardumont) <antoine.romain.dumont@gmail.com>  Wed, 18 Oct 2017 19:57:47 +0200

swh-indexer (0.0.37-1~swh1) unstable-swh; urgency=medium

  * v0.0.37
  * swh.indexer.indexer: Fix argument to match the abstract definition

 -- Antoine R. Dumont (@ardumont) <antoine.romain.dumont@gmail.com>  Wed, 18 Oct 2017 18:59:42 +0200

swh-indexer (0.0.36-1~swh1) unstable-swh; urgency=medium

  * v0.0.36
  * packaging: Cleanup
  * codemeta: Adding codemeta.json file to document metadata
  * swh.indexer.mimetype: Fix edge case regarding empty raw content
  * docs: sanitize docstrings for sphinx documentation generation
  * swh.indexer.metadata: Add RevisionMetadataIndexer
  * swh.indexer.metadata: Add ContentMetadataIndexer
  * swh.indexer: Refactor base class to improve inheritance
  * swh.indexer.metadata: First draft of the metadata content indexer
  * for npm (package.json)
  * swh.indexer.tests: Added tests for language indexer

 -- Antoine R. Dumont (@ardumont) <antoine.romain.dumont@gmail.com>  Wed, 18 Oct 2017 16:24:24 +0200

swh-indexer (0.0.35-1~swh1) unstable-swh; urgency=medium

  * Release swh.indexer 0.0.35
  * Update tasks to new swh.scheduler API

 -- Nicolas Dandrimont <nicolas@dandrimont.eu>  Mon, 12 Jun 2017 18:02:04 +0200

swh-indexer (0.0.34-1~swh1) unstable-swh; urgency=medium

  * v0.0.34
  * Fix unbound local error on edge case

 -- Antoine R. Dumont (@ardumont) <antoine.romain.dumont@gmail.com>  Wed, 07 Jun 2017 11:23:29 +0200

swh-indexer (0.0.33-1~swh1) unstable-swh; urgency=medium

  * v0.0.33
  * language indexer: Improve edge case policy

 -- Antoine R. Dumont (@ardumont) <antoine.romain.dumont@gmail.com>  Wed, 07 Jun 2017 11:02:47 +0200

swh-indexer (0.0.32-1~swh1) unstable-swh; urgency=medium

  * v0.0.32
  * Update fossology license to use the latest swh-storage
  * Improve language indexer to deal with potential error on bad
  * chunking

 -- Antoine R. Dumont (@ardumont) <antoine.romain.dumont@gmail.com>  Tue, 06 Jun 2017 18:13:40 +0200

swh-indexer (0.0.31-1~swh1) unstable-swh; urgency=medium

  * v0.0.31
  * Reduce log verbosity on language indexer

 -- Antoine R. Dumont (@ardumont) <antoine.romain.dumont@gmail.com>  Fri, 02 Jun 2017 19:08:52 +0200

swh-indexer (0.0.30-1~swh1) unstable-swh; urgency=medium

  * v0.0.30
  * Fix wrong default configuration

 -- Antoine R. Dumont (@ardumont) <antoine.romain.dumont@gmail.com>  Fri, 02 Jun 2017 18:01:27 +0200

swh-indexer (0.0.29-1~swh1) unstable-swh; urgency=medium

  * v0.0.29
  * Update indexer to resolve indexer configuration identifier
  * Adapt language indexer to use partial raw content

 -- Antoine R. Dumont (@ardumont) <antoine.romain.dumont@gmail.com>  Fri, 02 Jun 2017 16:21:27 +0200

swh-indexer (0.0.28-1~swh1) unstable-swh; urgency=medium

  * v0.0.28
  * Add error resilience to fossology indexer

 -- Antoine R. Dumont (@ardumont) <antoine.romain.dumont@gmail.com>  Mon, 22 May 2017 12:57:55 +0200

swh-indexer (0.0.27-1~swh1) unstable-swh; urgency=medium

  * v0.0.27
  * swh.indexer.language: Incremental encoding detection

 -- Antoine R. Dumont (@ardumont) <antoine.romain.dumont@gmail.com>  Wed, 17 May 2017 18:04:27 +0200

swh-indexer (0.0.26-1~swh1) unstable-swh; urgency=medium

  * v0.0.26
  * swh.indexer.orchestrator: Add batch size option per indexer
  * Log caught exception in a unified manner
  * Add rescheduling option (not by default) on rehash + indexers

 -- Antoine R. Dumont (@ardumont) <antoine.romain.dumont@gmail.com>  Wed, 17 May 2017 14:08:07 +0200

swh-indexer (0.0.25-1~swh1) unstable-swh; urgency=medium

  * v0.0.25
  * Add reschedule on error parameter for indexers

 -- Antoine R. Dumont (@ardumont) <antoine.romain.dumont@gmail.com>  Fri, 12 May 2017 12:13:15 +0200

swh-indexer (0.0.24-1~swh1) unstable-swh; urgency=medium

  * v0.0.24
  * Make rehash indexer more resilient to errors by rescheduling
    contents
  * in error (be it reading or updating problems)

 -- Antoine R. Dumont (@ardumont) <antoine.romain.dumont@gmail.com>  Thu, 04 May 2017 14:22:43 +0200

swh-indexer (0.0.23-1~swh1) unstable-swh; urgency=medium

  * v0.0.23
  * Improve producer to optionally make it synchroneous

 -- Antoine R. Dumont (@ardumont) <antoine.romain.dumont@gmail.com>  Wed, 03 May 2017 15:29:44 +0200

swh-indexer (0.0.22-1~swh1) unstable-swh; urgency=medium

  * v0.0.22
  * Improve mimetype indexer implementation
  * Make the chaining option in the mimetype indexer

 -- Antoine R. Dumont (@ardumont) <antoine.romain.dumont@gmail.com>  Tue, 02 May 2017 16:31:14 +0200

swh-indexer (0.0.21-1~swh1) unstable-swh; urgency=medium

  * v0.0.21
  * swh.indexer.rehash: Actually make the worker log

 -- Antoine R. Dumont (@ardumont) <antoine.romain.dumont@gmail.com>  Tue, 02 May 2017 14:28:55 +0200

swh-indexer (0.0.20-1~swh1) unstable-swh; urgency=medium

  * v0.0.20
  * swh.indexer.rehash:
  * Improve reading from objstorage only when needed
  * Fix empty file use case (which was skipped)
  * Add logging

 -- Antoine R. Dumont (@ardumont) <antoine.romain.dumont@gmail.com>  Fri, 28 Apr 2017 09:39:09 +0200

swh-indexer (0.0.19-1~swh1) unstable-swh; urgency=medium

  * v0.0.19
  * Fix rehash indexer's default configuration file

 -- Antoine R. Dumont (@ardumont) <antoine.romain.dumont@gmail.com>  Thu, 27 Apr 2017 19:17:20 +0200

swh-indexer (0.0.18-1~swh1) unstable-swh; urgency=medium

  * v0.0.18
  * Add new rehash indexer

 -- Antoine R. Dumont (@ardumont) <antoine.romain.dumont@gmail.com>  Wed, 26 Apr 2017 15:23:02 +0200

swh-indexer (0.0.17-1~swh1) unstable-swh; urgency=medium

  * v0.0.17
  * Add information on indexer tools (T610)

 -- Antoine R. Dumont (@ardumont) <antoine.romain.dumont@gmail.com>  Fri, 02 Dec 2016 18:32:54 +0100

swh-indexer (0.0.16-1~swh1) unstable-swh; urgency=medium

  * v0.0.16
  * bug fixes

 -- Antoine R. Dumont (@ardumont) <antoine.romain.dumont@gmail.com>  Tue, 15 Nov 2016 19:31:52 +0100

swh-indexer (0.0.15-1~swh1) unstable-swh; urgency=medium

  * v0.0.15
  * Improve message producer

 -- Antoine R. Dumont (@ardumont) <antoine.romain.dumont@gmail.com>  Tue, 15 Nov 2016 18:16:42 +0100

swh-indexer (0.0.14-1~swh1) unstable-swh; urgency=medium

  * v0.0.14
  * Update package dependency on fossology-nomossa

 -- Antoine R. Dumont (@ardumont) <antoine.romain.dumont@gmail.com>  Tue, 15 Nov 2016 14:13:41 +0100

swh-indexer (0.0.13-1~swh1) unstable-swh; urgency=medium

  * v0.0.13
  * Add new license indexer
  * ctags indexer: align behavior with other indexers regarding the
  * conflict update policy

 -- Antoine R. Dumont (@ardumont) <antoine.romain.dumont@gmail.com>  Mon, 14 Nov 2016 14:13:34 +0100

swh-indexer (0.0.12-1~swh1) unstable-swh; urgency=medium

  * v0.0.12
  * Add runtime dependency on universal-ctags

 -- Antoine R. Dumont (@ardumont) <antoine.romain.dumont@gmail.com>  Fri, 04 Nov 2016 13:59:59 +0100

swh-indexer (0.0.11-1~swh1) unstable-swh; urgency=medium

  * v0.0.11
  * Remove dependency on exuberant-ctags

 -- Antoine R. Dumont (@ardumont) <antoine.romain.dumont@gmail.com>  Thu, 03 Nov 2016 16:13:26 +0100

swh-indexer (0.0.10-1~swh1) unstable-swh; urgency=medium

  * v0.0.10
  * Add ctags indexer

 -- Antoine R. Dumont (@ardumont) <antoine.romain.dumont@gmail.com>  Thu, 20 Oct 2016 16:12:42 +0200

swh-indexer (0.0.9-1~swh1) unstable-swh; urgency=medium

  * v0.0.9
  * d/control: Bump dependency to latest python3-swh.storage api
  * mimetype: Use the charset to filter out data
  * orchestrator: Separate 2 distincts orchestrators (one for all
  * contents, one for text contents)
  * mimetype: once index computed, send text contents to text
    orchestrator

 -- Antoine R. Dumont (@ardumont) <antoine.romain.dumont@gmail.com>  Thu, 13 Oct 2016 15:28:17 +0200

swh-indexer (0.0.8-1~swh1) unstable-swh; urgency=medium

  * v0.0.8
  * Separate configuration file per indexer (no need for language)
  * Rename module file_properties to mimetype consistently with other
  * layers

 -- Antoine R. Dumont (@ardumont) <antoine.romain.dumont@gmail.com>  Sat, 08 Oct 2016 11:46:29 +0200

swh-indexer (0.0.7-1~swh1) unstable-swh; urgency=medium

  * v0.0.7
  * Adapt indexer language and mimetype to store result in storage.
  * Clean up obsolete code

 -- Antoine R. Dumont (@ardumont) <antoine.romain.dumont@gmail.com>  Sat, 08 Oct 2016 10:26:08 +0200

swh-indexer (0.0.6-1~swh1) unstable-swh; urgency=medium

  * v0.0.6
  * Fix multiple issues on production

 -- Antoine R. Dumont (@ardumont) <antoine.romain.dumont@gmail.com>  Fri, 30 Sep 2016 17:00:11 +0200

swh-indexer (0.0.5-1~swh1) unstable-swh; urgency=medium

  * v0.0.5
  * Fix debian/control dependency issue

 -- Antoine R. Dumont (@ardumont) <antoine.romain.dumont@gmail.com>  Fri, 30 Sep 2016 16:06:20 +0200

swh-indexer (0.0.4-1~swh1) unstable-swh; urgency=medium

  * v0.0.4
  * Upgrade dependencies issues

 -- Antoine R. Dumont (@ardumont) <antoine.romain.dumont@gmail.com>  Fri, 30 Sep 2016 16:01:52 +0200

swh-indexer (0.0.3-1~swh1) unstable-swh; urgency=medium

  * v0.0.3
  * Add encoding detection
  * Use encoding to improve language detection
  * bypass language detection for binary files
  * bypass ctags for binary files or decoding failure file

 -- Antoine R. Dumont (@ardumont) <antoine.romain.dumont@gmail.com>  Fri, 30 Sep 2016 12:30:11 +0200

swh-indexer (0.0.2-1~swh1) unstable-swh; urgency=medium

  * v0.0.2
  * Provide one possible sha1's name for the multiple tools to ease
  * information extrapolation
  * Fix debian package dependency issue

 -- Antoine R. Dumont (@ardumont) <antoine.romain.dumont@gmail.com>  Thu, 29 Sep 2016 21:45:44 +0200

swh-indexer (0.0.1-1~swh1) unstable-swh; urgency=medium

  * Initial release
  * v0.0.1
  * First implementation on poc

 -- Antoine R. Dumont (@ardumont) <antoine.romain.dumont@gmail.com>  Wed, 28 Sep 2016 23:40:13 +0200<|MERGE_RESOLUTION|>--- conflicted
+++ resolved
@@ -1,10 +1,3 @@
-<<<<<<< HEAD
-swh-indexer (0.0.164-1~swh1~bpo10+1) buster-swh; urgency=medium
-
-  * Rebuild for buster-swh
-
- -- Software Heritage autobuilder (on jenkins-debian1) <jenkins@jenkins-debian1.internal.softwareheritage.org>  Wed, 04 Mar 2020 13:02:46 +0000
-=======
 swh-indexer (0.0.165-1~swh1) unstable-swh; urgency=medium
 
   * New upstream release 0.0.165     - (tagged by Antoine R. Dumont
@@ -15,7 +8,6 @@
     of deprecated assertEquals
 
  -- Software Heritage autobuilder (on jenkins-debian1) <jenkins@jenkins-debian1.internal.softwareheritage.org>  Wed, 04 Mar 2020 14:33:09 +0000
->>>>>>> 069e283b
 
 swh-indexer (0.0.164-1~swh1) unstable-swh; urgency=medium
 
