<<<<<<< HEAD
swh-indexer (0.2.4-1~swh1~bpo10+1) buster-swh; urgency=medium

  * Rebuild for buster-swh

 -- Software Heritage autobuilder (on jenkins-debian1) <jenkins@jenkins-debian1.internal.softwareheritage.org>  Fri, 25 Sep 2020 10:53:31 +0000
=======
swh-indexer (0.3.0-1~swh1) unstable-swh; urgency=medium

  * New upstream release 0.3.0     - (tagged by Valentin Lorentz
    <vlorentz@softwareheritage.org> on 2020-10-08 13:33:02 +0200)
  * Upstream changes:     - v0.3.0     - * Make indexer-storage
    endpoints use attr-based classes instead of dicts     - * Add more
    typing to indexers and their tests

 -- Software Heritage autobuilder (on jenkins-debian1) <jenkins@jenkins-debian1.internal.softwareheritage.org>  Thu, 08 Oct 2020 11:35:50 +0000
>>>>>>> d68df7b7

swh-indexer (0.2.4-1~swh1) unstable-swh; urgency=medium

  * New upstream release 0.2.4     - (tagged by David Douard
    <david.douard@sdfa3.org> on 2020-09-25 12:49:04 +0200)
  * Upstream changes:     - v0.2.4

 -- Software Heritage autobuilder (on jenkins-debian1) <jenkins@jenkins-debian1.internal.softwareheritage.org>  Fri, 25 Sep 2020 10:51:28 +0000

swh-indexer (0.2.3-1~swh1) unstable-swh; urgency=medium

  * New upstream release 0.2.3     - (tagged by David Douard
    <david.douard@sdfa3.org> on 2020-09-11 15:12:01 +0200)
  * Upstream changes:     - v0.2.3

 -- Software Heritage autobuilder (on jenkins-debian1) <jenkins@jenkins-debian1.internal.softwareheritage.org>  Fri, 11 Sep 2020 13:15:41 +0000

swh-indexer (0.2.2-1~swh1) unstable-swh; urgency=medium

  * New upstream release 0.2.2     - (tagged by Antoine R. Dumont
    (@ardumont) <ardumont@softwareheritage.org> on 2020-09-04 13:21:19
    +0200)
  * Upstream changes:     - v0.2.2     - metadata: Adapt to latest
    storage revision_get change     - Tell pytest not to recurse in
    dotdirs.

 -- Software Heritage autobuilder (on jenkins-debian1) <jenkins@jenkins-debian1.internal.softwareheritage.org>  Fri, 04 Sep 2020 11:33:41 +0000

swh-indexer (0.2.1-1~swh1) unstable-swh; urgency=medium

  * New upstream release 0.2.1     - (tagged by Valentin Lorentz
    <vlorentz@softwareheritage.org> on 2020-08-20 12:59:53 +0200)
  * Upstream changes:     - v0.2.1     - * indexer.rehash: Adapt
    content_get_metadata call to content_get     - * origin_head: Use
    snapshot_get_all_branches instead of snapshot_get.     - * Import
    SortedList, db_transaction_generator, and db_transaction from swh-
    core instead of swh-storage.     - * tests: remove invalid assertion

 -- Software Heritage autobuilder (on jenkins-debian1) <jenkins@jenkins-debian1.internal.softwareheritage.org>  Thu, 20 Aug 2020 11:03:58 +0000

swh-indexer (0.2.0-1~swh2) unstable-swh; urgency=medium

  * Bump dependencies

 -- Antoine R. Dumont (@ardumont) <ardumont@softwareheritage.org>  Wed, 06 Aug 2020 13:28:00 +0200

swh-indexer (0.2.0-1~swh1) unstable-swh; urgency=medium

  * New upstream release 0.2.0     - (tagged by Antoine R. Dumont
    (@ardumont) <ardumont@softwareheritage.org> on 2020-08-06 15:12:44
    +0200)
  * Upstream changes:     - v0.2.0     - Make content indexer work on
    partition of ids

 -- Software Heritage autobuilder (on jenkins-debian1) <jenkins@jenkins-debian1.internal.softwareheritage.org>  Thu, 06 Aug 2020 13:14:35 +0000

swh-indexer (0.1.1-1~swh1) unstable-swh; urgency=medium

  * New upstream release 0.1.1     - (tagged by Antoine R. Dumont
    (@ardumont) <ardumont@softwareheritage.org> on 2020-07-28 12:42:19
    +0200)
  * Upstream changes:     - v0.1.1     - setup.py: Migrate from
    vcversioner to setuptools-scm     - MANIFEST: Include missing
    conftest.py requirement     - metadata: Update
    swh.storage.origin_get call to latest api change     - Drop
    unsupported "validate" proxy     - tests: Drop deprecated
    storage.origin_add_one use     - Drop useless use of pifpaf     -
    Clean up the swh.scheduler and swh.storage pytest plugin imports
    - tests: Drop obsolete origin visit fields

 -- Software Heritage autobuilder (on jenkins-debian1) <jenkins@jenkins-debian1.internal.softwareheritage.org>  Tue, 28 Jul 2020 10:44:54 +0000

swh-indexer (0.1.0-1~swh1) unstable-swh; urgency=medium

  * New upstream release 0.1.0     - (tagged by Antoine R. Dumont
    (@ardumont) <ardumont@softwareheritage.org> on 2020-06-23 15:44:15
    +0200)
  * Upstream changes:     - v0.1.0     - origin_head: Retrieve snapshot
    out of the last visit status     - Fix tests according to latest
    internal api changes

 -- Software Heritage autobuilder (on jenkins-debian1) <jenkins@jenkins-debian1.internal.softwareheritage.org>  Tue, 23 Jun 2020 13:46:23 +0000

swh-indexer (0.0.171-1~swh1) unstable-swh; urgency=medium

  * New upstream release 0.0.171     - (tagged by Antoine R. Dumont
    (@ardumont) <antoine.romain.dumont@gmail.com> on 2020-04-23 16:46:52
    +0200)
  * Upstream changes:     - v0.0.171     - cli: Adapt journal client
    instantiation according to latest change     - codemeta: Add
    compatibility with PyLD >= 2.0.0.     - setup: Update the minimum
    required runtime python3 version     - Add a pyproject.toml file to
    target py37 for black     - Enable black     - test: make test data
    properly typed     - indexer.cli.journal_client: Simplify the
    journal client call     - Remove type from origin_add calls     -
    Rename --max-messages to --stop-after-objects.     - tests: Migrate
    to latest swh-storage api change

 -- Software Heritage autobuilder (on jenkins-debian1) <jenkins@jenkins-debian1.internal.softwareheritage.org>  Thu, 23 Apr 2020 14:49:17 +0000

swh-indexer (0.0.170-1~swh1) unstable-swh; urgency=medium

  * New upstream release 0.0.170     - (tagged by Antoine R. Dumont
    (@ardumont) <antoine.romain.dumont@gmail.com> on 2020-03-08 09:57:39
    +0100)
  * Upstream changes:     - v0.0.170     - indexer.metadata: Make
    compatible old task format

 -- Software Heritage autobuilder (on jenkins-debian1) <jenkins@jenkins-debian1.internal.softwareheritage.org>  Sun, 08 Mar 2020 09:03:59 +0000

swh-indexer (0.0.169-1~swh1) unstable-swh; urgency=medium

  * New upstream release 0.0.169     - (tagged by Antoine R. Dumont
    (@ardumont) <antoine.romain.dumont@gmail.com> on 2020-03-06 15:19:21
    +0100)
  * Upstream changes:     - v0.0.169     - storage: Add @timed metrics
    on remaining indexer storage endpoints     - indexer.storage: Use
    the correct metrics module     - idx.storage: Add time and counter
    metric to idx_configuration_add     - indexer.storage: Remove
    redundant calls to send_metric     - indexer: Fix mypy issues

 -- Software Heritage autobuilder (on jenkins-debian1) <jenkins@jenkins-debian1.internal.softwareheritage.org>  Fri, 06 Mar 2020 14:24:50 +0000

swh-indexer (0.0.168-1~swh1) unstable-swh; urgency=medium

  * New upstream release 0.0.168     - (tagged by Antoine R. Dumont
    (@ardumont) <antoine.romain.dumont@gmail.com> on 2020-03-05 15:48:32
    +0100)
  * Upstream changes:     - v0.0.168     - mimetype: Make the parsing
    more resilient     - storage.fossology_license_add: Fix one insert
    query too many     - tests: Migrate some tests to pytest

 -- Software Heritage autobuilder (on jenkins-debian1) <jenkins@jenkins-debian1.internal.softwareheritage.org>  Thu, 05 Mar 2020 14:52:27 +0000

swh-indexer (0.0.167-1~swh1) unstable-swh; urgency=medium

  * New upstream release 0.0.167     - (tagged by Antoine R. Dumont
    (@ardumont) <antoine.romain.dumont@gmail.com> on 2020-03-04 16:33:20
    +0100)
  * Upstream changes:     - v0.0.167     - indexer (revision, origin):
    Fix indexer summary to output a status

 -- Software Heritage autobuilder (on jenkins-debian1) <jenkins@jenkins-debian1.internal.softwareheritage.org>  Wed, 04 Mar 2020 15:37:59 +0000

swh-indexer (0.0.166-1~swh1) unstable-swh; urgency=medium

  * New upstream release 0.0.166     - (tagged by Valentin Lorentz
    <vlorentz@softwareheritage.org> on 2020-03-04 15:46:37 +0100)
  * Upstream changes:     - v0.0.166     - * Fix merging documents with
    @list elements.

 -- Software Heritage autobuilder (on jenkins-debian1) <jenkins@jenkins-debian1.internal.softwareheritage.org>  Wed, 04 Mar 2020 14:50:54 +0000

swh-indexer (0.0.165-1~swh1) unstable-swh; urgency=medium

  * New upstream release 0.0.165     - (tagged by Antoine R. Dumont
    (@ardumont) <antoine.romain.dumont@gmail.com> on 2020-03-04 15:29:52
    +0100)
  * Upstream changes:     - v0.0.165     - indexers: Fix summary
    computation for range indexers     - tests: Use assertEqual instead
    of deprecated assertEquals

 -- Software Heritage autobuilder (on jenkins-debian1) <jenkins@jenkins-debian1.internal.softwareheritage.org>  Wed, 04 Mar 2020 14:33:09 +0000

swh-indexer (0.0.164-1~swh1) unstable-swh; urgency=medium

  * New upstream release 0.0.164     - (tagged by Antoine R. Dumont
    (@ardumont) <antoine.romain.dumont@gmail.com> on 2020-03-04 13:52:15
    +0100)
  * Upstream changes:     - v0.0.164     - range-indexers: Fix hard-
    coded summary key value     - indexers: Improve
    persist_index_computations type     - indexer.metadata: Fix wrong
    update

 -- Software Heritage autobuilder (on jenkins-debian1) <jenkins@jenkins-debian1.internal.softwareheritage.org>  Wed, 04 Mar 2020 13:00:18 +0000

swh-indexer (0.0.163-1~swh1) unstable-swh; urgency=medium

  * New upstream release 0.0.163     - (tagged by Antoine R. Dumont
    (@ardumont) <antoine.romain.dumont@gmail.com> on 2020-03-04 11:26:56
    +0100)
  * Upstream changes:     - v0.0.163     - Make indexers return a
    summary of their actions     - swh.indexer.storage: Add metrics to
    add/del endpoints     - indexer.storage: Make add/del endpoints sum
    up added objects count     - indexer: Remove unused next_step
    pattern

 -- Software Heritage autobuilder (on jenkins-debian1) <jenkins@jenkins-debian1.internal.softwareheritage.org>  Wed, 04 Mar 2020 10:31:03 +0000

swh-indexer (0.0.162-1~swh1) unstable-swh; urgency=medium

  * New upstream release 0.0.162     - (tagged by Antoine R. Dumont
    (@ardumont) <antoine.romain.dumont@gmail.com> on 2020-02-27 11:01:29
    +0100)
  * Upstream changes:     - v0.0.162     - fossology_license: Improve
    add query endpoint     - pgstorage: Empty temp tables instead of
    dropping them     - indexer.metadata: Fix edge case on unknown
    origin

 -- Software Heritage autobuilder (on jenkins-debian1) <jenkins@jenkins-debian1.internal.softwareheritage.org>  Thu, 27 Feb 2020 10:09:36 +0000

swh-indexer (0.0.161-1~swh1) unstable-swh; urgency=medium

  * New upstream release 0.0.161     - (tagged by Antoine R. Dumont
    (@ardumont) <antoine.romain.dumont@gmail.com> on 2020-02-25 12:07:39
    +0100)
  * Upstream changes:     - v0.0.161     - sql/128: Add content_mimetype
    index     - storage.db: Improve content range queries to actually
    finish     - Add a new IndexerStorageArgumentException class, for
    exceptions caused by the client.     - Use swh-storage validation
    proxy.     - Fix type errors with hypothesis 5.5     - Add type
    annotations to indexer classes

 -- Software Heritage autobuilder (on jenkins-debian1) <jenkins@jenkins-debian1.internal.softwareheritage.org>  Tue, 25 Feb 2020 11:20:51 +0000

swh-indexer (0.0.160-1~swh1) unstable-swh; urgency=medium

  * New upstream release 0.0.160     - (tagged by Antoine R. Dumont
    (@ardumont) <antoine.romain.dumont@gmail.com> on 2020-02-05 18:13:16
    +0100)
  * Upstream changes:     - v0.0.160     - Fix missing import

 -- Software Heritage autobuilder (on jenkins-debian1) <jenkins@jenkins-debian1.internal.softwareheritage.org>  Wed, 05 Feb 2020 17:28:18 +0000

swh-indexer (0.0.159-1~swh1) unstable-swh; urgency=medium

  * New upstream release 0.0.159     - (tagged by Antoine R. Dumont
    (@ardumont) <antoine.romain.dumont@gmail.com> on 2020-02-05 16:01:03
    +0100)
  * Upstream changes:     - v0.0.159     - Monkey-patch backend classes
    instead of 'get_storage' functions.     - Fix DeprecationWarning
    about get_storage args.     - Move IndexerStorage documentation and
    endpoint paths to a new IndexerStorageInterface class.     -
    conftest: Use module's `get_<storage-backend>` to instantiate
    backend     - docs: Fix sphinx warnings     - Fix merge_documents to
    work with input document with an @id.     - Fix support of VCSs
    whose HEAD branch is an alias.     - Fix type of 'author' in gemspec
    mapping output.     - Fix test_origin_metadata mistakenly broken by
    e50660efca     - Fix several typos reported by pre-commit hooks     -
    Add a pre-commit config file     - Remove unused property-based test
    environment     - Migrate tox.ini to extras = xxx instead of deps =
    .[testing]     - Merge tox test environments     - Drop version
    constraint on pytest     - Include all requirements in MANIFEST.in

 -- Software Heritage autobuilder (on jenkins-debian1) <jenkins@jenkins-debian1.internal.softwareheritage.org>  Wed, 05 Feb 2020 15:09:42 +0000

swh-indexer (0.0.158-1~swh1) unstable-swh; urgency=medium

  * New upstream release 0.0.158     - (tagged by Antoine R. Dumont
    (@ardumont) <antoine.romain.dumont@gmail.com> on 2019-11-20 10:26:59
    +0100)
  * Upstream changes:     - v0.0.158     - Re-enable tests for the in-
    memory storage.     - Truncate result list instead of doing a copy.
    - journal client: add support for new origin_visit schema.     - Fix
    alter table rename column syntax on 126->127 upgrade script

 -- Software Heritage autobuilder (on jenkins-debian1) <jenkins@jenkins-debian1.internal.softwareheritage.org>  Wed, 20 Nov 2019 09:30:37 +0000

swh-indexer (0.0.157-1~swh1) unstable-swh; urgency=medium

  * New upstream release 0.0.157     - (tagged by Valentin Lorentz
    <vlorentz@softwareheritage.org> on 2019-11-08 16:33:36 +0100)
  * Upstream changes:     - v0.0.157     - * migrate storage tests to
    pytest     - * proper pagination for
    IndexerStorage.origin_intrinsic_metadata_search_by_producer

 -- Software Heritage autobuilder (on jenkins-debian1) <jenkins@jenkins-debian1.internal.softwareheritage.org>  Fri, 08 Nov 2019 15:36:48 +0000

swh-indexer (0.0.156-1~swh1) unstable-swh; urgency=medium

  * New upstream release 0.0.156     - (tagged by Stefano Zacchiroli
    <zack@upsilon.cc> on 2019-11-05 17:36:11 +0100)
  * Upstream changes:     - v0.0.156     - * update indexer for storage
    0.0.156     - * cli: fix max-message handling in the journal-client
    command     - * tests: fix test_metadata.py for frozen entities in
    swh.model.model     - * tests: update tests for storage>=0.0.155
    - * test_metadata typing: use type-specific mappings instead of cast
    - * storage/db.py: drop unused format arg regconfig from query     -
    * typing: minimal changes to make a no-op mypy run pass

 -- Software Heritage autobuilder (on jenkins-debian1) <jenkins@jenkins-debian1.internal.softwareheritage.org>  Tue, 05 Nov 2019 16:45:10 +0000

swh-indexer (0.0.155-1~swh1) unstable-swh; urgency=medium

  * New upstream release 0.0.155     - (tagged by Valentin Lorentz
    <vlorentz@softwareheritage.org> on 2019-10-15 14:51:28 +0200)
  * Upstream changes:     - v0.0.155     - * Avoid spamming logs with
    processed %d messages every message     - * tox.ini: Fix py3
    environment to use packaged tests     - * Remove indirection
    swh.indexer.storage.api.wsgi to start server     - * Add a command-
    line tool to run metadata translation.

 -- Software Heritage autobuilder (on jenkins-debian1) <jenkins@jenkins-debian1.internal.softwareheritage.org>  Tue, 15 Oct 2019 12:55:33 +0000

swh-indexer (0.0.154-1~swh2) unstable-swh; urgency=medium

  * Force pg_ctl path

 -- Nicolas Dandrimont <olasd@debian.org>  Mon, 07 Oct 2019 16:42:08 +0200

swh-indexer (0.0.154-1~swh1) unstable-swh; urgency=medium

  * New upstream release 0.0.154     - (tagged by Nicolas Dandrimont
    <nicolas@dandrimont.eu> on 2019-10-07 16:34:20 +0200)
  * Upstream changes:     - Release swh.indexer v0.0.154     - Remove
    old scheduler compat code     - Clean up CLI aliases     - Port to
    python-magic instead of file_magic

 -- Software Heritage autobuilder (on jenkins-debian1) <jenkins@jenkins-debian1.internal.softwareheritage.org>  Mon, 07 Oct 2019 14:38:47 +0000

swh-indexer (0.0.153-1~swh1) unstable-swh; urgency=medium

  * New upstream release 0.0.153     - (tagged by Antoine R. Dumont
    (@ardumont) <antoine.romain.dumont@gmail.com> on 2019-09-11 11:46:41
    +0200)
  * Upstream changes:     - v0.0.153     - indexer-storage: Send smaller
    batches to origin_get     - Update
    origin_url/from_revision/metadata_tsvector when conflict_update=True
    - Remove concept of 'minimal set' of metadata     - npm: Fix crash
    on invalid 'author' field     - api/client: use RPCClient instead of
    deprecated SWHRemoteAPI     - api/server: use RPCServerApp instead
    of deprecated SWHServerAPIApp     - tests/utils: Fix various test
    data model issues failing validation

 -- Software Heritage autobuilder (on jenkins-debian1) <jenkins@jenkins-debian1.internal.softwareheritage.org>  Wed, 11 Sep 2019 09:50:58 +0000

swh-indexer (0.0.152-1~swh1) unstable-swh; urgency=medium

  * New upstream release 0.0.152     - (tagged by Valentin Lorentz
    <vlorentz@softwareheritage.org> on 2019-07-19 11:15:41 +0200)
  * Upstream changes:     - Send smaller batches to revision_get

 -- Software Heritage autobuilder (on jenkins-debian1) <jenkins@jenkins-debian1.internal.softwareheritage.org>  Fri, 19 Jul 2019 09:20:34 +0000

swh-indexer (0.0.151-1~swh1) unstable-swh; urgency=medium

  * New upstream release 0.0.151     - (tagged by Valentin Lorentz
    <vlorentz@softwareheritage.org> on 2019-07-03 17:58:32 +0200)
  * Upstream changes:     - v0.0.151     - Fix key names in the journal
    client; it crashed in prod.

 -- Software Heritage autobuilder (on jenkins-debian1) <jenkins@jenkins-debian1.internal.softwareheritage.org>  Wed, 03 Jul 2019 16:03:07 +0000

swh-indexer (0.0.150-1~swh1) unstable-swh; urgency=medium

  * New upstream release 0.0.150     - (tagged by Antoine R. Dumont
    (@ardumont) <antoine.romain.dumont@gmail.com> on 2019-07-03 12:09:43
    +0200)
  * Upstream changes:     - v0.0.150     - indexer.cli: Drop unused
    extra alias `--consumer-id` flag

 -- Software Heritage autobuilder (on jenkins-debian1) <jenkins@jenkins-debian1.internal.softwareheritage.org>  Wed, 03 Jul 2019 10:20:46 +0000

swh-indexer (0.0.149-1~swh2) unstable-swh; urgency=medium

  * No-change: Bump dependency version

 -- Antoine R. Dumont (@ardumont) <antoine.romain.dumont@gmail.com>  Wed, 03 Jul 2019 10:44:12 +0200

swh-indexer (0.0.149-1~swh1) unstable-swh; urgency=medium

  * New upstream release 0.0.149     - (tagged by Antoine R. Dumont
    (@ardumont) <antoine.romain.dumont@gmail.com> on 2019-07-02 18:11:12
    +0200)
  * Upstream changes:     - v0.0.149     - swh.indexer.cli: Fix
    get_journal_client api call     - sql/upgrades/125: Fix migration
    script

 -- Software Heritage autobuilder (on jenkins-debian1) <jenkins@jenkins-debian1.internal.softwareheritage.org>  Tue, 02 Jul 2019 16:26:50 +0000

swh-indexer (0.0.148-1~swh3) unstable-swh; urgency=medium

  * Upstream release 0.0.148: Update version dependency

 -- Antoine Romain Dumont (@ardumont) <antoine.romain.dumont@gmail.com>  Mon, 01 Jul 2019 01:50:29 +0100

swh-indexer (0.0.148-1~swh2) unstable-swh; urgency=medium

  * Upstream release 0.0.148

 -- Antoine Romain Dumont (@ardumont) <antoine.romain.dumont@gmail.com>  Mon, 01 Jul 2019 01:50:29 +0100

swh-indexer (0.0.148-1~swh1) unstable-swh; urgency=medium

  * New upstream release 0.0.148     - (tagged by Antoine R. Dumont
    (@ardumont) <antoine.romain.dumont@gmail.com> on 2019-07-01 12:21:32
    +0200)
  * Upstream changes:     - v0.0.148     - Manipulate origin URLs
    instead of origin ids     - journal: create tasks for multiple
    origins     - Tests: Improvments

 -- Software Heritage autobuilder (on jenkins-debian1) <jenkins@jenkins-debian1.internal.softwareheritage.org>  Mon, 01 Jul 2019 10:34:26 +0000

swh-indexer (0.0.147-1~swh1) unstable-swh; urgency=medium

  * New upstream release 0.0.147     - (tagged by Antoine Lambert
    <antoine.lambert@inria.fr> on 2019-05-23 11:03:02 +0200)
  * Upstream changes:     - version 0.0.147

 -- Software Heritage autobuilder (on jenkins-debian1) <jenkins@jenkins-debian1.internal.softwareheritage.org>  Thu, 23 May 2019 09:11:05 +0000

swh-indexer (0.0.146-1~swh2) unstable-swh; urgency=medium

  * Remove hypothesis directory

 -- Nicolas Dandrimont <olasd@debian.org>  Thu, 18 Apr 2019 18:29:09 +0200

swh-indexer (0.0.146-1~swh1) unstable-swh; urgency=medium

  * New upstream release 0.0.146     - (tagged by Valentin Lorentz
    <vlorentz@softwareheritage.org> on 2019-04-11 11:08:29 +0200)
  * Upstream changes:     - Better explain what the 'string fields' are.

 -- Software Heritage autobuilder (on jenkins-debian1) <jenkins@jenkins-debian1.internal.softwareheritage.org>  Thu, 11 Apr 2019 09:47:24 +0000

swh-indexer (0.0.145-1~swh1) unstable-swh; urgency=medium

  * New upstream release 0.0.145     - (tagged by Valentin Lorentz
    <vlorentz@softwareheritage.org> on 2019-03-15 11:18:25 +0100)
  * Upstream changes:     - Add support for keywords in PKG-INFO.

 -- Software Heritage autobuilder (on jenkins-debian1) <jenkins@jenkins-debian1.internal.softwareheritage.org>  Fri, 15 Mar 2019 11:34:53 +0000

swh-indexer (0.0.144-1~swh1) unstable-swh; urgency=medium

  * New upstream release 0.0.144     - (tagged by Thibault Allançon
    <tallancon@gmail.com> on 2019-03-07 08:16:49 +0100)
  * Upstream changes:     - Fix heterogeneity of names in metadata
    tables

 -- Software Heritage autobuilder (on jenkins-debian1) <jenkins@jenkins-debian1.internal.softwareheritage.org>  Thu, 14 Mar 2019 13:30:44 +0000

swh-indexer (0.0.143-1~swh1) unstable-swh; urgency=medium

  * New upstream release 0.0.143     - (tagged by Thibault Allançon
    <tallancon@gmail.com> on 2019-03-12 10:18:37 +0100)
  * Upstream changes:     - Use hashutil.MultiHash in
    swh.indexer.tests.test_utils.fill_storage     - Summary: Closes
    T1448     - Reviewers: #reviewers     - Subscribers: swh-public-ci
    - Maniphest Tasks: T1448     - Differential Revision:
    https://forge.softwareheritage.org/D1235

 -- Software Heritage autobuilder (on jenkins-debian1) <jenkins@jenkins-debian1.internal.softwareheritage.org>  Wed, 13 Mar 2019 10:24:37 +0000

swh-indexer (0.0.142-1~swh1) unstable-swh; urgency=medium

  * New upstream release 0.0.142     - (tagged by Valentin Lorentz
    <vlorentz@softwareheritage.org> on 2019-03-01 14:19:05 +0100)
  * Upstream changes:     - Skip useless requests.

 -- Software Heritage autobuilder (on jenkins-debian1) <jenkins@jenkins-debian1.internal.softwareheritage.org>  Fri, 01 Mar 2019 13:26:06 +0000

swh-indexer (0.0.141-1~swh1) unstable-swh; urgency=medium

  * New upstream release 0.0.141     - (tagged by Valentin Lorentz
    <vlorentz@softwareheritage.org> on 2019-03-01 10:59:54 +0100)
  * Upstream changes:     - Prevent origin metadata indexer from writing
    empty records

 -- Software Heritage autobuilder (on jenkins-debian1) <jenkins@jenkins-debian1.internal.softwareheritage.org>  Fri, 01 Mar 2019 10:10:56 +0000

swh-indexer (0.0.140-1~swh1) unstable-swh; urgency=medium

  * New upstream release 0.0.140     - (tagged by Valentin Lorentz
    <vlorentz@softwareheritage.org> on 2019-02-25 10:38:52 +0100)
  * Upstream changes:     - Drop the 'context' and 'type' config of
    metadata indexers.     - They are both ignored already.

 -- Software Heritage autobuilder (on jenkins-debian1) <jenkins@jenkins-debian1.internal.softwareheritage.org>  Mon, 25 Feb 2019 10:40:10 +0000

swh-indexer (0.0.139-1~swh2) unstable-swh; urgency=low

  * New release fixing debian build

 -- Antoine Romain Dumont (@ardumont) <antoine.romain.dumont@gmail.com>  Fri, 22 Feb 2019 16:27:47 +0100

swh-indexer (0.0.139-1~swh1) unstable-swh; urgency=medium

  * New upstream release 0.0.139     - (tagged by Antoine R. Dumont
    (@ardumont) <antoine.romain.dumont@gmail.com> on 2019-02-22 15:53:22
    +0100)
  * Upstream changes:     - v0.0.139     - Clean up no longer used tasks

 -- Software Heritage autobuilder (on jenkins-debian1) <jenkins@jenkins-debian1.internal.softwareheritage.org>  Fri, 22 Feb 2019 14:59:40 +0000

swh-indexer (0.0.138-1~swh1) unstable-swh; urgency=medium

  * New upstream release 0.0.138     - (tagged by Valentin Lorentz
    <vlorentz@softwareheritage.org> on 2019-02-22 15:30:30 +0100)
  * Upstream changes:     - Make the 'config' argument of
    OriginMetadaIndexer optional again.

 -- Software Heritage autobuilder (on jenkins-debian1) <jenkins@jenkins-debian1.internal.softwareheritage.org>  Fri, 22 Feb 2019 14:37:35 +0000

swh-indexer (0.0.137-1~swh1) unstable-swh; urgency=medium

  * New upstream release 0.0.137     - (tagged by Antoine R. Dumont
    (@ardumont) <antoine.romain.dumont@gmail.com> on 2019-02-22 10:59:53
    +0100)
  * Upstream changes:     - v0.0.137     - swh.indexer.storage.api.wsgi:
    Open production wsgi entrypoint     - swh.indexer.cli: Move dev app
    entrypoint in dedicated cli     - indexer.storage: Make server load
    explicit configuration and check     - config: use already loaded
    swh config, if any, when instantiating an Indexer     - api: Add
    support for filtering by tool_id to
    origin_intrinsic_metadata_search_by_producer.     - api: Add storage
    endpoint to search metadata by mapping.     - runtime: Remove
    implicit configuration from the metadata indexers.     - debian:
    Remove debian packaging from master branch     - docs: Update
    missing documentation

 -- Software Heritage autobuilder (on jenkins-debian1) <jenkins@jenkins-debian1.internal.softwareheritage.org>  Fri, 22 Feb 2019 10:11:29 +0000

swh-indexer (0.0.136-1~swh1) unstable-swh; urgency=medium

  * New upstream release 0.0.136     - (tagged by Valentin Lorentz
    <vlorentz@softwareheritage.org> on 2019-02-14 17:09:00 +0100)
  * Upstream changes:     - Don't send 'None' as a revision id to
    storage.revision_get.     - This error wasn't caught before because
    the in-mem storage     - accepts None values, but the pg storage
    doesn't.

 -- Software Heritage autobuilder (on jenkins-debian1) <jenkins@jenkins-debian1.internal.softwareheritage.org>  Thu, 14 Feb 2019 16:22:41 +0000

swh-indexer (0.0.135-1~swh1) unstable-swh; urgency=medium

  * New upstream release 0.0.135     - (tagged by Valentin Lorentz
    <vlorentz@softwareheritage.org> on 2019-02-14 14:45:24 +0100)
  * Upstream changes:     - Fix deduplication of origins when persisting
    origin intrinsic metadata.

 -- Software Heritage autobuilder (on jenkins-debian1) <jenkins@jenkins-debian1.internal.softwareheritage.org>  Thu, 14 Feb 2019 14:32:55 +0000

swh-indexer (0.0.134-1~swh1) unstable-swh; urgency=medium

  * New upstream release 0.0.134     - (tagged by Antoine R. Dumont
    (@ardumont) <antoine.romain.dumont@gmail.com> on 2019-02-13 23:46:44
    +0100)
  * Upstream changes:     - v0.0.134     - package: Break dependency of
    swh.indexer.storage on swh.indexer.     - api/server: Do not read
    configuration at each request     - metadata: Fix gemspec test     -
    metadata: Prevent OriginMetadataIndexer from sending duplicate     -
    revisions to revision_metadata_add.     - test: Fix bugs found by
    hypothesis.     - test: Use hypothesis to generate adversarial
    inputs.     - Add more type checks in metadata dictionary.     - Add
    checks in the idx_storage that the same content/rev/orig is not     -
    present twice in the new data.

 -- Software Heritage autobuilder (on jenkins-debian1) <jenkins@jenkins-debian1.internal.softwareheritage.org>  Thu, 14 Feb 2019 09:16:15 +0000

swh-indexer (0.0.133-1~swh1) unstable-swh; urgency=medium

  * New upstream release 0.0.133     - (tagged by Antoine R. Dumont
    (@ardumont) <antoine.romain.dumont@gmail.com> on 2019-02-12 10:28:01
    +0100)
  * Upstream changes:     - v0.0.133     - Migrate BaseDB api calls from
    core to storage     - Improve storage api calls using latest storage
    api     - OriginIndexer: Refactoring     - tests: Refactoring     -
    metadata search: Use index     - indexer metadata: Provide stats per
    origin     - indexer metadata: Update mapping column     - indexer
    metadata: Improve and fix issues

 -- Software Heritage autobuilder (on jenkins-debian1) <jenkins@jenkins-debian1.internal.softwareheritage.org>  Tue, 12 Feb 2019 09:34:43 +0000

swh-indexer (0.0.132-1~swh1) unstable-swh; urgency=medium

  * New upstream release 0.0.132     - (tagged by Antoine R. Dumont
    (@ardumont) <antoine.romain.dumont@gmail.com> on 2019-01-30 15:03:14
    +0100)
  * Upstream changes:     - v0.0.132     - swh/indexer/tasks: Fix range
    indexer tasks     - Maven: Add support for empty XML nodes.     -
    Add support for alternative call format for Gem::Specification.new.

 -- Software Heritage autobuilder (on jenkins-debian1) <jenkins@jenkins-debian1.internal.softwareheritage.org>  Wed, 30 Jan 2019 14:09:48 +0000

swh-indexer (0.0.131-1~swh1) unstable-swh; urgency=medium

  * New upstream release 0.0.131     - (tagged by Antoine R. Dumont
    (@ardumont) <antoine.romain.dumont@gmail.com> on 2019-01-30 10:56:43
    +0100)
  * Upstream changes:     - v0.0.131     - fix pep8 violations     - fix
    misspellings

 -- Software Heritage autobuilder (on jenkins-debian1) <jenkins@jenkins-debian1.internal.softwareheritage.org>  Wed, 30 Jan 2019 10:01:47 +0000

swh-indexer (0.0.129-1~swh1) unstable-swh; urgency=medium

  * New upstream release 0.0.129     - (tagged by Valentin Lorentz
    <vlorentz@softwareheritage.org> on 2019-01-29 14:11:22 +0100)
  * Upstream changes:     - Fix missing config file name change.

 -- Software Heritage autobuilder (on jenkins-debian1) <jenkins@jenkins-debian1.internal.softwareheritage.org>  Tue, 29 Jan 2019 13:34:17 +0000

swh-indexer (0.0.128-1~swh1) unstable-swh; urgency=medium

  * New upstream release 0.0.128     - (tagged by Valentin Lorentz
    <vlorentz@softwareheritage.org> on 2019-01-25 15:22:52 +0100)
  * Upstream changes:     - Make metadata indexers store the mappings
    used to translate metadata.

 -- Software Heritage autobuilder (on jenkins-debian1) <jenkins@jenkins-debian1.internal.softwareheritage.org>  Tue, 29 Jan 2019 12:18:16 +0000

swh-indexer (0.0.127-1~swh1) unstable-swh; urgency=medium

  * New upstream release 0.0.127     - (tagged by Valentin Lorentz
    <vlorentz@softwareheritage.org> on 2019-01-15 15:56:49 +0100)
  * Upstream changes:     - Prevent repository normalization from
    crashing on malformed input.

 -- Software Heritage autobuilder (on jenkins-debian1) <jenkins@jenkins-debian1.internal.softwareheritage.org>  Tue, 15 Jan 2019 16:20:32 +0000

swh-indexer (0.0.126-1~swh1) unstable-swh; urgency=medium

  * New upstream release 0.0.126     - (tagged by Valentin Lorentz
    <vlorentz@softwareheritage.org> on 2019-01-14 11:42:52 +0100)
  * Upstream changes:     - Don't call OriginHeadIndexer.next_step when
    there is no revision.

 -- Software Heritage autobuilder (on jenkins-debian1) <jenkins@jenkins-debian1.internal.softwareheritage.org>  Mon, 14 Jan 2019 10:57:34 +0000

swh-indexer (0.0.125-1~swh1) unstable-swh; urgency=medium

  * New upstream release 0.0.125     - (tagged by Antoine R. Dumont
    (@ardumont) <antoine.romain.dumont@gmail.com> on 2019-01-11 12:01:42
    +0100)
  * Upstream changes:     - v0.0.125     - Add journal client that
    listens for origin visits and schedules     - OriginHead     - Fix
    tests to work with the new version of swh.storage

 -- Software Heritage autobuilder (on jenkins-debian1) <jenkins@jenkins-debian1.internal.softwareheritage.org>  Fri, 11 Jan 2019 11:08:51 +0000

swh-indexer (0.0.124-1~swh1) unstable-swh; urgency=medium

  * New upstream release 0.0.124     - (tagged by Antoine R. Dumont
    (@ardumont) <antoine.romain.dumont@gmail.com> on 2019-01-08 14:09:32
    +0100)
  * Upstream changes:     - v0.0.124     - indexer: Fix type check on
    indexing result

 -- Software Heritage autobuilder (on jenkins-debian1) <jenkins@jenkins-debian1.internal.softwareheritage.org>  Thu, 10 Jan 2019 17:12:07 +0000

swh-indexer (0.0.118-1~swh1) unstable-swh; urgency=medium

  * v0.0.118
  * metadata-indexer: Fix setup initialization
  * tests: Refactoring

 -- Antoine R. Dumont (@ardumont) <antoine.romain.dumont@gmail.com>  Fri, 30 Nov 2018 14:50:52 +0100

swh-indexer (0.0.67-1~swh1) unstable-swh; urgency=medium

  * v0.0.67
  * mimetype: Migrate to indexed data as text

 -- Antoine R. Dumont (@ardumont) <antoine.romain.dumont@gmail.com>  Wed, 28 Nov 2018 11:35:37 +0100

swh-indexer (0.0.66-1~swh1) unstable-swh; urgency=medium

  * v0.0.66
  * range-indexer: Stream indexing range computations

 -- Antoine R. Dumont (@ardumont) <antoine.romain.dumont@gmail.com>  Tue, 27 Nov 2018 11:48:24 +0100

swh-indexer (0.0.65-1~swh1) unstable-swh; urgency=medium

  * v0.0.65
  * Fix revision metadata indexer

 -- Antoine R. Dumont (@ardumont) <antoine.romain.dumont@gmail.com>  Mon, 26 Nov 2018 19:30:48 +0100

swh-indexer (0.0.64-1~swh1) unstable-swh; urgency=medium

  * v0.0.64
  * indexer: Fix mixed identifier encodings issues
  * Add missing config filename for origin intrinsic metadata indexer.

 -- Antoine R. Dumont (@ardumont) <antoine.romain.dumont@gmail.com>  Mon, 26 Nov 2018 12:20:01 +0100

swh-indexer (0.0.63-1~swh1) unstable-swh; urgency=medium

  * v0.0.63
  * Make the OriginMetadataIndexer fetch rev metadata from the storage
  * instead of getting them via the scheduler.
  * Make the 'result_name' key of 'next_step' optional.
  * Add missing return.
  * doc: update index to match new swh-doc format

 -- Antoine R. Dumont (@ardumont) <antoine.romain.dumont@gmail.com>  Fri, 23 Nov 2018 17:56:10 +0100

swh-indexer (0.0.62-1~swh1) unstable-swh; urgency=medium

  * v0.0.62
  * metadata indexer: Add empty tool configuration
  * Add fulltext search on origin intrinsic metadata

 -- Antoine R. Dumont (@ardumont) <antoine.romain.dumont@gmail.com>  Fri, 23 Nov 2018 14:25:55 +0100

swh-indexer (0.0.61-1~swh1) unstable-swh; urgency=medium

  * v0.0.61
  * indexer: Fix origin indexer's default arguments

 -- Antoine R. Dumont (@ardumont) <antoine.romain.dumont@gmail.com>  Wed, 21 Nov 2018 16:01:50 +0100

swh-indexer (0.0.60-1~swh1) unstable-swh; urgency=medium

  * v0.0.60
  * origin_head: Make next step optional
  * tests: Increase coverage

 -- Antoine R. Dumont (@ardumont) <antoine.romain.dumont@gmail.com>  Wed, 21 Nov 2018 12:33:13 +0100

swh-indexer (0.0.59-1~swh1) unstable-swh; urgency=medium

  * v0.0.59
  * fossology license: Fix issue on license computation
  * Improve docstrings
  * Fix pep8 violations
  * Increase coverage on content indexers

 -- Antoine R. Dumont (@ardumont) <antoine.romain.dumont@gmail.com>  Tue, 20 Nov 2018 14:27:20 +0100

swh-indexer (0.0.58-1~swh1) unstable-swh; urgency=medium

  * v0.0.58
  * Add missing default configuration for fossology license indexer
  * tests: Remove dead code

 -- Antoine R. Dumont (@ardumont) <antoine.romain.dumont@gmail.com>  Tue, 20 Nov 2018 12:06:56 +0100

swh-indexer (0.0.57-1~swh1) unstable-swh; urgency=medium

  * v0.0.57
  * storage: Open new endpoint on fossology license range retrieval
  * indexer: Open new fossology license range indexer

 -- Antoine R. Dumont (@ardumont) <antoine.romain.dumont@gmail.com>  Tue, 20 Nov 2018 11:44:57 +0100

swh-indexer (0.0.56-1~swh1) unstable-swh; urgency=medium

  * v0.0.56
  * storage.api: Open new endpoints (mimetype range, fossology range)
  * content indexers: Open mimetype and fossology range indexers
  * Remove orchestrator modules
  * tests: Improve coverage

 -- Antoine R. Dumont (@ardumont) <antoine.romain.dumont@gmail.com>  Mon, 19 Nov 2018 11:56:06 +0100

swh-indexer (0.0.55-1~swh1) unstable-swh; urgency=medium

  * v0.0.55
  * swh.indexer: Let task reschedule itself through the scheduler
  * Use swh.scheduler instead of celery leaking all around
  * swh.indexer.orchestrator: Fix orchestrator initialization step
  * swh.indexer.tasks: Fix type error when no result or list result

 -- Antoine R. Dumont (@ardumont) <antoine.romain.dumont@gmail.com>  Mon, 29 Oct 2018 10:41:54 +0100

swh-indexer (0.0.54-1~swh1) unstable-swh; urgency=medium

  * v0.0.54
  * swh.indexer.tasks: Fix task to use the scheduler's

 -- Antoine R. Dumont (@ardumont) <antoine.romain.dumont@gmail.com>  Thu, 25 Oct 2018 20:13:51 +0200

swh-indexer (0.0.53-1~swh1) unstable-swh; urgency=medium

  * v0.0.53
  * swh.indexer.rehash: Migrate to latest swh.model.hashutil.MultiHash
  * indexer: Add the origin intrinsic metadata indexer
  * indexer: Add OriginIndexer and OriginHeadIndexer.
  * indexer.storage: Add the origin intrinsic metadata storage database
  * indexer.storage: Autogenerate the Indexer Storage HTTP API.
  * setup: prepare for pypi upload
  * tests: Add a tox file
  * tests: migrate to pytest
  * tests: Add tests around celery stack
  * docs: Improve documentation and reuse README in generated
    documentation

 -- Antoine R. Dumont (@ardumont) <antoine.romain.dumont@gmail.com>  Thu, 25 Oct 2018 19:03:56 +0200

swh-indexer (0.0.52-1~swh1) unstable-swh; urgency=medium

  * v0.0.52
  * swh.indexer.storage: Refactor fossology license get (first external
  * contribution, cf. /CONTRIBUTORS)
  * swh.indexer.storage: Fix typo in invariable name metadata
  * swh.indexer.storage: No longer use temp table when reading data
  * swh.indexer.storage: Clean up unused import
  * swh.indexer.storage: Remove dead entry points origin_metadata*
  * swh.indexer.storage: Update docstrings information and format

 -- Antoine R. Dumont (@ardumont) <antoine.romain.dumont@gmail.com>  Wed, 13 Jun 2018 11:20:40 +0200

swh-indexer (0.0.51-1~swh1) unstable-swh; urgency=medium

  * Release swh.indexer v0.0.51
  * Update for new db_transaction{,_generator}

 -- Nicolas Dandrimont <nicolas@dandrimont.eu>  Tue, 05 Jun 2018 14:10:39 +0200

swh-indexer (0.0.50-1~swh1) unstable-swh; urgency=medium

  * v0.0.50
  * swh.indexer.api.client: Permit to specify the query timeout option

 -- Antoine R. Dumont (@ardumont) <antoine.romain.dumont@gmail.com>  Thu, 24 May 2018 12:19:06 +0200

swh-indexer (0.0.49-1~swh1) unstable-swh; urgency=medium

  * v0.0.49
  * test_storage: Instantiate the tools during tests' setUp phase
  * test_storage: Deallocate storage during teardown step
  * test_storage: Make storage test fixture connect to postgres itself
  * storage.api.server: Only instantiate storage backend once per import
  * Use thread-aware psycopg2 connection pooling for database access

 -- Antoine R. Dumont (@ardumont) <antoine.romain.dumont@gmail.com>  Mon, 14 May 2018 11:09:30 +0200

swh-indexer (0.0.48-1~swh1) unstable-swh; urgency=medium

  * Release swh.indexer v0.0.48
  * Update for new swh.storage

 -- Nicolas Dandrimont <nicolas@dandrimont.eu>  Sat, 12 May 2018 18:30:10 +0200

swh-indexer (0.0.47-1~swh1) unstable-swh; urgency=medium

  * v0.0.47
  * d/control: Fix runtime typo in packaging dependency

 -- Antoine R. Dumont (@ardumont) <antoine.romain.dumont@gmail.com>  Thu, 07 Dec 2017 16:54:49 +0100

swh-indexer (0.0.46-1~swh1) unstable-swh; urgency=medium

  * v0.0.46
  * Split swh-indexer packages in 2 python3-swh.indexer.storage and
  * python3-swh.indexer

 -- Antoine R. Dumont (@ardumont) <antoine.romain.dumont@gmail.com>  Thu, 07 Dec 2017 16:18:04 +0100

swh-indexer (0.0.45-1~swh1) unstable-swh; urgency=medium

  * v0.0.45
  * Fix usual error raised when deploying

 -- Antoine R. Dumont (@ardumont) <antoine.romain.dumont@gmail.com>  Thu, 07 Dec 2017 15:01:01 +0100

swh-indexer (0.0.44-1~swh1) unstable-swh; urgency=medium

  * v0.0.44
  * swh.indexer: Make indexer use their own storage

 -- Antoine R. Dumont (@ardumont) <antoine.romain.dumont@gmail.com>  Thu, 07 Dec 2017 13:20:44 +0100

swh-indexer (0.0.43-1~swh1) unstable-swh; urgency=medium

  * v0.0.43
  * swh.indexer.mimetype: Work around problem in detection

 -- Antoine R. Dumont (@ardumont) <antoine.romain.dumont@gmail.com>  Wed, 29 Nov 2017 10:26:11 +0100

swh-indexer (0.0.42-1~swh1) unstable-swh; urgency=medium

  * v0.0.42
  * swh.indexer: Make indexers register tools in prepare method

 -- Antoine R. Dumont (@ardumont) <antoine.romain.dumont@gmail.com>  Fri, 24 Nov 2017 11:26:03 +0100

swh-indexer (0.0.41-1~swh1) unstable-swh; urgency=medium

  * v0.0.41
  * mimetype: Use magic library api instead of parsing `file` cli output

 -- Antoine R. Dumont (@ardumont) <antoine.romain.dumont@gmail.com>  Mon, 20 Nov 2017 13:05:29 +0100

swh-indexer (0.0.39-1~swh1) unstable-swh; urgency=medium

  * v0.0.39
  * swh.indexer.producer: Fix argument to match the abstract definition

 -- Antoine R. Dumont (@ardumont) <antoine.romain.dumont@gmail.com>  Thu, 19 Oct 2017 10:03:44 +0200

swh-indexer (0.0.38-1~swh1) unstable-swh; urgency=medium

  * v0.0.38
  * swh.indexer.indexer: Fix argument to match the abstract definition

 -- Antoine R. Dumont (@ardumont) <antoine.romain.dumont@gmail.com>  Wed, 18 Oct 2017 19:57:47 +0200

swh-indexer (0.0.37-1~swh1) unstable-swh; urgency=medium

  * v0.0.37
  * swh.indexer.indexer: Fix argument to match the abstract definition

 -- Antoine R. Dumont (@ardumont) <antoine.romain.dumont@gmail.com>  Wed, 18 Oct 2017 18:59:42 +0200

swh-indexer (0.0.36-1~swh1) unstable-swh; urgency=medium

  * v0.0.36
  * packaging: Cleanup
  * codemeta: Adding codemeta.json file to document metadata
  * swh.indexer.mimetype: Fix edge case regarding empty raw content
  * docs: sanitize docstrings for sphinx documentation generation
  * swh.indexer.metadata: Add RevisionMetadataIndexer
  * swh.indexer.metadata: Add ContentMetadataIndexer
  * swh.indexer: Refactor base class to improve inheritance
  * swh.indexer.metadata: First draft of the metadata content indexer
  * for npm (package.json)
  * swh.indexer.tests: Added tests for language indexer

 -- Antoine R. Dumont (@ardumont) <antoine.romain.dumont@gmail.com>  Wed, 18 Oct 2017 16:24:24 +0200

swh-indexer (0.0.35-1~swh1) unstable-swh; urgency=medium

  * Release swh.indexer 0.0.35
  * Update tasks to new swh.scheduler API

 -- Nicolas Dandrimont <nicolas@dandrimont.eu>  Mon, 12 Jun 2017 18:02:04 +0200

swh-indexer (0.0.34-1~swh1) unstable-swh; urgency=medium

  * v0.0.34
  * Fix unbound local error on edge case

 -- Antoine R. Dumont (@ardumont) <antoine.romain.dumont@gmail.com>  Wed, 07 Jun 2017 11:23:29 +0200

swh-indexer (0.0.33-1~swh1) unstable-swh; urgency=medium

  * v0.0.33
  * language indexer: Improve edge case policy

 -- Antoine R. Dumont (@ardumont) <antoine.romain.dumont@gmail.com>  Wed, 07 Jun 2017 11:02:47 +0200

swh-indexer (0.0.32-1~swh1) unstable-swh; urgency=medium

  * v0.0.32
  * Update fossology license to use the latest swh-storage
  * Improve language indexer to deal with potential error on bad
  * chunking

 -- Antoine R. Dumont (@ardumont) <antoine.romain.dumont@gmail.com>  Tue, 06 Jun 2017 18:13:40 +0200

swh-indexer (0.0.31-1~swh1) unstable-swh; urgency=medium

  * v0.0.31
  * Reduce log verbosity on language indexer

 -- Antoine R. Dumont (@ardumont) <antoine.romain.dumont@gmail.com>  Fri, 02 Jun 2017 19:08:52 +0200

swh-indexer (0.0.30-1~swh1) unstable-swh; urgency=medium

  * v0.0.30
  * Fix wrong default configuration

 -- Antoine R. Dumont (@ardumont) <antoine.romain.dumont@gmail.com>  Fri, 02 Jun 2017 18:01:27 +0200

swh-indexer (0.0.29-1~swh1) unstable-swh; urgency=medium

  * v0.0.29
  * Update indexer to resolve indexer configuration identifier
  * Adapt language indexer to use partial raw content

 -- Antoine R. Dumont (@ardumont) <antoine.romain.dumont@gmail.com>  Fri, 02 Jun 2017 16:21:27 +0200

swh-indexer (0.0.28-1~swh1) unstable-swh; urgency=medium

  * v0.0.28
  * Add error resilience to fossology indexer

 -- Antoine R. Dumont (@ardumont) <antoine.romain.dumont@gmail.com>  Mon, 22 May 2017 12:57:55 +0200

swh-indexer (0.0.27-1~swh1) unstable-swh; urgency=medium

  * v0.0.27
  * swh.indexer.language: Incremental encoding detection

 -- Antoine R. Dumont (@ardumont) <antoine.romain.dumont@gmail.com>  Wed, 17 May 2017 18:04:27 +0200

swh-indexer (0.0.26-1~swh1) unstable-swh; urgency=medium

  * v0.0.26
  * swh.indexer.orchestrator: Add batch size option per indexer
  * Log caught exception in a unified manner
  * Add rescheduling option (not by default) on rehash + indexers

 -- Antoine R. Dumont (@ardumont) <antoine.romain.dumont@gmail.com>  Wed, 17 May 2017 14:08:07 +0200

swh-indexer (0.0.25-1~swh1) unstable-swh; urgency=medium

  * v0.0.25
  * Add reschedule on error parameter for indexers

 -- Antoine R. Dumont (@ardumont) <antoine.romain.dumont@gmail.com>  Fri, 12 May 2017 12:13:15 +0200

swh-indexer (0.0.24-1~swh1) unstable-swh; urgency=medium

  * v0.0.24
  * Make rehash indexer more resilient to errors by rescheduling
    contents
  * in error (be it reading or updating problems)

 -- Antoine R. Dumont (@ardumont) <antoine.romain.dumont@gmail.com>  Thu, 04 May 2017 14:22:43 +0200

swh-indexer (0.0.23-1~swh1) unstable-swh; urgency=medium

  * v0.0.23
  * Improve producer to optionally make it synchroneous

 -- Antoine R. Dumont (@ardumont) <antoine.romain.dumont@gmail.com>  Wed, 03 May 2017 15:29:44 +0200

swh-indexer (0.0.22-1~swh1) unstable-swh; urgency=medium

  * v0.0.22
  * Improve mimetype indexer implementation
  * Make the chaining option in the mimetype indexer

 -- Antoine R. Dumont (@ardumont) <antoine.romain.dumont@gmail.com>  Tue, 02 May 2017 16:31:14 +0200

swh-indexer (0.0.21-1~swh1) unstable-swh; urgency=medium

  * v0.0.21
  * swh.indexer.rehash: Actually make the worker log

 -- Antoine R. Dumont (@ardumont) <antoine.romain.dumont@gmail.com>  Tue, 02 May 2017 14:28:55 +0200

swh-indexer (0.0.20-1~swh1) unstable-swh; urgency=medium

  * v0.0.20
  * swh.indexer.rehash:
  * Improve reading from objstorage only when needed
  * Fix empty file use case (which was skipped)
  * Add logging

 -- Antoine R. Dumont (@ardumont) <antoine.romain.dumont@gmail.com>  Fri, 28 Apr 2017 09:39:09 +0200

swh-indexer (0.0.19-1~swh1) unstable-swh; urgency=medium

  * v0.0.19
  * Fix rehash indexer's default configuration file

 -- Antoine R. Dumont (@ardumont) <antoine.romain.dumont@gmail.com>  Thu, 27 Apr 2017 19:17:20 +0200

swh-indexer (0.0.18-1~swh1) unstable-swh; urgency=medium

  * v0.0.18
  * Add new rehash indexer

 -- Antoine R. Dumont (@ardumont) <antoine.romain.dumont@gmail.com>  Wed, 26 Apr 2017 15:23:02 +0200

swh-indexer (0.0.17-1~swh1) unstable-swh; urgency=medium

  * v0.0.17
  * Add information on indexer tools (T610)

 -- Antoine R. Dumont (@ardumont) <antoine.romain.dumont@gmail.com>  Fri, 02 Dec 2016 18:32:54 +0100

swh-indexer (0.0.16-1~swh1) unstable-swh; urgency=medium

  * v0.0.16
  * bug fixes

 -- Antoine R. Dumont (@ardumont) <antoine.romain.dumont@gmail.com>  Tue, 15 Nov 2016 19:31:52 +0100

swh-indexer (0.0.15-1~swh1) unstable-swh; urgency=medium

  * v0.0.15
  * Improve message producer

 -- Antoine R. Dumont (@ardumont) <antoine.romain.dumont@gmail.com>  Tue, 15 Nov 2016 18:16:42 +0100

swh-indexer (0.0.14-1~swh1) unstable-swh; urgency=medium

  * v0.0.14
  * Update package dependency on fossology-nomossa

 -- Antoine R. Dumont (@ardumont) <antoine.romain.dumont@gmail.com>  Tue, 15 Nov 2016 14:13:41 +0100

swh-indexer (0.0.13-1~swh1) unstable-swh; urgency=medium

  * v0.0.13
  * Add new license indexer
  * ctags indexer: align behavior with other indexers regarding the
  * conflict update policy

 -- Antoine R. Dumont (@ardumont) <antoine.romain.dumont@gmail.com>  Mon, 14 Nov 2016 14:13:34 +0100

swh-indexer (0.0.12-1~swh1) unstable-swh; urgency=medium

  * v0.0.12
  * Add runtime dependency on universal-ctags

 -- Antoine R. Dumont (@ardumont) <antoine.romain.dumont@gmail.com>  Fri, 04 Nov 2016 13:59:59 +0100

swh-indexer (0.0.11-1~swh1) unstable-swh; urgency=medium

  * v0.0.11
  * Remove dependency on exuberant-ctags

 -- Antoine R. Dumont (@ardumont) <antoine.romain.dumont@gmail.com>  Thu, 03 Nov 2016 16:13:26 +0100

swh-indexer (0.0.10-1~swh1) unstable-swh; urgency=medium

  * v0.0.10
  * Add ctags indexer

 -- Antoine R. Dumont (@ardumont) <antoine.romain.dumont@gmail.com>  Thu, 20 Oct 2016 16:12:42 +0200

swh-indexer (0.0.9-1~swh1) unstable-swh; urgency=medium

  * v0.0.9
  * d/control: Bump dependency to latest python3-swh.storage api
  * mimetype: Use the charset to filter out data
  * orchestrator: Separate 2 distincts orchestrators (one for all
  * contents, one for text contents)
  * mimetype: once index computed, send text contents to text
    orchestrator

 -- Antoine R. Dumont (@ardumont) <antoine.romain.dumont@gmail.com>  Thu, 13 Oct 2016 15:28:17 +0200

swh-indexer (0.0.8-1~swh1) unstable-swh; urgency=medium

  * v0.0.8
  * Separate configuration file per indexer (no need for language)
  * Rename module file_properties to mimetype consistently with other
  * layers

 -- Antoine R. Dumont (@ardumont) <antoine.romain.dumont@gmail.com>  Sat, 08 Oct 2016 11:46:29 +0200

swh-indexer (0.0.7-1~swh1) unstable-swh; urgency=medium

  * v0.0.7
  * Adapt indexer language and mimetype to store result in storage.
  * Clean up obsolete code

 -- Antoine R. Dumont (@ardumont) <antoine.romain.dumont@gmail.com>  Sat, 08 Oct 2016 10:26:08 +0200

swh-indexer (0.0.6-1~swh1) unstable-swh; urgency=medium

  * v0.0.6
  * Fix multiple issues on production

 -- Antoine R. Dumont (@ardumont) <antoine.romain.dumont@gmail.com>  Fri, 30 Sep 2016 17:00:11 +0200

swh-indexer (0.0.5-1~swh1) unstable-swh; urgency=medium

  * v0.0.5
  * Fix debian/control dependency issue

 -- Antoine R. Dumont (@ardumont) <antoine.romain.dumont@gmail.com>  Fri, 30 Sep 2016 16:06:20 +0200

swh-indexer (0.0.4-1~swh1) unstable-swh; urgency=medium

  * v0.0.4
  * Upgrade dependencies issues

 -- Antoine R. Dumont (@ardumont) <antoine.romain.dumont@gmail.com>  Fri, 30 Sep 2016 16:01:52 +0200

swh-indexer (0.0.3-1~swh1) unstable-swh; urgency=medium

  * v0.0.3
  * Add encoding detection
  * Use encoding to improve language detection
  * bypass language detection for binary files
  * bypass ctags for binary files or decoding failure file

 -- Antoine R. Dumont (@ardumont) <antoine.romain.dumont@gmail.com>  Fri, 30 Sep 2016 12:30:11 +0200

swh-indexer (0.0.2-1~swh1) unstable-swh; urgency=medium

  * v0.0.2
  * Provide one possible sha1's name for the multiple tools to ease
  * information extrapolation
  * Fix debian package dependency issue

 -- Antoine R. Dumont (@ardumont) <antoine.romain.dumont@gmail.com>  Thu, 29 Sep 2016 21:45:44 +0200

swh-indexer (0.0.1-1~swh1) unstable-swh; urgency=medium

  * Initial release
  * v0.0.1
  * First implementation on poc

 -- Antoine R. Dumont (@ardumont) <antoine.romain.dumont@gmail.com>  Wed, 28 Sep 2016 23:40:13 +0200<|MERGE_RESOLUTION|>--- conflicted
+++ resolved
@@ -1,10 +1,3 @@
-<<<<<<< HEAD
-swh-indexer (0.2.4-1~swh1~bpo10+1) buster-swh; urgency=medium
-
-  * Rebuild for buster-swh
-
- -- Software Heritage autobuilder (on jenkins-debian1) <jenkins@jenkins-debian1.internal.softwareheritage.org>  Fri, 25 Sep 2020 10:53:31 +0000
-=======
 swh-indexer (0.3.0-1~swh1) unstable-swh; urgency=medium
 
   * New upstream release 0.3.0     - (tagged by Valentin Lorentz
@@ -14,7 +7,6 @@
     typing to indexers and their tests
 
  -- Software Heritage autobuilder (on jenkins-debian1) <jenkins@jenkins-debian1.internal.softwareheritage.org>  Thu, 08 Oct 2020 11:35:50 +0000
->>>>>>> d68df7b7
 
 swh-indexer (0.2.4-1~swh1) unstable-swh; urgency=medium
 
