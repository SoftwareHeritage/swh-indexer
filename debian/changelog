--- conflicted
+++ resolved
@@ -1,10 +1,3 @@
-<<<<<<< HEAD
-swh-indexer (0.0.59-1~swh1~bpo9+1) stretch-swh; urgency=medium
-
-  * Rebuild for stretch-backports.
-
- -- Antoine R. Dumont (@ardumont) <antoine.romain.dumont@gmail.com>  Tue, 20 Nov 2018 14:27:20 +0100
-=======
 swh-indexer (0.0.60-1~swh1) unstable-swh; urgency=medium
 
   * v0.0.60
@@ -12,7 +5,6 @@
   * tests: Increase coverage
 
  -- Antoine R. Dumont (@ardumont) <antoine.romain.dumont@gmail.com>  Wed, 21 Nov 2018 12:33:13 +0100
->>>>>>> 2c034639
 
 swh-indexer (0.0.59-1~swh1) unstable-swh; urgency=medium
 
