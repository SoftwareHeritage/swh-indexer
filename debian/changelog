--- conflicted
+++ resolved
@@ -1,10 +1,3 @@
-<<<<<<< HEAD
-swh-indexer (2.1.0-1~swh1~bpo10+1) buster-swh; urgency=medium
-
-  * Rebuild for buster-swh
-
- -- Software Heritage autobuilder (on jenkins-debian1) <jenkins@jenkins-debian1.internal.softwareheritage.org>  Thu, 21 Jul 2022 08:36:49 +0000
-=======
 swh-indexer (2.2.0-1~swh1) unstable-swh; urgency=medium
 
   * New upstream release 2.2.0     - (tagged by Antoine R. Dumont
@@ -18,7 +11,6 @@
     decomissioned content indexer: ctags, language
 
  -- Software Heritage autobuilder (on jenkins-debian1) <jenkins@jenkins-debian1.internal.softwareheritage.org>  Mon, 25 Jul 2022 14:33:50 +0000
->>>>>>> 9e4e3668
 
 swh-indexer (2.1.0-1~swh1) unstable-swh; urgency=medium
 
