<<<<<<< HEAD
swh-indexer (0.0.29-1~swh1~bpo9+1) stretch-swh; urgency=medium

  * Rebuild for stretch-backports.

 -- Antoine R. Dumont (@ardumont) <antoine.romain.dumont@gmail.com>  Fri, 02 Jun 2017 16:21:28 +0200
=======
swh-indexer (0.0.30-1~swh1) unstable-swh; urgency=medium

  * v0.0.30
  * Fix wrong default configuration

 -- Antoine R. Dumont (@ardumont) <antoine.romain.dumont@gmail.com>  Fri, 02 Jun 2017 18:01:27 +0200
>>>>>>> 1df63325

swh-indexer (0.0.29-1~swh1) unstable-swh; urgency=medium

  * v0.0.29
  * Update indexer to resolve indexer configuration identifier
  * Adapt language indexer to use partial raw content

 -- Antoine R. Dumont (@ardumont) <antoine.romain.dumont@gmail.com>  Fri, 02 Jun 2017 16:21:27 +0200

swh-indexer (0.0.28-1~swh1) unstable-swh; urgency=medium

  * v0.0.28
  * Add error resilience to fossology indexer

 -- Antoine R. Dumont (@ardumont) <antoine.romain.dumont@gmail.com>  Mon, 22 May 2017 12:57:55 +0200

swh-indexer (0.0.27-1~swh1) unstable-swh; urgency=medium

  * v0.0.27
  * swh.indexer.language: Incremental encoding detection

 -- Antoine R. Dumont (@ardumont) <antoine.romain.dumont@gmail.com>  Wed, 17 May 2017 18:04:27 +0200

swh-indexer (0.0.26-1~swh1) unstable-swh; urgency=medium

  * v0.0.26
  * swh.indexer.orchestrator: Add batch size option per indexer
  * Log caught exception in a unified manner
  * Add rescheduling option (not by default) on rehash + indexers

 -- Antoine R. Dumont (@ardumont) <antoine.romain.dumont@gmail.com>  Wed, 17 May 2017 14:08:07 +0200

swh-indexer (0.0.25-1~swh1) unstable-swh; urgency=medium

  * v0.0.25
  * Add reschedule on error parameter for indexers

 -- Antoine R. Dumont (@ardumont) <antoine.romain.dumont@gmail.com>  Fri, 12 May 2017 12:13:15 +0200

swh-indexer (0.0.24-1~swh1) unstable-swh; urgency=medium

  * v0.0.24
  * Make rehash indexer more resilient to errors by rescheduling
    contents
  * in error (be it reading or updating problems)

 -- Antoine R. Dumont (@ardumont) <antoine.romain.dumont@gmail.com>  Thu, 04 May 2017 14:22:43 +0200

swh-indexer (0.0.23-1~swh1) unstable-swh; urgency=medium

  * v0.0.23
  * Improve producer to optionally make it synchroneous

 -- Antoine R. Dumont (@ardumont) <antoine.romain.dumont@gmail.com>  Wed, 03 May 2017 15:29:44 +0200

swh-indexer (0.0.22-1~swh1) unstable-swh; urgency=medium

  * v0.0.22
  * Improve mimetype indexer implementation
  * Make the chaining option in the mimetype indexer

 -- Antoine R. Dumont (@ardumont) <antoine.romain.dumont@gmail.com>  Tue, 02 May 2017 16:31:14 +0200

swh-indexer (0.0.21-1~swh1) unstable-swh; urgency=medium

  * v0.0.21
  * swh.indexer.rehash: Actually make the worker log

 -- Antoine R. Dumont (@ardumont) <antoine.romain.dumont@gmail.com>  Tue, 02 May 2017 14:28:55 +0200

swh-indexer (0.0.20-1~swh1) unstable-swh; urgency=medium

  * v0.0.20
  * swh.indexer.rehash:
  * Improve reading from objstorage only when needed
  * Fix empty file use case (which was skipped)
  * Add logging

 -- Antoine R. Dumont (@ardumont) <antoine.romain.dumont@gmail.com>  Fri, 28 Apr 2017 09:39:09 +0200

swh-indexer (0.0.19-1~swh1) unstable-swh; urgency=medium

  * v0.0.19
  * Fix rehash indexer's default configuration file

 -- Antoine R. Dumont (@ardumont) <antoine.romain.dumont@gmail.com>  Thu, 27 Apr 2017 19:17:20 +0200

swh-indexer (0.0.18-1~swh1) unstable-swh; urgency=medium

  * v0.0.18
  * Add new rehash indexer

 -- Antoine R. Dumont (@ardumont) <antoine.romain.dumont@gmail.com>  Wed, 26 Apr 2017 15:23:02 +0200

swh-indexer (0.0.17-1~swh1) unstable-swh; urgency=medium

  * v0.0.17
  * Add information on indexer tools (T610)

 -- Antoine R. Dumont (@ardumont) <antoine.romain.dumont@gmail.com>  Fri, 02 Dec 2016 18:32:54 +0100

swh-indexer (0.0.16-1~swh1) unstable-swh; urgency=medium

  * v0.0.16
  * bug fixes

 -- Antoine R. Dumont (@ardumont) <antoine.romain.dumont@gmail.com>  Tue, 15 Nov 2016 19:31:52 +0100

swh-indexer (0.0.15-1~swh1) unstable-swh; urgency=medium

  * v0.0.15
  * Improve message producer

 -- Antoine R. Dumont (@ardumont) <antoine.romain.dumont@gmail.com>  Tue, 15 Nov 2016 18:16:42 +0100

swh-indexer (0.0.14-1~swh1) unstable-swh; urgency=medium

  * v0.0.14
  * Update package dependency on fossology-nomossa

 -- Antoine R. Dumont (@ardumont) <antoine.romain.dumont@gmail.com>  Tue, 15 Nov 2016 14:13:41 +0100

swh-indexer (0.0.13-1~swh1) unstable-swh; urgency=medium

  * v0.0.13
  * Add new license indexer
  * ctags indexer: align behavior with other indexers regarding the
  * conflict update policy

 -- Antoine R. Dumont (@ardumont) <antoine.romain.dumont@gmail.com>  Mon, 14 Nov 2016 14:13:34 +0100

swh-indexer (0.0.12-1~swh1) unstable-swh; urgency=medium

  * v0.0.12
  * Add runtime dependency on universal-ctags

 -- Antoine R. Dumont (@ardumont) <antoine.romain.dumont@gmail.com>  Fri, 04 Nov 2016 13:59:59 +0100

swh-indexer (0.0.11-1~swh1) unstable-swh; urgency=medium

  * v0.0.11
  * Remove dependency on exuberant-ctags

 -- Antoine R. Dumont (@ardumont) <antoine.romain.dumont@gmail.com>  Thu, 03 Nov 2016 16:13:26 +0100

swh-indexer (0.0.10-1~swh1) unstable-swh; urgency=medium

  * v0.0.10
  * Add ctags indexer

 -- Antoine R. Dumont (@ardumont) <antoine.romain.dumont@gmail.com>  Thu, 20 Oct 2016 16:12:42 +0200

swh-indexer (0.0.9-1~swh1) unstable-swh; urgency=medium

  * v0.0.9
  * d/control: Bump dependency to latest python3-swh.storage api
  * mimetype: Use the charset to filter out data
  * orchestrator: Separate 2 distincts orchestrators (one for all
  * contents, one for text contents)
  * mimetype: once index computed, send text contents to text
    orchestrator

 -- Antoine R. Dumont (@ardumont) <antoine.romain.dumont@gmail.com>  Thu, 13 Oct 2016 15:28:17 +0200

swh-indexer (0.0.8-1~swh1) unstable-swh; urgency=medium

  * v0.0.8
  * Separate configuration file per indexer (no need for language)
  * Rename module file_properties to mimetype consistently with other
  * layers

 -- Antoine R. Dumont (@ardumont) <antoine.romain.dumont@gmail.com>  Sat, 08 Oct 2016 11:46:29 +0200

swh-indexer (0.0.7-1~swh1) unstable-swh; urgency=medium

  * v0.0.7
  * Adapt indexer language and mimetype to store result in storage.
  * Clean up obsolete code

 -- Antoine R. Dumont (@ardumont) <antoine.romain.dumont@gmail.com>  Sat, 08 Oct 2016 10:26:08 +0200

swh-indexer (0.0.6-1~swh1) unstable-swh; urgency=medium

  * v0.0.6
  * Fix multiple issues on production

 -- Antoine R. Dumont (@ardumont) <antoine.romain.dumont@gmail.com>  Fri, 30 Sep 2016 17:00:11 +0200

swh-indexer (0.0.5-1~swh1) unstable-swh; urgency=medium

  * v0.0.5
  * Fix debian/control dependency issue

 -- Antoine R. Dumont (@ardumont) <antoine.romain.dumont@gmail.com>  Fri, 30 Sep 2016 16:06:20 +0200

swh-indexer (0.0.4-1~swh1) unstable-swh; urgency=medium

  * v0.0.4
  * Upgrade dependencies issues

 -- Antoine R. Dumont (@ardumont) <antoine.romain.dumont@gmail.com>  Fri, 30 Sep 2016 16:01:52 +0200

swh-indexer (0.0.3-1~swh1) unstable-swh; urgency=medium

  * v0.0.3
  * Add encoding detection
  * Use encoding to improve language detection
  * bypass language detection for binary files
  * bypass ctags for binary files or decoding failure file

 -- Antoine R. Dumont (@ardumont) <antoine.romain.dumont@gmail.com>  Fri, 30 Sep 2016 12:30:11 +0200

swh-indexer (0.0.2-1~swh1) unstable-swh; urgency=medium

  * v0.0.2
  * Provide one possible sha1's name for the multiple tools to ease
  * information extrapolation
  * Fix debian package dependency issue

 -- Antoine R. Dumont (@ardumont) <antoine.romain.dumont@gmail.com>  Thu, 29 Sep 2016 21:45:44 +0200

swh-indexer (0.0.1-1~swh1) unstable-swh; urgency=medium

  * Initial release
  * v0.0.1
  * First implementation on poc

 -- Antoine R. Dumont (@ardumont) <antoine.romain.dumont@gmail.com>  Wed, 28 Sep 2016 23:40:13 +0200<|MERGE_RESOLUTION|>--- conflicted
+++ resolved
@@ -1,17 +1,9 @@
-<<<<<<< HEAD
-swh-indexer (0.0.29-1~swh1~bpo9+1) stretch-swh; urgency=medium
-
-  * Rebuild for stretch-backports.
-
- -- Antoine R. Dumont (@ardumont) <antoine.romain.dumont@gmail.com>  Fri, 02 Jun 2017 16:21:28 +0200
-=======
 swh-indexer (0.0.30-1~swh1) unstable-swh; urgency=medium
 
   * v0.0.30
   * Fix wrong default configuration
 
  -- Antoine R. Dumont (@ardumont) <antoine.romain.dumont@gmail.com>  Fri, 02 Jun 2017 18:01:27 +0200
->>>>>>> 1df63325
 
 swh-indexer (0.0.29-1~swh1) unstable-swh; urgency=medium
 
