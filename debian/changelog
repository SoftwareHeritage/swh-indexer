<<<<<<< HEAD
swh-indexer (0.0.20-1~swh1~bpo9+1) stretch-swh; urgency=medium

  * Rebuild for stretch-backports.

 -- Antoine R. Dumont (@ardumont) <antoine.romain.dumont@gmail.com>  Fri, 28 Apr 2017 09:39:09 +0200
=======
swh-indexer (0.0.21-1~swh1) unstable-swh; urgency=medium

  * v0.0.21
  * swh.indexer.rehash: Actually make the worker log

 -- Antoine R. Dumont (@ardumont) <antoine.romain.dumont@gmail.com>  Tue, 02 May 2017 14:28:55 +0200
>>>>>>> f29a690a

swh-indexer (0.0.20-1~swh1) unstable-swh; urgency=medium

  * v0.0.20
  * swh.indexer.rehash:
  * Improve reading from objstorage only when needed
  * Fix empty file use case (which was skipped)
  * Add logging

 -- Antoine R. Dumont (@ardumont) <antoine.romain.dumont@gmail.com>  Fri, 28 Apr 2017 09:39:09 +0200

swh-indexer (0.0.19-1~swh1) unstable-swh; urgency=medium

  * v0.0.19
  * Fix rehash indexer's default configuration file

 -- Antoine R. Dumont (@ardumont) <antoine.romain.dumont@gmail.com>  Thu, 27 Apr 2017 19:17:20 +0200

swh-indexer (0.0.18-1~swh1) unstable-swh; urgency=medium

  * v0.0.18
  * Add new rehash indexer

 -- Antoine R. Dumont (@ardumont) <antoine.romain.dumont@gmail.com>  Wed, 26 Apr 2017 15:23:02 +0200

swh-indexer (0.0.17-1~swh1) unstable-swh; urgency=medium

  * v0.0.17
  * Add information on indexer tools (T610)

 -- Antoine R. Dumont (@ardumont) <antoine.romain.dumont@gmail.com>  Fri, 02 Dec 2016 18:32:54 +0100

swh-indexer (0.0.16-1~swh1) unstable-swh; urgency=medium

  * v0.0.16
  * bug fixes

 -- Antoine R. Dumont (@ardumont) <antoine.romain.dumont@gmail.com>  Tue, 15 Nov 2016 19:31:52 +0100

swh-indexer (0.0.15-1~swh1) unstable-swh; urgency=medium

  * v0.0.15
  * Improve message producer

 -- Antoine R. Dumont (@ardumont) <antoine.romain.dumont@gmail.com>  Tue, 15 Nov 2016 18:16:42 +0100

swh-indexer (0.0.14-1~swh1) unstable-swh; urgency=medium

  * v0.0.14
  * Update package dependency on fossology-nomossa

 -- Antoine R. Dumont (@ardumont) <antoine.romain.dumont@gmail.com>  Tue, 15 Nov 2016 14:13:41 +0100

swh-indexer (0.0.13-1~swh1) unstable-swh; urgency=medium

  * v0.0.13
  * Add new license indexer
  * ctags indexer: align behavior with other indexers regarding the
  * conflict update policy

 -- Antoine R. Dumont (@ardumont) <antoine.romain.dumont@gmail.com>  Mon, 14 Nov 2016 14:13:34 +0100

swh-indexer (0.0.12-1~swh1) unstable-swh; urgency=medium

  * v0.0.12
  * Add runtime dependency on universal-ctags

 -- Antoine R. Dumont (@ardumont) <antoine.romain.dumont@gmail.com>  Fri, 04 Nov 2016 13:59:59 +0100

swh-indexer (0.0.11-1~swh1) unstable-swh; urgency=medium

  * v0.0.11
  * Remove dependency on exuberant-ctags

 -- Antoine R. Dumont (@ardumont) <antoine.romain.dumont@gmail.com>  Thu, 03 Nov 2016 16:13:26 +0100

swh-indexer (0.0.10-1~swh1) unstable-swh; urgency=medium

  * v0.0.10
  * Add ctags indexer

 -- Antoine R. Dumont (@ardumont) <antoine.romain.dumont@gmail.com>  Thu, 20 Oct 2016 16:12:42 +0200

swh-indexer (0.0.9-1~swh1) unstable-swh; urgency=medium

  * v0.0.9
  * d/control: Bump dependency to latest python3-swh.storage api
  * mimetype: Use the charset to filter out data
  * orchestrator: Separate 2 distincts orchestrators (one for all
  * contents, one for text contents)
  * mimetype: once index computed, send text contents to text
    orchestrator

 -- Antoine R. Dumont (@ardumont) <antoine.romain.dumont@gmail.com>  Thu, 13 Oct 2016 15:28:17 +0200

swh-indexer (0.0.8-1~swh1) unstable-swh; urgency=medium

  * v0.0.8
  * Separate configuration file per indexer (no need for language)
  * Rename module file_properties to mimetype consistently with other
  * layers

 -- Antoine R. Dumont (@ardumont) <antoine.romain.dumont@gmail.com>  Sat, 08 Oct 2016 11:46:29 +0200

swh-indexer (0.0.7-1~swh1) unstable-swh; urgency=medium

  * v0.0.7
  * Adapt indexer language and mimetype to store result in storage.
  * Clean up obsolete code

 -- Antoine R. Dumont (@ardumont) <antoine.romain.dumont@gmail.com>  Sat, 08 Oct 2016 10:26:08 +0200

swh-indexer (0.0.6-1~swh1) unstable-swh; urgency=medium

  * v0.0.6
  * Fix multiple issues on production

 -- Antoine R. Dumont (@ardumont) <antoine.romain.dumont@gmail.com>  Fri, 30 Sep 2016 17:00:11 +0200

swh-indexer (0.0.5-1~swh1) unstable-swh; urgency=medium

  * v0.0.5
  * Fix debian/control dependency issue

 -- Antoine R. Dumont (@ardumont) <antoine.romain.dumont@gmail.com>  Fri, 30 Sep 2016 16:06:20 +0200

swh-indexer (0.0.4-1~swh1) unstable-swh; urgency=medium

  * v0.0.4
  * Upgrade dependencies issues

 -- Antoine R. Dumont (@ardumont) <antoine.romain.dumont@gmail.com>  Fri, 30 Sep 2016 16:01:52 +0200

swh-indexer (0.0.3-1~swh1) unstable-swh; urgency=medium

  * v0.0.3
  * Add encoding detection
  * Use encoding to improve language detection
  * bypass language detection for binary files
  * bypass ctags for binary files or decoding failure file

 -- Antoine R. Dumont (@ardumont) <antoine.romain.dumont@gmail.com>  Fri, 30 Sep 2016 12:30:11 +0200

swh-indexer (0.0.2-1~swh1) unstable-swh; urgency=medium

  * v0.0.2
  * Provide one possible sha1's name for the multiple tools to ease
  * information extrapolation
  * Fix debian package dependency issue

 -- Antoine R. Dumont (@ardumont) <antoine.romain.dumont@gmail.com>  Thu, 29 Sep 2016 21:45:44 +0200

swh-indexer (0.0.1-1~swh1) unstable-swh; urgency=medium

  * Initial release
  * v0.0.1
  * First implementation on poc

 -- Antoine R. Dumont (@ardumont) <antoine.romain.dumont@gmail.com>  Wed, 28 Sep 2016 23:40:13 +0200<|MERGE_RESOLUTION|>--- conflicted
+++ resolved
@@ -1,17 +1,9 @@
-<<<<<<< HEAD
-swh-indexer (0.0.20-1~swh1~bpo9+1) stretch-swh; urgency=medium
-
-  * Rebuild for stretch-backports.
-
- -- Antoine R. Dumont (@ardumont) <antoine.romain.dumont@gmail.com>  Fri, 28 Apr 2017 09:39:09 +0200
-=======
 swh-indexer (0.0.21-1~swh1) unstable-swh; urgency=medium
 
   * v0.0.21
   * swh.indexer.rehash: Actually make the worker log
 
  -- Antoine R. Dumont (@ardumont) <antoine.romain.dumont@gmail.com>  Tue, 02 May 2017 14:28:55 +0200
->>>>>>> f29a690a
 
 swh-indexer (0.0.20-1~swh1) unstable-swh; urgency=medium
 
