<<<<<<< HEAD
swh-indexer (0.0.61-1~swh1~bpo9+1) stretch-swh; urgency=medium

  * Rebuild for stretch-backports.

 -- Antoine R. Dumont (@ardumont) <antoine.romain.dumont@gmail.com>  Wed, 21 Nov 2018 16:01:50 +0100
=======
swh-indexer (0.0.62-1~swh1) unstable-swh; urgency=medium

  * v0.0.62
  * metadata indexer: Add empty tool configuration
  * Add fulltext search on origin intrinsic metadata

 -- Antoine R. Dumont (@ardumont) <antoine.romain.dumont@gmail.com>  Fri, 23 Nov 2018 14:25:55 +0100
>>>>>>> d18ca374

swh-indexer (0.0.61-1~swh1) unstable-swh; urgency=medium

  * v0.0.61
  * indexer: Fix origin indexer's default arguments

 -- Antoine R. Dumont (@ardumont) <antoine.romain.dumont@gmail.com>  Wed, 21 Nov 2018 16:01:50 +0100

swh-indexer (0.0.60-1~swh1) unstable-swh; urgency=medium

  * v0.0.60
  * origin_head: Make next step optional
  * tests: Increase coverage

 -- Antoine R. Dumont (@ardumont) <antoine.romain.dumont@gmail.com>  Wed, 21 Nov 2018 12:33:13 +0100

swh-indexer (0.0.59-1~swh1) unstable-swh; urgency=medium

  * v0.0.59
  * fossology license: Fix issue on license computation
  * Improve docstrings
  * Fix pep8 violations
  * Increase coverage on content indexers

 -- Antoine R. Dumont (@ardumont) <antoine.romain.dumont@gmail.com>  Tue, 20 Nov 2018 14:27:20 +0100

swh-indexer (0.0.58-1~swh1) unstable-swh; urgency=medium

  * v0.0.58
  * Add missing default configuration for fossology license indexer
  * tests: Remove dead code

 -- Antoine R. Dumont (@ardumont) <antoine.romain.dumont@gmail.com>  Tue, 20 Nov 2018 12:06:56 +0100

swh-indexer (0.0.57-1~swh1) unstable-swh; urgency=medium

  * v0.0.57
  * storage: Open new endpoint on fossology license range retrieval
  * indexer: Open new fossology license range indexer

 -- Antoine R. Dumont (@ardumont) <antoine.romain.dumont@gmail.com>  Tue, 20 Nov 2018 11:44:57 +0100

swh-indexer (0.0.56-1~swh1) unstable-swh; urgency=medium

  * v0.0.56
  * storage.api: Open new endpoints (mimetype range, fossology range)
  * content indexers: Open mimetype and fossology range indexers
  * Remove orchestrator modules
  * tests: Improve coverage

 -- Antoine R. Dumont (@ardumont) <antoine.romain.dumont@gmail.com>  Mon, 19 Nov 2018 11:56:06 +0100

swh-indexer (0.0.55-1~swh1) unstable-swh; urgency=medium

  * v0.0.55
  * swh.indexer: Let task reschedule itself through the scheduler
  * Use swh.scheduler instead of celery leaking all around
  * swh.indexer.orchestrator: Fix orchestrator initialization step
  * swh.indexer.tasks: Fix type error when no result or list result

 -- Antoine R. Dumont (@ardumont) <antoine.romain.dumont@gmail.com>  Mon, 29 Oct 2018 10:41:54 +0100

swh-indexer (0.0.54-1~swh1) unstable-swh; urgency=medium

  * v0.0.54
  * swh.indexer.tasks: Fix task to use the scheduler's

 -- Antoine R. Dumont (@ardumont) <antoine.romain.dumont@gmail.com>  Thu, 25 Oct 2018 20:13:51 +0200

swh-indexer (0.0.53-1~swh1) unstable-swh; urgency=medium

  * v0.0.53
  * swh.indexer.rehash: Migrate to latest swh.model.hashutil.MultiHash
  * indexer: Add the origin intrinsic metadata indexer
  * indexer: Add OriginIndexer and OriginHeadIndexer.
  * indexer.storage: Add the origin intrinsic metadata storage database
  * indexer.storage: Autogenerate the Indexer Storage HTTP API.
  * setup: prepare for pypi upload
  * tests: Add a tox file
  * tests: migrate to pytest
  * tests: Add tests around celery stack
  * docs: Improve documentation and reuse README in generated
    documentation

 -- Antoine R. Dumont (@ardumont) <antoine.romain.dumont@gmail.com>  Thu, 25 Oct 2018 19:03:56 +0200

swh-indexer (0.0.52-1~swh1) unstable-swh; urgency=medium

  * v0.0.52
  * swh.indexer.storage: Refactor fossology license get (first external
  * contribution, cf. /CONTRIBUTORS)
  * swh.indexer.storage: Fix typo in invariable name metadata
  * swh.indexer.storage: No longer use temp table when reading data
  * swh.indexer.storage: Clean up unused import
  * swh.indexer.storage: Remove dead entry points origin_metadata*
  * swh.indexer.storage: Update docstrings information and format

 -- Antoine R. Dumont (@ardumont) <antoine.romain.dumont@gmail.com>  Wed, 13 Jun 2018 11:20:40 +0200

swh-indexer (0.0.51-1~swh1) unstable-swh; urgency=medium

  * Release swh.indexer v0.0.51
  * Update for new db_transaction{,_generator}

 -- Nicolas Dandrimont <nicolas@dandrimont.eu>  Tue, 05 Jun 2018 14:10:39 +0200

swh-indexer (0.0.50-1~swh1) unstable-swh; urgency=medium

  * v0.0.50
  * swh.indexer.api.client: Permit to specify the query timeout option

 -- Antoine R. Dumont (@ardumont) <antoine.romain.dumont@gmail.com>  Thu, 24 May 2018 12:19:06 +0200

swh-indexer (0.0.49-1~swh1) unstable-swh; urgency=medium

  * v0.0.49
  * test_storage: Instantiate the tools during tests' setUp phase
  * test_storage: Deallocate storage during teardown step
  * test_storage: Make storage test fixture connect to postgres itself
  * storage.api.server: Only instantiate storage backend once per import
  * Use thread-aware psycopg2 connection pooling for database access

 -- Antoine R. Dumont (@ardumont) <antoine.romain.dumont@gmail.com>  Mon, 14 May 2018 11:09:30 +0200

swh-indexer (0.0.48-1~swh1) unstable-swh; urgency=medium

  * Release swh.indexer v0.0.48
  * Update for new swh.storage

 -- Nicolas Dandrimont <nicolas@dandrimont.eu>  Sat, 12 May 2018 18:30:10 +0200

swh-indexer (0.0.47-1~swh1) unstable-swh; urgency=medium

  * v0.0.47
  * d/control: Fix runtime typo in packaging dependency

 -- Antoine R. Dumont (@ardumont) <antoine.romain.dumont@gmail.com>  Thu, 07 Dec 2017 16:54:49 +0100

swh-indexer (0.0.46-1~swh1) unstable-swh; urgency=medium

  * v0.0.46
  * Split swh-indexer packages in 2 python3-swh.indexer.storage and
  * python3-swh.indexer

 -- Antoine R. Dumont (@ardumont) <antoine.romain.dumont@gmail.com>  Thu, 07 Dec 2017 16:18:04 +0100

swh-indexer (0.0.45-1~swh1) unstable-swh; urgency=medium

  * v0.0.45
  * Fix usual error raised when deploying

 -- Antoine R. Dumont (@ardumont) <antoine.romain.dumont@gmail.com>  Thu, 07 Dec 2017 15:01:01 +0100

swh-indexer (0.0.44-1~swh1) unstable-swh; urgency=medium

  * v0.0.44
  * swh.indexer: Make indexer use their own storage

 -- Antoine R. Dumont (@ardumont) <antoine.romain.dumont@gmail.com>  Thu, 07 Dec 2017 13:20:44 +0100

swh-indexer (0.0.43-1~swh1) unstable-swh; urgency=medium

  * v0.0.43
  * swh.indexer.mimetype: Work around problem in detection

 -- Antoine R. Dumont (@ardumont) <antoine.romain.dumont@gmail.com>  Wed, 29 Nov 2017 10:26:11 +0100

swh-indexer (0.0.42-1~swh1) unstable-swh; urgency=medium

  * v0.0.42
  * swh.indexer: Make indexers register tools in prepare method

 -- Antoine R. Dumont (@ardumont) <antoine.romain.dumont@gmail.com>  Fri, 24 Nov 2017 11:26:03 +0100

swh-indexer (0.0.41-1~swh1) unstable-swh; urgency=medium

  * v0.0.41
  * mimetype: Use magic library api instead of parsing `file` cli output

 -- Antoine R. Dumont (@ardumont) <antoine.romain.dumont@gmail.com>  Mon, 20 Nov 2017 13:05:29 +0100

swh-indexer (0.0.39-1~swh1) unstable-swh; urgency=medium

  * v0.0.39
  * swh.indexer.producer: Fix argument to match the abstract definition

 -- Antoine R. Dumont (@ardumont) <antoine.romain.dumont@gmail.com>  Thu, 19 Oct 2017 10:03:44 +0200

swh-indexer (0.0.38-1~swh1) unstable-swh; urgency=medium

  * v0.0.38
  * swh.indexer.indexer: Fix argument to match the abstract definition

 -- Antoine R. Dumont (@ardumont) <antoine.romain.dumont@gmail.com>  Wed, 18 Oct 2017 19:57:47 +0200

swh-indexer (0.0.37-1~swh1) unstable-swh; urgency=medium

  * v0.0.37
  * swh.indexer.indexer: Fix argument to match the abstract definition

 -- Antoine R. Dumont (@ardumont) <antoine.romain.dumont@gmail.com>  Wed, 18 Oct 2017 18:59:42 +0200

swh-indexer (0.0.36-1~swh1) unstable-swh; urgency=medium

  * v0.0.36
  * packaging: Cleanup
  * codemeta: Adding codemeta.json file to document metadata
  * swh.indexer.mimetype: Fix edge case regarding empty raw content
  * docs: sanitize docstrings for sphinx documentation generation
  * swh.indexer.metadata: Add RevisionMetadataIndexer
  * swh.indexer.metadata: Add ContentMetadataIndexer
  * swh.indexer: Refactor base class to improve inheritance
  * swh.indexer.metadata: First draft of the metadata content indexer
  * for npm (package.json)
  * swh.indexer.tests: Added tests for language indexer

 -- Antoine R. Dumont (@ardumont) <antoine.romain.dumont@gmail.com>  Wed, 18 Oct 2017 16:24:24 +0200

swh-indexer (0.0.35-1~swh1) unstable-swh; urgency=medium

  * Release swh.indexer 0.0.35
  * Update tasks to new swh.scheduler API

 -- Nicolas Dandrimont <nicolas@dandrimont.eu>  Mon, 12 Jun 2017 18:02:04 +0200

swh-indexer (0.0.34-1~swh1) unstable-swh; urgency=medium

  * v0.0.34
  * Fix unbound local error on edge case

 -- Antoine R. Dumont (@ardumont) <antoine.romain.dumont@gmail.com>  Wed, 07 Jun 2017 11:23:29 +0200

swh-indexer (0.0.33-1~swh1) unstable-swh; urgency=medium

  * v0.0.33
  * language indexer: Improve edge case policy

 -- Antoine R. Dumont (@ardumont) <antoine.romain.dumont@gmail.com>  Wed, 07 Jun 2017 11:02:47 +0200

swh-indexer (0.0.32-1~swh1) unstable-swh; urgency=medium

  * v0.0.32
  * Update fossology license to use the latest swh-storage
  * Improve language indexer to deal with potential error on bad
  * chunking

 -- Antoine R. Dumont (@ardumont) <antoine.romain.dumont@gmail.com>  Tue, 06 Jun 2017 18:13:40 +0200

swh-indexer (0.0.31-1~swh1) unstable-swh; urgency=medium

  * v0.0.31
  * Reduce log verbosity on language indexer

 -- Antoine R. Dumont (@ardumont) <antoine.romain.dumont@gmail.com>  Fri, 02 Jun 2017 19:08:52 +0200

swh-indexer (0.0.30-1~swh1) unstable-swh; urgency=medium

  * v0.0.30
  * Fix wrong default configuration

 -- Antoine R. Dumont (@ardumont) <antoine.romain.dumont@gmail.com>  Fri, 02 Jun 2017 18:01:27 +0200

swh-indexer (0.0.29-1~swh1) unstable-swh; urgency=medium

  * v0.0.29
  * Update indexer to resolve indexer configuration identifier
  * Adapt language indexer to use partial raw content

 -- Antoine R. Dumont (@ardumont) <antoine.romain.dumont@gmail.com>  Fri, 02 Jun 2017 16:21:27 +0200

swh-indexer (0.0.28-1~swh1) unstable-swh; urgency=medium

  * v0.0.28
  * Add error resilience to fossology indexer

 -- Antoine R. Dumont (@ardumont) <antoine.romain.dumont@gmail.com>  Mon, 22 May 2017 12:57:55 +0200

swh-indexer (0.0.27-1~swh1) unstable-swh; urgency=medium

  * v0.0.27
  * swh.indexer.language: Incremental encoding detection

 -- Antoine R. Dumont (@ardumont) <antoine.romain.dumont@gmail.com>  Wed, 17 May 2017 18:04:27 +0200

swh-indexer (0.0.26-1~swh1) unstable-swh; urgency=medium

  * v0.0.26
  * swh.indexer.orchestrator: Add batch size option per indexer
  * Log caught exception in a unified manner
  * Add rescheduling option (not by default) on rehash + indexers

 -- Antoine R. Dumont (@ardumont) <antoine.romain.dumont@gmail.com>  Wed, 17 May 2017 14:08:07 +0200

swh-indexer (0.0.25-1~swh1) unstable-swh; urgency=medium

  * v0.0.25
  * Add reschedule on error parameter for indexers

 -- Antoine R. Dumont (@ardumont) <antoine.romain.dumont@gmail.com>  Fri, 12 May 2017 12:13:15 +0200

swh-indexer (0.0.24-1~swh1) unstable-swh; urgency=medium

  * v0.0.24
  * Make rehash indexer more resilient to errors by rescheduling
    contents
  * in error (be it reading or updating problems)

 -- Antoine R. Dumont (@ardumont) <antoine.romain.dumont@gmail.com>  Thu, 04 May 2017 14:22:43 +0200

swh-indexer (0.0.23-1~swh1) unstable-swh; urgency=medium

  * v0.0.23
  * Improve producer to optionally make it synchroneous

 -- Antoine R. Dumont (@ardumont) <antoine.romain.dumont@gmail.com>  Wed, 03 May 2017 15:29:44 +0200

swh-indexer (0.0.22-1~swh1) unstable-swh; urgency=medium

  * v0.0.22
  * Improve mimetype indexer implementation
  * Make the chaining option in the mimetype indexer

 -- Antoine R. Dumont (@ardumont) <antoine.romain.dumont@gmail.com>  Tue, 02 May 2017 16:31:14 +0200

swh-indexer (0.0.21-1~swh1) unstable-swh; urgency=medium

  * v0.0.21
  * swh.indexer.rehash: Actually make the worker log

 -- Antoine R. Dumont (@ardumont) <antoine.romain.dumont@gmail.com>  Tue, 02 May 2017 14:28:55 +0200

swh-indexer (0.0.20-1~swh1) unstable-swh; urgency=medium

  * v0.0.20
  * swh.indexer.rehash:
  * Improve reading from objstorage only when needed
  * Fix empty file use case (which was skipped)
  * Add logging

 -- Antoine R. Dumont (@ardumont) <antoine.romain.dumont@gmail.com>  Fri, 28 Apr 2017 09:39:09 +0200

swh-indexer (0.0.19-1~swh1) unstable-swh; urgency=medium

  * v0.0.19
  * Fix rehash indexer's default configuration file

 -- Antoine R. Dumont (@ardumont) <antoine.romain.dumont@gmail.com>  Thu, 27 Apr 2017 19:17:20 +0200

swh-indexer (0.0.18-1~swh1) unstable-swh; urgency=medium

  * v0.0.18
  * Add new rehash indexer

 -- Antoine R. Dumont (@ardumont) <antoine.romain.dumont@gmail.com>  Wed, 26 Apr 2017 15:23:02 +0200

swh-indexer (0.0.17-1~swh1) unstable-swh; urgency=medium

  * v0.0.17
  * Add information on indexer tools (T610)

 -- Antoine R. Dumont (@ardumont) <antoine.romain.dumont@gmail.com>  Fri, 02 Dec 2016 18:32:54 +0100

swh-indexer (0.0.16-1~swh1) unstable-swh; urgency=medium

  * v0.0.16
  * bug fixes

 -- Antoine R. Dumont (@ardumont) <antoine.romain.dumont@gmail.com>  Tue, 15 Nov 2016 19:31:52 +0100

swh-indexer (0.0.15-1~swh1) unstable-swh; urgency=medium

  * v0.0.15
  * Improve message producer

 -- Antoine R. Dumont (@ardumont) <antoine.romain.dumont@gmail.com>  Tue, 15 Nov 2016 18:16:42 +0100

swh-indexer (0.0.14-1~swh1) unstable-swh; urgency=medium

  * v0.0.14
  * Update package dependency on fossology-nomossa

 -- Antoine R. Dumont (@ardumont) <antoine.romain.dumont@gmail.com>  Tue, 15 Nov 2016 14:13:41 +0100

swh-indexer (0.0.13-1~swh1) unstable-swh; urgency=medium

  * v0.0.13
  * Add new license indexer
  * ctags indexer: align behavior with other indexers regarding the
  * conflict update policy

 -- Antoine R. Dumont (@ardumont) <antoine.romain.dumont@gmail.com>  Mon, 14 Nov 2016 14:13:34 +0100

swh-indexer (0.0.12-1~swh1) unstable-swh; urgency=medium

  * v0.0.12
  * Add runtime dependency on universal-ctags

 -- Antoine R. Dumont (@ardumont) <antoine.romain.dumont@gmail.com>  Fri, 04 Nov 2016 13:59:59 +0100

swh-indexer (0.0.11-1~swh1) unstable-swh; urgency=medium

  * v0.0.11
  * Remove dependency on exuberant-ctags

 -- Antoine R. Dumont (@ardumont) <antoine.romain.dumont@gmail.com>  Thu, 03 Nov 2016 16:13:26 +0100

swh-indexer (0.0.10-1~swh1) unstable-swh; urgency=medium

  * v0.0.10
  * Add ctags indexer

 -- Antoine R. Dumont (@ardumont) <antoine.romain.dumont@gmail.com>  Thu, 20 Oct 2016 16:12:42 +0200

swh-indexer (0.0.9-1~swh1) unstable-swh; urgency=medium

  * v0.0.9
  * d/control: Bump dependency to latest python3-swh.storage api
  * mimetype: Use the charset to filter out data
  * orchestrator: Separate 2 distincts orchestrators (one for all
  * contents, one for text contents)
  * mimetype: once index computed, send text contents to text
    orchestrator

 -- Antoine R. Dumont (@ardumont) <antoine.romain.dumont@gmail.com>  Thu, 13 Oct 2016 15:28:17 +0200

swh-indexer (0.0.8-1~swh1) unstable-swh; urgency=medium

  * v0.0.8
  * Separate configuration file per indexer (no need for language)
  * Rename module file_properties to mimetype consistently with other
  * layers

 -- Antoine R. Dumont (@ardumont) <antoine.romain.dumont@gmail.com>  Sat, 08 Oct 2016 11:46:29 +0200

swh-indexer (0.0.7-1~swh1) unstable-swh; urgency=medium

  * v0.0.7
  * Adapt indexer language and mimetype to store result in storage.
  * Clean up obsolete code

 -- Antoine R. Dumont (@ardumont) <antoine.romain.dumont@gmail.com>  Sat, 08 Oct 2016 10:26:08 +0200

swh-indexer (0.0.6-1~swh1) unstable-swh; urgency=medium

  * v0.0.6
  * Fix multiple issues on production

 -- Antoine R. Dumont (@ardumont) <antoine.romain.dumont@gmail.com>  Fri, 30 Sep 2016 17:00:11 +0200

swh-indexer (0.0.5-1~swh1) unstable-swh; urgency=medium

  * v0.0.5
  * Fix debian/control dependency issue

 -- Antoine R. Dumont (@ardumont) <antoine.romain.dumont@gmail.com>  Fri, 30 Sep 2016 16:06:20 +0200

swh-indexer (0.0.4-1~swh1) unstable-swh; urgency=medium

  * v0.0.4
  * Upgrade dependencies issues

 -- Antoine R. Dumont (@ardumont) <antoine.romain.dumont@gmail.com>  Fri, 30 Sep 2016 16:01:52 +0200

swh-indexer (0.0.3-1~swh1) unstable-swh; urgency=medium

  * v0.0.3
  * Add encoding detection
  * Use encoding to improve language detection
  * bypass language detection for binary files
  * bypass ctags for binary files or decoding failure file

 -- Antoine R. Dumont (@ardumont) <antoine.romain.dumont@gmail.com>  Fri, 30 Sep 2016 12:30:11 +0200

swh-indexer (0.0.2-1~swh1) unstable-swh; urgency=medium

  * v0.0.2
  * Provide one possible sha1's name for the multiple tools to ease
  * information extrapolation
  * Fix debian package dependency issue

 -- Antoine R. Dumont (@ardumont) <antoine.romain.dumont@gmail.com>  Thu, 29 Sep 2016 21:45:44 +0200

swh-indexer (0.0.1-1~swh1) unstable-swh; urgency=medium

  * Initial release
  * v0.0.1
  * First implementation on poc

 -- Antoine R. Dumont (@ardumont) <antoine.romain.dumont@gmail.com>  Wed, 28 Sep 2016 23:40:13 +0200<|MERGE_RESOLUTION|>--- conflicted
+++ resolved
@@ -1,10 +1,3 @@
-<<<<<<< HEAD
-swh-indexer (0.0.61-1~swh1~bpo9+1) stretch-swh; urgency=medium
-
-  * Rebuild for stretch-backports.
-
- -- Antoine R. Dumont (@ardumont) <antoine.romain.dumont@gmail.com>  Wed, 21 Nov 2018 16:01:50 +0100
-=======
 swh-indexer (0.0.62-1~swh1) unstable-swh; urgency=medium
 
   * v0.0.62
@@ -12,7 +5,6 @@
   * Add fulltext search on origin intrinsic metadata
 
  -- Antoine R. Dumont (@ardumont) <antoine.romain.dumont@gmail.com>  Fri, 23 Nov 2018 14:25:55 +0100
->>>>>>> d18ca374
 
 swh-indexer (0.0.61-1~swh1) unstable-swh; urgency=medium
 
