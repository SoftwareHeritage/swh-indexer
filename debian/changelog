<<<<<<< HEAD
swh-indexer (0.0.51-1~swh1~bpo9+1) stretch-swh; urgency=medium

  * Rebuild for stretch-backports.

 -- Nicolas Dandrimont <nicolas@dandrimont.eu>  Tue, 05 Jun 2018 14:10:39 +0200
=======
swh-indexer (0.0.52-1~swh1) unstable-swh; urgency=medium

  * v0.0.52
  * swh.indexer.storage: Refactor fossology license get (first external
  * contribution, cf. /CONTRIBUTORS)
  * swh.indexer.storage: Fix typo in invariable name metadata
  * swh.indexer.storage: No longer use temp table when reading data
  * swh.indexer.storage: Clean up unused import
  * swh.indexer.storage: Remove dead entry points origin_metadata*
  * swh.indexer.storage: Update docstrings information and format

 -- Antoine R. Dumont (@ardumont) <antoine.romain.dumont@gmail.com>  Wed, 13 Jun 2018 11:20:40 +0200
>>>>>>> 2a3726ea

swh-indexer (0.0.51-1~swh1) unstable-swh; urgency=medium

  * Release swh.indexer v0.0.51
  * Update for new db_transaction{,_generator}

 -- Nicolas Dandrimont <nicolas@dandrimont.eu>  Tue, 05 Jun 2018 14:10:39 +0200

swh-indexer (0.0.50-1~swh1) unstable-swh; urgency=medium

  * v0.0.50
  * swh.indexer.api.client: Permit to specify the query timeout option

 -- Antoine R. Dumont (@ardumont) <antoine.romain.dumont@gmail.com>  Thu, 24 May 2018 12:19:06 +0200

swh-indexer (0.0.49-1~swh1) unstable-swh; urgency=medium

  * v0.0.49
  * test_storage: Instantiate the tools during tests' setUp phase
  * test_storage: Deallocate storage during teardown step
  * test_storage: Make storage test fixture connect to postgres itself
  * storage.api.server: Only instantiate storage backend once per import
  * Use thread-aware psycopg2 connection pooling for database access

 -- Antoine R. Dumont (@ardumont) <antoine.romain.dumont@gmail.com>  Mon, 14 May 2018 11:09:30 +0200

swh-indexer (0.0.48-1~swh1) unstable-swh; urgency=medium

  * Release swh.indexer v0.0.48
  * Update for new swh.storage

 -- Nicolas Dandrimont <nicolas@dandrimont.eu>  Sat, 12 May 2018 18:30:10 +0200

swh-indexer (0.0.47-1~swh1) unstable-swh; urgency=medium

  * v0.0.47
  * d/control: Fix runtime typo in packaging dependency

 -- Antoine R. Dumont (@ardumont) <antoine.romain.dumont@gmail.com>  Thu, 07 Dec 2017 16:54:49 +0100

swh-indexer (0.0.46-1~swh1) unstable-swh; urgency=medium

  * v0.0.46
  * Split swh-indexer packages in 2 python3-swh.indexer.storage and
  * python3-swh.indexer

 -- Antoine R. Dumont (@ardumont) <antoine.romain.dumont@gmail.com>  Thu, 07 Dec 2017 16:18:04 +0100

swh-indexer (0.0.45-1~swh1) unstable-swh; urgency=medium

  * v0.0.45
  * Fix usual error raised when deploying

 -- Antoine R. Dumont (@ardumont) <antoine.romain.dumont@gmail.com>  Thu, 07 Dec 2017 15:01:01 +0100

swh-indexer (0.0.44-1~swh1) unstable-swh; urgency=medium

  * v0.0.44
  * swh.indexer: Make indexer use their own storage

 -- Antoine R. Dumont (@ardumont) <antoine.romain.dumont@gmail.com>  Thu, 07 Dec 2017 13:20:44 +0100

swh-indexer (0.0.43-1~swh1) unstable-swh; urgency=medium

  * v0.0.43
  * swh.indexer.mimetype: Work around problem in detection

 -- Antoine R. Dumont (@ardumont) <antoine.romain.dumont@gmail.com>  Wed, 29 Nov 2017 10:26:11 +0100

swh-indexer (0.0.42-1~swh1) unstable-swh; urgency=medium

  * v0.0.42
  * swh.indexer: Make indexers register tools in prepare method

 -- Antoine R. Dumont (@ardumont) <antoine.romain.dumont@gmail.com>  Fri, 24 Nov 2017 11:26:03 +0100

swh-indexer (0.0.41-1~swh1) unstable-swh; urgency=medium

  * v0.0.41
  * mimetype: Use magic library api instead of parsing `file` cli output

 -- Antoine R. Dumont (@ardumont) <antoine.romain.dumont@gmail.com>  Mon, 20 Nov 2017 13:05:29 +0100

swh-indexer (0.0.39-1~swh1) unstable-swh; urgency=medium

  * v0.0.39
  * swh.indexer.producer: Fix argument to match the abstract definition

 -- Antoine R. Dumont (@ardumont) <antoine.romain.dumont@gmail.com>  Thu, 19 Oct 2017 10:03:44 +0200

swh-indexer (0.0.38-1~swh1) unstable-swh; urgency=medium

  * v0.0.38
  * swh.indexer.indexer: Fix argument to match the abstract definition

 -- Antoine R. Dumont (@ardumont) <antoine.romain.dumont@gmail.com>  Wed, 18 Oct 2017 19:57:47 +0200

swh-indexer (0.0.37-1~swh1) unstable-swh; urgency=medium

  * v0.0.37
  * swh.indexer.indexer: Fix argument to match the abstract definition

 -- Antoine R. Dumont (@ardumont) <antoine.romain.dumont@gmail.com>  Wed, 18 Oct 2017 18:59:42 +0200

swh-indexer (0.0.36-1~swh1) unstable-swh; urgency=medium

  * v0.0.36
  * packaging: Cleanup
  * codemeta: Adding codemeta.json file to document metadata
  * swh.indexer.mimetype: Fix edge case regarding empty raw content
  * docs: sanitize docstrings for sphinx documentation generation
  * swh.indexer.metadata: Add RevisionMetadataIndexer
  * swh.indexer.metadata: Add ContentMetadataIndexer
  * swh.indexer: Refactor base class to improve inheritance
  * swh.indexer.metadata: First draft of the metadata content indexer
  * for npm (package.json)
  * swh.indexer.tests: Added tests for language indexer

 -- Antoine R. Dumont (@ardumont) <antoine.romain.dumont@gmail.com>  Wed, 18 Oct 2017 16:24:24 +0200

swh-indexer (0.0.35-1~swh1) unstable-swh; urgency=medium

  * Release swh.indexer 0.0.35
  * Update tasks to new swh.scheduler API

 -- Nicolas Dandrimont <nicolas@dandrimont.eu>  Mon, 12 Jun 2017 18:02:04 +0200

swh-indexer (0.0.34-1~swh1) unstable-swh; urgency=medium

  * v0.0.34
  * Fix unbound local error on edge case

 -- Antoine R. Dumont (@ardumont) <antoine.romain.dumont@gmail.com>  Wed, 07 Jun 2017 11:23:29 +0200

swh-indexer (0.0.33-1~swh1) unstable-swh; urgency=medium

  * v0.0.33
  * language indexer: Improve edge case policy

 -- Antoine R. Dumont (@ardumont) <antoine.romain.dumont@gmail.com>  Wed, 07 Jun 2017 11:02:47 +0200

swh-indexer (0.0.32-1~swh1) unstable-swh; urgency=medium

  * v0.0.32
  * Update fossology license to use the latest swh-storage
  * Improve language indexer to deal with potential error on bad
  * chunking

 -- Antoine R. Dumont (@ardumont) <antoine.romain.dumont@gmail.com>  Tue, 06 Jun 2017 18:13:40 +0200

swh-indexer (0.0.31-1~swh1) unstable-swh; urgency=medium

  * v0.0.31
  * Reduce log verbosity on language indexer

 -- Antoine R. Dumont (@ardumont) <antoine.romain.dumont@gmail.com>  Fri, 02 Jun 2017 19:08:52 +0200

swh-indexer (0.0.30-1~swh1) unstable-swh; urgency=medium

  * v0.0.30
  * Fix wrong default configuration

 -- Antoine R. Dumont (@ardumont) <antoine.romain.dumont@gmail.com>  Fri, 02 Jun 2017 18:01:27 +0200

swh-indexer (0.0.29-1~swh1) unstable-swh; urgency=medium

  * v0.0.29
  * Update indexer to resolve indexer configuration identifier
  * Adapt language indexer to use partial raw content

 -- Antoine R. Dumont (@ardumont) <antoine.romain.dumont@gmail.com>  Fri, 02 Jun 2017 16:21:27 +0200

swh-indexer (0.0.28-1~swh1) unstable-swh; urgency=medium

  * v0.0.28
  * Add error resilience to fossology indexer

 -- Antoine R. Dumont (@ardumont) <antoine.romain.dumont@gmail.com>  Mon, 22 May 2017 12:57:55 +0200

swh-indexer (0.0.27-1~swh1) unstable-swh; urgency=medium

  * v0.0.27
  * swh.indexer.language: Incremental encoding detection

 -- Antoine R. Dumont (@ardumont) <antoine.romain.dumont@gmail.com>  Wed, 17 May 2017 18:04:27 +0200

swh-indexer (0.0.26-1~swh1) unstable-swh; urgency=medium

  * v0.0.26
  * swh.indexer.orchestrator: Add batch size option per indexer
  * Log caught exception in a unified manner
  * Add rescheduling option (not by default) on rehash + indexers

 -- Antoine R. Dumont (@ardumont) <antoine.romain.dumont@gmail.com>  Wed, 17 May 2017 14:08:07 +0200

swh-indexer (0.0.25-1~swh1) unstable-swh; urgency=medium

  * v0.0.25
  * Add reschedule on error parameter for indexers

 -- Antoine R. Dumont (@ardumont) <antoine.romain.dumont@gmail.com>  Fri, 12 May 2017 12:13:15 +0200

swh-indexer (0.0.24-1~swh1) unstable-swh; urgency=medium

  * v0.0.24
  * Make rehash indexer more resilient to errors by rescheduling
    contents
  * in error (be it reading or updating problems)

 -- Antoine R. Dumont (@ardumont) <antoine.romain.dumont@gmail.com>  Thu, 04 May 2017 14:22:43 +0200

swh-indexer (0.0.23-1~swh1) unstable-swh; urgency=medium

  * v0.0.23
  * Improve producer to optionally make it synchroneous

 -- Antoine R. Dumont (@ardumont) <antoine.romain.dumont@gmail.com>  Wed, 03 May 2017 15:29:44 +0200

swh-indexer (0.0.22-1~swh1) unstable-swh; urgency=medium

  * v0.0.22
  * Improve mimetype indexer implementation
  * Make the chaining option in the mimetype indexer

 -- Antoine R. Dumont (@ardumont) <antoine.romain.dumont@gmail.com>  Tue, 02 May 2017 16:31:14 +0200

swh-indexer (0.0.21-1~swh1) unstable-swh; urgency=medium

  * v0.0.21
  * swh.indexer.rehash: Actually make the worker log

 -- Antoine R. Dumont (@ardumont) <antoine.romain.dumont@gmail.com>  Tue, 02 May 2017 14:28:55 +0200

swh-indexer (0.0.20-1~swh1) unstable-swh; urgency=medium

  * v0.0.20
  * swh.indexer.rehash:
  * Improve reading from objstorage only when needed
  * Fix empty file use case (which was skipped)
  * Add logging

 -- Antoine R. Dumont (@ardumont) <antoine.romain.dumont@gmail.com>  Fri, 28 Apr 2017 09:39:09 +0200

swh-indexer (0.0.19-1~swh1) unstable-swh; urgency=medium

  * v0.0.19
  * Fix rehash indexer's default configuration file

 -- Antoine R. Dumont (@ardumont) <antoine.romain.dumont@gmail.com>  Thu, 27 Apr 2017 19:17:20 +0200

swh-indexer (0.0.18-1~swh1) unstable-swh; urgency=medium

  * v0.0.18
  * Add new rehash indexer

 -- Antoine R. Dumont (@ardumont) <antoine.romain.dumont@gmail.com>  Wed, 26 Apr 2017 15:23:02 +0200

swh-indexer (0.0.17-1~swh1) unstable-swh; urgency=medium

  * v0.0.17
  * Add information on indexer tools (T610)

 -- Antoine R. Dumont (@ardumont) <antoine.romain.dumont@gmail.com>  Fri, 02 Dec 2016 18:32:54 +0100

swh-indexer (0.0.16-1~swh1) unstable-swh; urgency=medium

  * v0.0.16
  * bug fixes

 -- Antoine R. Dumont (@ardumont) <antoine.romain.dumont@gmail.com>  Tue, 15 Nov 2016 19:31:52 +0100

swh-indexer (0.0.15-1~swh1) unstable-swh; urgency=medium

  * v0.0.15
  * Improve message producer

 -- Antoine R. Dumont (@ardumont) <antoine.romain.dumont@gmail.com>  Tue, 15 Nov 2016 18:16:42 +0100

swh-indexer (0.0.14-1~swh1) unstable-swh; urgency=medium

  * v0.0.14
  * Update package dependency on fossology-nomossa

 -- Antoine R. Dumont (@ardumont) <antoine.romain.dumont@gmail.com>  Tue, 15 Nov 2016 14:13:41 +0100

swh-indexer (0.0.13-1~swh1) unstable-swh; urgency=medium

  * v0.0.13
  * Add new license indexer
  * ctags indexer: align behavior with other indexers regarding the
  * conflict update policy

 -- Antoine R. Dumont (@ardumont) <antoine.romain.dumont@gmail.com>  Mon, 14 Nov 2016 14:13:34 +0100

swh-indexer (0.0.12-1~swh1) unstable-swh; urgency=medium

  * v0.0.12
  * Add runtime dependency on universal-ctags

 -- Antoine R. Dumont (@ardumont) <antoine.romain.dumont@gmail.com>  Fri, 04 Nov 2016 13:59:59 +0100

swh-indexer (0.0.11-1~swh1) unstable-swh; urgency=medium

  * v0.0.11
  * Remove dependency on exuberant-ctags

 -- Antoine R. Dumont (@ardumont) <antoine.romain.dumont@gmail.com>  Thu, 03 Nov 2016 16:13:26 +0100

swh-indexer (0.0.10-1~swh1) unstable-swh; urgency=medium

  * v0.0.10
  * Add ctags indexer

 -- Antoine R. Dumont (@ardumont) <antoine.romain.dumont@gmail.com>  Thu, 20 Oct 2016 16:12:42 +0200

swh-indexer (0.0.9-1~swh1) unstable-swh; urgency=medium

  * v0.0.9
  * d/control: Bump dependency to latest python3-swh.storage api
  * mimetype: Use the charset to filter out data
  * orchestrator: Separate 2 distincts orchestrators (one for all
  * contents, one for text contents)
  * mimetype: once index computed, send text contents to text
    orchestrator

 -- Antoine R. Dumont (@ardumont) <antoine.romain.dumont@gmail.com>  Thu, 13 Oct 2016 15:28:17 +0200

swh-indexer (0.0.8-1~swh1) unstable-swh; urgency=medium

  * v0.0.8
  * Separate configuration file per indexer (no need for language)
  * Rename module file_properties to mimetype consistently with other
  * layers

 -- Antoine R. Dumont (@ardumont) <antoine.romain.dumont@gmail.com>  Sat, 08 Oct 2016 11:46:29 +0200

swh-indexer (0.0.7-1~swh1) unstable-swh; urgency=medium

  * v0.0.7
  * Adapt indexer language and mimetype to store result in storage.
  * Clean up obsolete code

 -- Antoine R. Dumont (@ardumont) <antoine.romain.dumont@gmail.com>  Sat, 08 Oct 2016 10:26:08 +0200

swh-indexer (0.0.6-1~swh1) unstable-swh; urgency=medium

  * v0.0.6
  * Fix multiple issues on production

 -- Antoine R. Dumont (@ardumont) <antoine.romain.dumont@gmail.com>  Fri, 30 Sep 2016 17:00:11 +0200

swh-indexer (0.0.5-1~swh1) unstable-swh; urgency=medium

  * v0.0.5
  * Fix debian/control dependency issue

 -- Antoine R. Dumont (@ardumont) <antoine.romain.dumont@gmail.com>  Fri, 30 Sep 2016 16:06:20 +0200

swh-indexer (0.0.4-1~swh1) unstable-swh; urgency=medium

  * v0.0.4
  * Upgrade dependencies issues

 -- Antoine R. Dumont (@ardumont) <antoine.romain.dumont@gmail.com>  Fri, 30 Sep 2016 16:01:52 +0200

swh-indexer (0.0.3-1~swh1) unstable-swh; urgency=medium

  * v0.0.3
  * Add encoding detection
  * Use encoding to improve language detection
  * bypass language detection for binary files
  * bypass ctags for binary files or decoding failure file

 -- Antoine R. Dumont (@ardumont) <antoine.romain.dumont@gmail.com>  Fri, 30 Sep 2016 12:30:11 +0200

swh-indexer (0.0.2-1~swh1) unstable-swh; urgency=medium

  * v0.0.2
  * Provide one possible sha1's name for the multiple tools to ease
  * information extrapolation
  * Fix debian package dependency issue

 -- Antoine R. Dumont (@ardumont) <antoine.romain.dumont@gmail.com>  Thu, 29 Sep 2016 21:45:44 +0200

swh-indexer (0.0.1-1~swh1) unstable-swh; urgency=medium

  * Initial release
  * v0.0.1
  * First implementation on poc

 -- Antoine R. Dumont (@ardumont) <antoine.romain.dumont@gmail.com>  Wed, 28 Sep 2016 23:40:13 +0200<|MERGE_RESOLUTION|>--- conflicted
+++ resolved
@@ -1,10 +1,3 @@
-<<<<<<< HEAD
-swh-indexer (0.0.51-1~swh1~bpo9+1) stretch-swh; urgency=medium
-
-  * Rebuild for stretch-backports.
-
- -- Nicolas Dandrimont <nicolas@dandrimont.eu>  Tue, 05 Jun 2018 14:10:39 +0200
-=======
 swh-indexer (0.0.52-1~swh1) unstable-swh; urgency=medium
 
   * v0.0.52
@@ -17,7 +10,6 @@
   * swh.indexer.storage: Update docstrings information and format
 
  -- Antoine R. Dumont (@ardumont) <antoine.romain.dumont@gmail.com>  Wed, 13 Jun 2018 11:20:40 +0200
->>>>>>> 2a3726ea
 
 swh-indexer (0.0.51-1~swh1) unstable-swh; urgency=medium
 
