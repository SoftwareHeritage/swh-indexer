--- conflicted
+++ resolved
@@ -1,17 +1,9 @@
-<<<<<<< HEAD
-swh-indexer (0.0.16-1~swh1~bpo9+1) stretch-swh; urgency=medium
-
-  * Rebuild for stretch-backports.
-
- -- Antoine R. Dumont (@ardumont) <antoine.romain.dumont@gmail.com>  Tue, 15 Nov 2016 19:31:52 +0100
-=======
 swh-indexer (0.0.17-1~swh1) unstable-swh; urgency=medium
 
   * v0.0.17
   * Add information on indexer tools (T610)
 
  -- Antoine R. Dumont (@ardumont) <antoine.romain.dumont@gmail.com>  Fri, 02 Dec 2016 18:32:54 +0100
->>>>>>> bf4b53b3
 
 swh-indexer (0.0.16-1~swh1) unstable-swh; urgency=medium
 
