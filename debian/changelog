<<<<<<< HEAD
swh-indexer (0.0.47-1~swh1~bpo9+1) stretch-swh; urgency=medium

  * Rebuild for stretch-backports.

 -- Antoine R. Dumont (@ardumont) <antoine.romain.dumont@gmail.com>  Thu, 07 Dec 2017 16:54:49 +0100
=======
swh-indexer (0.0.48-1~swh1) unstable-swh; urgency=medium

  * Release swh.indexer v0.0.48
  * Update for new swh.storage

 -- Nicolas Dandrimont <nicolas@dandrimont.eu>  Sat, 12 May 2018 18:30:10 +0200
>>>>>>> 2b5413b5

swh-indexer (0.0.47-1~swh1) unstable-swh; urgency=medium

  * v0.0.47
  * d/control: Fix runtime typo in packaging dependency

 -- Antoine R. Dumont (@ardumont) <antoine.romain.dumont@gmail.com>  Thu, 07 Dec 2017 16:54:49 +0100

swh-indexer (0.0.46-1~swh1) unstable-swh; urgency=medium

  * v0.0.46
  * Split swh-indexer packages in 2 python3-swh.indexer.storage and
  * python3-swh.indexer

 -- Antoine R. Dumont (@ardumont) <antoine.romain.dumont@gmail.com>  Thu, 07 Dec 2017 16:18:04 +0100

swh-indexer (0.0.45-1~swh1) unstable-swh; urgency=medium

  * v0.0.45
  * Fix usual error raised when deploying

 -- Antoine R. Dumont (@ardumont) <antoine.romain.dumont@gmail.com>  Thu, 07 Dec 2017 15:01:01 +0100

swh-indexer (0.0.44-1~swh1) unstable-swh; urgency=medium

  * v0.0.44
  * swh.indexer: Make indexer use their own storage

 -- Antoine R. Dumont (@ardumont) <antoine.romain.dumont@gmail.com>  Thu, 07 Dec 2017 13:20:44 +0100

swh-indexer (0.0.43-1~swh1) unstable-swh; urgency=medium

  * v0.0.43
  * swh.indexer.mimetype: Work around problem in detection

 -- Antoine R. Dumont (@ardumont) <antoine.romain.dumont@gmail.com>  Wed, 29 Nov 2017 10:26:11 +0100

swh-indexer (0.0.42-1~swh1) unstable-swh; urgency=medium

  * v0.0.42
  * swh.indexer: Make indexers register tools in prepare method

 -- Antoine R. Dumont (@ardumont) <antoine.romain.dumont@gmail.com>  Fri, 24 Nov 2017 11:26:03 +0100

swh-indexer (0.0.41-1~swh1) unstable-swh; urgency=medium

  * v0.0.41
  * mimetype: Use magic library api instead of parsing `file` cli output

 -- Antoine R. Dumont (@ardumont) <antoine.romain.dumont@gmail.com>  Mon, 20 Nov 2017 13:05:29 +0100

swh-indexer (0.0.39-1~swh1) unstable-swh; urgency=medium

  * v0.0.39
  * swh.indexer.producer: Fix argument to match the abstract definition

 -- Antoine R. Dumont (@ardumont) <antoine.romain.dumont@gmail.com>  Thu, 19 Oct 2017 10:03:44 +0200

swh-indexer (0.0.38-1~swh1) unstable-swh; urgency=medium

  * v0.0.38
  * swh.indexer.indexer: Fix argument to match the abstract definition

 -- Antoine R. Dumont (@ardumont) <antoine.romain.dumont@gmail.com>  Wed, 18 Oct 2017 19:57:47 +0200

swh-indexer (0.0.37-1~swh1) unstable-swh; urgency=medium

  * v0.0.37
  * swh.indexer.indexer: Fix argument to match the abstract definition

 -- Antoine R. Dumont (@ardumont) <antoine.romain.dumont@gmail.com>  Wed, 18 Oct 2017 18:59:42 +0200

swh-indexer (0.0.36-1~swh1) unstable-swh; urgency=medium

  * v0.0.36
  * packaging: Cleanup
  * codemeta: Adding codemeta.json file to document metadata
  * swh.indexer.mimetype: Fix edge case regarding empty raw content
  * docs: sanitize docstrings for sphinx documentation generation
  * swh.indexer.metadata: Add RevisionMetadataIndexer
  * swh.indexer.metadata: Add ContentMetadataIndexer
  * swh.indexer: Refactor base class to improve inheritance
  * swh.indexer.metadata: First draft of the metadata content indexer
  * for npm (package.json)
  * swh.indexer.tests: Added tests for language indexer

 -- Antoine R. Dumont (@ardumont) <antoine.romain.dumont@gmail.com>  Wed, 18 Oct 2017 16:24:24 +0200

swh-indexer (0.0.35-1~swh1) unstable-swh; urgency=medium

  * Release swh.indexer 0.0.35
  * Update tasks to new swh.scheduler API

 -- Nicolas Dandrimont <nicolas@dandrimont.eu>  Mon, 12 Jun 2017 18:02:04 +0200

swh-indexer (0.0.34-1~swh1) unstable-swh; urgency=medium

  * v0.0.34
  * Fix unbound local error on edge case

 -- Antoine R. Dumont (@ardumont) <antoine.romain.dumont@gmail.com>  Wed, 07 Jun 2017 11:23:29 +0200

swh-indexer (0.0.33-1~swh1) unstable-swh; urgency=medium

  * v0.0.33
  * language indexer: Improve edge case policy

 -- Antoine R. Dumont (@ardumont) <antoine.romain.dumont@gmail.com>  Wed, 07 Jun 2017 11:02:47 +0200

swh-indexer (0.0.32-1~swh1) unstable-swh; urgency=medium

  * v0.0.32
  * Update fossology license to use the latest swh-storage
  * Improve language indexer to deal with potential error on bad
  * chunking

 -- Antoine R. Dumont (@ardumont) <antoine.romain.dumont@gmail.com>  Tue, 06 Jun 2017 18:13:40 +0200

swh-indexer (0.0.31-1~swh1) unstable-swh; urgency=medium

  * v0.0.31
  * Reduce log verbosity on language indexer

 -- Antoine R. Dumont (@ardumont) <antoine.romain.dumont@gmail.com>  Fri, 02 Jun 2017 19:08:52 +0200

swh-indexer (0.0.30-1~swh1) unstable-swh; urgency=medium

  * v0.0.30
  * Fix wrong default configuration

 -- Antoine R. Dumont (@ardumont) <antoine.romain.dumont@gmail.com>  Fri, 02 Jun 2017 18:01:27 +0200

swh-indexer (0.0.29-1~swh1) unstable-swh; urgency=medium

  * v0.0.29
  * Update indexer to resolve indexer configuration identifier
  * Adapt language indexer to use partial raw content

 -- Antoine R. Dumont (@ardumont) <antoine.romain.dumont@gmail.com>  Fri, 02 Jun 2017 16:21:27 +0200

swh-indexer (0.0.28-1~swh1) unstable-swh; urgency=medium

  * v0.0.28
  * Add error resilience to fossology indexer

 -- Antoine R. Dumont (@ardumont) <antoine.romain.dumont@gmail.com>  Mon, 22 May 2017 12:57:55 +0200

swh-indexer (0.0.27-1~swh1) unstable-swh; urgency=medium

  * v0.0.27
  * swh.indexer.language: Incremental encoding detection

 -- Antoine R. Dumont (@ardumont) <antoine.romain.dumont@gmail.com>  Wed, 17 May 2017 18:04:27 +0200

swh-indexer (0.0.26-1~swh1) unstable-swh; urgency=medium

  * v0.0.26
  * swh.indexer.orchestrator: Add batch size option per indexer
  * Log caught exception in a unified manner
  * Add rescheduling option (not by default) on rehash + indexers

 -- Antoine R. Dumont (@ardumont) <antoine.romain.dumont@gmail.com>  Wed, 17 May 2017 14:08:07 +0200

swh-indexer (0.0.25-1~swh1) unstable-swh; urgency=medium

  * v0.0.25
  * Add reschedule on error parameter for indexers

 -- Antoine R. Dumont (@ardumont) <antoine.romain.dumont@gmail.com>  Fri, 12 May 2017 12:13:15 +0200

swh-indexer (0.0.24-1~swh1) unstable-swh; urgency=medium

  * v0.0.24
  * Make rehash indexer more resilient to errors by rescheduling
    contents
  * in error (be it reading or updating problems)

 -- Antoine R. Dumont (@ardumont) <antoine.romain.dumont@gmail.com>  Thu, 04 May 2017 14:22:43 +0200

swh-indexer (0.0.23-1~swh1) unstable-swh; urgency=medium

  * v0.0.23
  * Improve producer to optionally make it synchroneous

 -- Antoine R. Dumont (@ardumont) <antoine.romain.dumont@gmail.com>  Wed, 03 May 2017 15:29:44 +0200

swh-indexer (0.0.22-1~swh1) unstable-swh; urgency=medium

  * v0.0.22
  * Improve mimetype indexer implementation
  * Make the chaining option in the mimetype indexer

 -- Antoine R. Dumont (@ardumont) <antoine.romain.dumont@gmail.com>  Tue, 02 May 2017 16:31:14 +0200

swh-indexer (0.0.21-1~swh1) unstable-swh; urgency=medium

  * v0.0.21
  * swh.indexer.rehash: Actually make the worker log

 -- Antoine R. Dumont (@ardumont) <antoine.romain.dumont@gmail.com>  Tue, 02 May 2017 14:28:55 +0200

swh-indexer (0.0.20-1~swh1) unstable-swh; urgency=medium

  * v0.0.20
  * swh.indexer.rehash:
  * Improve reading from objstorage only when needed
  * Fix empty file use case (which was skipped)
  * Add logging

 -- Antoine R. Dumont (@ardumont) <antoine.romain.dumont@gmail.com>  Fri, 28 Apr 2017 09:39:09 +0200

swh-indexer (0.0.19-1~swh1) unstable-swh; urgency=medium

  * v0.0.19
  * Fix rehash indexer's default configuration file

 -- Antoine R. Dumont (@ardumont) <antoine.romain.dumont@gmail.com>  Thu, 27 Apr 2017 19:17:20 +0200

swh-indexer (0.0.18-1~swh1) unstable-swh; urgency=medium

  * v0.0.18
  * Add new rehash indexer

 -- Antoine R. Dumont (@ardumont) <antoine.romain.dumont@gmail.com>  Wed, 26 Apr 2017 15:23:02 +0200

swh-indexer (0.0.17-1~swh1) unstable-swh; urgency=medium

  * v0.0.17
  * Add information on indexer tools (T610)

 -- Antoine R. Dumont (@ardumont) <antoine.romain.dumont@gmail.com>  Fri, 02 Dec 2016 18:32:54 +0100

swh-indexer (0.0.16-1~swh1) unstable-swh; urgency=medium

  * v0.0.16
  * bug fixes

 -- Antoine R. Dumont (@ardumont) <antoine.romain.dumont@gmail.com>  Tue, 15 Nov 2016 19:31:52 +0100

swh-indexer (0.0.15-1~swh1) unstable-swh; urgency=medium

  * v0.0.15
  * Improve message producer

 -- Antoine R. Dumont (@ardumont) <antoine.romain.dumont@gmail.com>  Tue, 15 Nov 2016 18:16:42 +0100

swh-indexer (0.0.14-1~swh1) unstable-swh; urgency=medium

  * v0.0.14
  * Update package dependency on fossology-nomossa

 -- Antoine R. Dumont (@ardumont) <antoine.romain.dumont@gmail.com>  Tue, 15 Nov 2016 14:13:41 +0100

swh-indexer (0.0.13-1~swh1) unstable-swh; urgency=medium

  * v0.0.13
  * Add new license indexer
  * ctags indexer: align behavior with other indexers regarding the
  * conflict update policy

 -- Antoine R. Dumont (@ardumont) <antoine.romain.dumont@gmail.com>  Mon, 14 Nov 2016 14:13:34 +0100

swh-indexer (0.0.12-1~swh1) unstable-swh; urgency=medium

  * v0.0.12
  * Add runtime dependency on universal-ctags

 -- Antoine R. Dumont (@ardumont) <antoine.romain.dumont@gmail.com>  Fri, 04 Nov 2016 13:59:59 +0100

swh-indexer (0.0.11-1~swh1) unstable-swh; urgency=medium

  * v0.0.11
  * Remove dependency on exuberant-ctags

 -- Antoine R. Dumont (@ardumont) <antoine.romain.dumont@gmail.com>  Thu, 03 Nov 2016 16:13:26 +0100

swh-indexer (0.0.10-1~swh1) unstable-swh; urgency=medium

  * v0.0.10
  * Add ctags indexer

 -- Antoine R. Dumont (@ardumont) <antoine.romain.dumont@gmail.com>  Thu, 20 Oct 2016 16:12:42 +0200

swh-indexer (0.0.9-1~swh1) unstable-swh; urgency=medium

  * v0.0.9
  * d/control: Bump dependency to latest python3-swh.storage api
  * mimetype: Use the charset to filter out data
  * orchestrator: Separate 2 distincts orchestrators (one for all
  * contents, one for text contents)
  * mimetype: once index computed, send text contents to text
    orchestrator

 -- Antoine R. Dumont (@ardumont) <antoine.romain.dumont@gmail.com>  Thu, 13 Oct 2016 15:28:17 +0200

swh-indexer (0.0.8-1~swh1) unstable-swh; urgency=medium

  * v0.0.8
  * Separate configuration file per indexer (no need for language)
  * Rename module file_properties to mimetype consistently with other
  * layers

 -- Antoine R. Dumont (@ardumont) <antoine.romain.dumont@gmail.com>  Sat, 08 Oct 2016 11:46:29 +0200

swh-indexer (0.0.7-1~swh1) unstable-swh; urgency=medium

  * v0.0.7
  * Adapt indexer language and mimetype to store result in storage.
  * Clean up obsolete code

 -- Antoine R. Dumont (@ardumont) <antoine.romain.dumont@gmail.com>  Sat, 08 Oct 2016 10:26:08 +0200

swh-indexer (0.0.6-1~swh1) unstable-swh; urgency=medium

  * v0.0.6
  * Fix multiple issues on production

 -- Antoine R. Dumont (@ardumont) <antoine.romain.dumont@gmail.com>  Fri, 30 Sep 2016 17:00:11 +0200

swh-indexer (0.0.5-1~swh1) unstable-swh; urgency=medium

  * v0.0.5
  * Fix debian/control dependency issue

 -- Antoine R. Dumont (@ardumont) <antoine.romain.dumont@gmail.com>  Fri, 30 Sep 2016 16:06:20 +0200

swh-indexer (0.0.4-1~swh1) unstable-swh; urgency=medium

  * v0.0.4
  * Upgrade dependencies issues

 -- Antoine R. Dumont (@ardumont) <antoine.romain.dumont@gmail.com>  Fri, 30 Sep 2016 16:01:52 +0200

swh-indexer (0.0.3-1~swh1) unstable-swh; urgency=medium

  * v0.0.3
  * Add encoding detection
  * Use encoding to improve language detection
  * bypass language detection for binary files
  * bypass ctags for binary files or decoding failure file

 -- Antoine R. Dumont (@ardumont) <antoine.romain.dumont@gmail.com>  Fri, 30 Sep 2016 12:30:11 +0200

swh-indexer (0.0.2-1~swh1) unstable-swh; urgency=medium

  * v0.0.2
  * Provide one possible sha1's name for the multiple tools to ease
  * information extrapolation
  * Fix debian package dependency issue

 -- Antoine R. Dumont (@ardumont) <antoine.romain.dumont@gmail.com>  Thu, 29 Sep 2016 21:45:44 +0200

swh-indexer (0.0.1-1~swh1) unstable-swh; urgency=medium

  * Initial release
  * v0.0.1
  * First implementation on poc

 -- Antoine R. Dumont (@ardumont) <antoine.romain.dumont@gmail.com>  Wed, 28 Sep 2016 23:40:13 +0200<|MERGE_RESOLUTION|>--- conflicted
+++ resolved
@@ -1,17 +1,9 @@
-<<<<<<< HEAD
-swh-indexer (0.0.47-1~swh1~bpo9+1) stretch-swh; urgency=medium
-
-  * Rebuild for stretch-backports.
-
- -- Antoine R. Dumont (@ardumont) <antoine.romain.dumont@gmail.com>  Thu, 07 Dec 2017 16:54:49 +0100
-=======
 swh-indexer (0.0.48-1~swh1) unstable-swh; urgency=medium
 
   * Release swh.indexer v0.0.48
   * Update for new swh.storage
 
  -- Nicolas Dandrimont <nicolas@dandrimont.eu>  Sat, 12 May 2018 18:30:10 +0200
->>>>>>> 2b5413b5
 
 swh-indexer (0.0.47-1~swh1) unstable-swh; urgency=medium
 
