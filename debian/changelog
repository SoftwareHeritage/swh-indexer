<<<<<<< HEAD
swh-indexer (0.0.45-1~swh1~bpo9+1) stretch-swh; urgency=medium

  * Rebuild for stretch-backports.

 -- Antoine R. Dumont (@ardumont) <antoine.romain.dumont@gmail.com>  Thu, 07 Dec 2017 15:01:01 +0100
=======
swh-indexer (0.0.46-1~swh1) unstable-swh; urgency=medium

  * v0.0.46
  * Split swh-indexer packages in 2 python3-swh.indexer.storage and
  * python3-swh.indexer

 -- Antoine R. Dumont (@ardumont) <antoine.romain.dumont@gmail.com>  Thu, 07 Dec 2017 16:18:04 +0100
>>>>>>> 36de524b

swh-indexer (0.0.45-1~swh1) unstable-swh; urgency=medium

  * v0.0.45
  * Fix usual error raised when deploying

 -- Antoine R. Dumont (@ardumont) <antoine.romain.dumont@gmail.com>  Thu, 07 Dec 2017 15:01:01 +0100

swh-indexer (0.0.44-1~swh1) unstable-swh; urgency=medium

  * v0.0.44
  * swh.indexer: Make indexer use their own storage

 -- Antoine R. Dumont (@ardumont) <antoine.romain.dumont@gmail.com>  Thu, 07 Dec 2017 13:20:44 +0100

swh-indexer (0.0.43-1~swh1) unstable-swh; urgency=medium

  * v0.0.43
  * swh.indexer.mimetype: Work around problem in detection

 -- Antoine R. Dumont (@ardumont) <antoine.romain.dumont@gmail.com>  Wed, 29 Nov 2017 10:26:11 +0100

swh-indexer (0.0.42-1~swh1) unstable-swh; urgency=medium

  * v0.0.42
  * swh.indexer: Make indexers register tools in prepare method

 -- Antoine R. Dumont (@ardumont) <antoine.romain.dumont@gmail.com>  Fri, 24 Nov 2017 11:26:03 +0100

swh-indexer (0.0.41-1~swh1) unstable-swh; urgency=medium

  * v0.0.41
  * mimetype: Use magic library api instead of parsing `file` cli output

 -- Antoine R. Dumont (@ardumont) <antoine.romain.dumont@gmail.com>  Mon, 20 Nov 2017 13:05:29 +0100

swh-indexer (0.0.39-1~swh1) unstable-swh; urgency=medium

  * v0.0.39
  * swh.indexer.producer: Fix argument to match the abstract definition

 -- Antoine R. Dumont (@ardumont) <antoine.romain.dumont@gmail.com>  Thu, 19 Oct 2017 10:03:44 +0200

swh-indexer (0.0.38-1~swh1) unstable-swh; urgency=medium

  * v0.0.38
  * swh.indexer.indexer: Fix argument to match the abstract definition

 -- Antoine R. Dumont (@ardumont) <antoine.romain.dumont@gmail.com>  Wed, 18 Oct 2017 19:57:47 +0200

swh-indexer (0.0.37-1~swh1) unstable-swh; urgency=medium

  * v0.0.37
  * swh.indexer.indexer: Fix argument to match the abstract definition

 -- Antoine R. Dumont (@ardumont) <antoine.romain.dumont@gmail.com>  Wed, 18 Oct 2017 18:59:42 +0200

swh-indexer (0.0.36-1~swh1) unstable-swh; urgency=medium

  * v0.0.36
  * packaging: Cleanup
  * codemeta: Adding codemeta.json file to document metadata
  * swh.indexer.mimetype: Fix edge case regarding empty raw content
  * docs: sanitize docstrings for sphinx documentation generation
  * swh.indexer.metadata: Add RevisionMetadataIndexer
  * swh.indexer.metadata: Add ContentMetadataIndexer
  * swh.indexer: Refactor base class to improve inheritance
  * swh.indexer.metadata: First draft of the metadata content indexer
  * for npm (package.json)
  * swh.indexer.tests: Added tests for language indexer

 -- Antoine R. Dumont (@ardumont) <antoine.romain.dumont@gmail.com>  Wed, 18 Oct 2017 16:24:24 +0200

swh-indexer (0.0.35-1~swh1) unstable-swh; urgency=medium

  * Release swh.indexer 0.0.35
  * Update tasks to new swh.scheduler API

 -- Nicolas Dandrimont <nicolas@dandrimont.eu>  Mon, 12 Jun 2017 18:02:04 +0200

swh-indexer (0.0.34-1~swh1) unstable-swh; urgency=medium

  * v0.0.34
  * Fix unbound local error on edge case

 -- Antoine R. Dumont (@ardumont) <antoine.romain.dumont@gmail.com>  Wed, 07 Jun 2017 11:23:29 +0200

swh-indexer (0.0.33-1~swh1) unstable-swh; urgency=medium

  * v0.0.33
  * language indexer: Improve edge case policy

 -- Antoine R. Dumont (@ardumont) <antoine.romain.dumont@gmail.com>  Wed, 07 Jun 2017 11:02:47 +0200

swh-indexer (0.0.32-1~swh1) unstable-swh; urgency=medium

  * v0.0.32
  * Update fossology license to use the latest swh-storage
  * Improve language indexer to deal with potential error on bad
  * chunking

 -- Antoine R. Dumont (@ardumont) <antoine.romain.dumont@gmail.com>  Tue, 06 Jun 2017 18:13:40 +0200

swh-indexer (0.0.31-1~swh1) unstable-swh; urgency=medium

  * v0.0.31
  * Reduce log verbosity on language indexer

 -- Antoine R. Dumont (@ardumont) <antoine.romain.dumont@gmail.com>  Fri, 02 Jun 2017 19:08:52 +0200

swh-indexer (0.0.30-1~swh1) unstable-swh; urgency=medium

  * v0.0.30
  * Fix wrong default configuration

 -- Antoine R. Dumont (@ardumont) <antoine.romain.dumont@gmail.com>  Fri, 02 Jun 2017 18:01:27 +0200

swh-indexer (0.0.29-1~swh1) unstable-swh; urgency=medium

  * v0.0.29
  * Update indexer to resolve indexer configuration identifier
  * Adapt language indexer to use partial raw content

 -- Antoine R. Dumont (@ardumont) <antoine.romain.dumont@gmail.com>  Fri, 02 Jun 2017 16:21:27 +0200

swh-indexer (0.0.28-1~swh1) unstable-swh; urgency=medium

  * v0.0.28
  * Add error resilience to fossology indexer

 -- Antoine R. Dumont (@ardumont) <antoine.romain.dumont@gmail.com>  Mon, 22 May 2017 12:57:55 +0200

swh-indexer (0.0.27-1~swh1) unstable-swh; urgency=medium

  * v0.0.27
  * swh.indexer.language: Incremental encoding detection

 -- Antoine R. Dumont (@ardumont) <antoine.romain.dumont@gmail.com>  Wed, 17 May 2017 18:04:27 +0200

swh-indexer (0.0.26-1~swh1) unstable-swh; urgency=medium

  * v0.0.26
  * swh.indexer.orchestrator: Add batch size option per indexer
  * Log caught exception in a unified manner
  * Add rescheduling option (not by default) on rehash + indexers

 -- Antoine R. Dumont (@ardumont) <antoine.romain.dumont@gmail.com>  Wed, 17 May 2017 14:08:07 +0200

swh-indexer (0.0.25-1~swh1) unstable-swh; urgency=medium

  * v0.0.25
  * Add reschedule on error parameter for indexers

 -- Antoine R. Dumont (@ardumont) <antoine.romain.dumont@gmail.com>  Fri, 12 May 2017 12:13:15 +0200

swh-indexer (0.0.24-1~swh1) unstable-swh; urgency=medium

  * v0.0.24
  * Make rehash indexer more resilient to errors by rescheduling
    contents
  * in error (be it reading or updating problems)

 -- Antoine R. Dumont (@ardumont) <antoine.romain.dumont@gmail.com>  Thu, 04 May 2017 14:22:43 +0200

swh-indexer (0.0.23-1~swh1) unstable-swh; urgency=medium

  * v0.0.23
  * Improve producer to optionally make it synchroneous

 -- Antoine R. Dumont (@ardumont) <antoine.romain.dumont@gmail.com>  Wed, 03 May 2017 15:29:44 +0200

swh-indexer (0.0.22-1~swh1) unstable-swh; urgency=medium

  * v0.0.22
  * Improve mimetype indexer implementation
  * Make the chaining option in the mimetype indexer

 -- Antoine R. Dumont (@ardumont) <antoine.romain.dumont@gmail.com>  Tue, 02 May 2017 16:31:14 +0200

swh-indexer (0.0.21-1~swh1) unstable-swh; urgency=medium

  * v0.0.21
  * swh.indexer.rehash: Actually make the worker log

 -- Antoine R. Dumont (@ardumont) <antoine.romain.dumont@gmail.com>  Tue, 02 May 2017 14:28:55 +0200

swh-indexer (0.0.20-1~swh1) unstable-swh; urgency=medium

  * v0.0.20
  * swh.indexer.rehash:
  * Improve reading from objstorage only when needed
  * Fix empty file use case (which was skipped)
  * Add logging

 -- Antoine R. Dumont (@ardumont) <antoine.romain.dumont@gmail.com>  Fri, 28 Apr 2017 09:39:09 +0200

swh-indexer (0.0.19-1~swh1) unstable-swh; urgency=medium

  * v0.0.19
  * Fix rehash indexer's default configuration file

 -- Antoine R. Dumont (@ardumont) <antoine.romain.dumont@gmail.com>  Thu, 27 Apr 2017 19:17:20 +0200

swh-indexer (0.0.18-1~swh1) unstable-swh; urgency=medium

  * v0.0.18
  * Add new rehash indexer

 -- Antoine R. Dumont (@ardumont) <antoine.romain.dumont@gmail.com>  Wed, 26 Apr 2017 15:23:02 +0200

swh-indexer (0.0.17-1~swh1) unstable-swh; urgency=medium

  * v0.0.17
  * Add information on indexer tools (T610)

 -- Antoine R. Dumont (@ardumont) <antoine.romain.dumont@gmail.com>  Fri, 02 Dec 2016 18:32:54 +0100

swh-indexer (0.0.16-1~swh1) unstable-swh; urgency=medium

  * v0.0.16
  * bug fixes

 -- Antoine R. Dumont (@ardumont) <antoine.romain.dumont@gmail.com>  Tue, 15 Nov 2016 19:31:52 +0100

swh-indexer (0.0.15-1~swh1) unstable-swh; urgency=medium

  * v0.0.15
  * Improve message producer

 -- Antoine R. Dumont (@ardumont) <antoine.romain.dumont@gmail.com>  Tue, 15 Nov 2016 18:16:42 +0100

swh-indexer (0.0.14-1~swh1) unstable-swh; urgency=medium

  * v0.0.14
  * Update package dependency on fossology-nomossa

 -- Antoine R. Dumont (@ardumont) <antoine.romain.dumont@gmail.com>  Tue, 15 Nov 2016 14:13:41 +0100

swh-indexer (0.0.13-1~swh1) unstable-swh; urgency=medium

  * v0.0.13
  * Add new license indexer
  * ctags indexer: align behavior with other indexers regarding the
  * conflict update policy

 -- Antoine R. Dumont (@ardumont) <antoine.romain.dumont@gmail.com>  Mon, 14 Nov 2016 14:13:34 +0100

swh-indexer (0.0.12-1~swh1) unstable-swh; urgency=medium

  * v0.0.12
  * Add runtime dependency on universal-ctags

 -- Antoine R. Dumont (@ardumont) <antoine.romain.dumont@gmail.com>  Fri, 04 Nov 2016 13:59:59 +0100

swh-indexer (0.0.11-1~swh1) unstable-swh; urgency=medium

  * v0.0.11
  * Remove dependency on exuberant-ctags

 -- Antoine R. Dumont (@ardumont) <antoine.romain.dumont@gmail.com>  Thu, 03 Nov 2016 16:13:26 +0100

swh-indexer (0.0.10-1~swh1) unstable-swh; urgency=medium

  * v0.0.10
  * Add ctags indexer

 -- Antoine R. Dumont (@ardumont) <antoine.romain.dumont@gmail.com>  Thu, 20 Oct 2016 16:12:42 +0200

swh-indexer (0.0.9-1~swh1) unstable-swh; urgency=medium

  * v0.0.9
  * d/control: Bump dependency to latest python3-swh.storage api
  * mimetype: Use the charset to filter out data
  * orchestrator: Separate 2 distincts orchestrators (one for all
  * contents, one for text contents)
  * mimetype: once index computed, send text contents to text
    orchestrator

 -- Antoine R. Dumont (@ardumont) <antoine.romain.dumont@gmail.com>  Thu, 13 Oct 2016 15:28:17 +0200

swh-indexer (0.0.8-1~swh1) unstable-swh; urgency=medium

  * v0.0.8
  * Separate configuration file per indexer (no need for language)
  * Rename module file_properties to mimetype consistently with other
  * layers

 -- Antoine R. Dumont (@ardumont) <antoine.romain.dumont@gmail.com>  Sat, 08 Oct 2016 11:46:29 +0200

swh-indexer (0.0.7-1~swh1) unstable-swh; urgency=medium

  * v0.0.7
  * Adapt indexer language and mimetype to store result in storage.
  * Clean up obsolete code

 -- Antoine R. Dumont (@ardumont) <antoine.romain.dumont@gmail.com>  Sat, 08 Oct 2016 10:26:08 +0200

swh-indexer (0.0.6-1~swh1) unstable-swh; urgency=medium

  * v0.0.6
  * Fix multiple issues on production

 -- Antoine R. Dumont (@ardumont) <antoine.romain.dumont@gmail.com>  Fri, 30 Sep 2016 17:00:11 +0200

swh-indexer (0.0.5-1~swh1) unstable-swh; urgency=medium

  * v0.0.5
  * Fix debian/control dependency issue

 -- Antoine R. Dumont (@ardumont) <antoine.romain.dumont@gmail.com>  Fri, 30 Sep 2016 16:06:20 +0200

swh-indexer (0.0.4-1~swh1) unstable-swh; urgency=medium

  * v0.0.4
  * Upgrade dependencies issues

 -- Antoine R. Dumont (@ardumont) <antoine.romain.dumont@gmail.com>  Fri, 30 Sep 2016 16:01:52 +0200

swh-indexer (0.0.3-1~swh1) unstable-swh; urgency=medium

  * v0.0.3
  * Add encoding detection
  * Use encoding to improve language detection
  * bypass language detection for binary files
  * bypass ctags for binary files or decoding failure file

 -- Antoine R. Dumont (@ardumont) <antoine.romain.dumont@gmail.com>  Fri, 30 Sep 2016 12:30:11 +0200

swh-indexer (0.0.2-1~swh1) unstable-swh; urgency=medium

  * v0.0.2
  * Provide one possible sha1's name for the multiple tools to ease
  * information extrapolation
  * Fix debian package dependency issue

 -- Antoine R. Dumont (@ardumont) <antoine.romain.dumont@gmail.com>  Thu, 29 Sep 2016 21:45:44 +0200

swh-indexer (0.0.1-1~swh1) unstable-swh; urgency=medium

  * Initial release
  * v0.0.1
  * First implementation on poc

 -- Antoine R. Dumont (@ardumont) <antoine.romain.dumont@gmail.com>  Wed, 28 Sep 2016 23:40:13 +0200<|MERGE_RESOLUTION|>--- conflicted
+++ resolved
@@ -1,10 +1,3 @@
-<<<<<<< HEAD
-swh-indexer (0.0.45-1~swh1~bpo9+1) stretch-swh; urgency=medium
-
-  * Rebuild for stretch-backports.
-
- -- Antoine R. Dumont (@ardumont) <antoine.romain.dumont@gmail.com>  Thu, 07 Dec 2017 15:01:01 +0100
-=======
 swh-indexer (0.0.46-1~swh1) unstable-swh; urgency=medium
 
   * v0.0.46
@@ -12,7 +5,6 @@
   * python3-swh.indexer
 
  -- Antoine R. Dumont (@ardumont) <antoine.romain.dumont@gmail.com>  Thu, 07 Dec 2017 16:18:04 +0100
->>>>>>> 36de524b
 
 swh-indexer (0.0.45-1~swh1) unstable-swh; urgency=medium
 
