--- conflicted
+++ resolved
@@ -1,16 +1,8 @@
-<<<<<<< HEAD
-swh-indexer (0.0.149-1~swh1~bpo9+1) stretch-swh; urgency=medium
-
-  * Rebuild for stretch-swh
-
- -- Software Heritage autobuilder (on jenkins-debian1) <jenkins@jenkins-debian1.internal.softwareheritage.org>  Tue, 02 Jul 2019 16:29:05 +0000
-=======
 swh-indexer (0.0.149-1~swh2) unstable-swh; urgency=medium
 
   * No-change: Bump dependency version
 
  -- Antoine R. Dumont (@ardumont) <antoine.romain.dumont@gmail.com>  Wed, 03 Jul 2019 10:44:12 +0200
->>>>>>> 0c0da02c
 
 swh-indexer (0.0.149-1~swh1) unstable-swh; urgency=medium
 
