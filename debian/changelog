--- conflicted
+++ resolved
@@ -1,17 +1,9 @@
-<<<<<<< HEAD
-swh-indexer (0.0.44-1~swh1~bpo9+1) stretch-swh; urgency=medium
-
-  * Rebuild for stretch-backports.
-
- -- Antoine R. Dumont (@ardumont) <antoine.romain.dumont@gmail.com>  Thu, 07 Dec 2017 13:20:44 +0100
-=======
 swh-indexer (0.0.45-1~swh1) unstable-swh; urgency=medium
 
   * v0.0.45
   * Fix usual error raised when deploying
 
  -- Antoine R. Dumont (@ardumont) <antoine.romain.dumont@gmail.com>  Thu, 07 Dec 2017 15:01:01 +0100
->>>>>>> e32ec8d1
 
 swh-indexer (0.0.44-1~swh1) unstable-swh; urgency=medium
 
