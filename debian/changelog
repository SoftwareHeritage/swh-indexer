<<<<<<< HEAD
swh-indexer (0.2.0-1~swh2~bpo10+1) buster-swh; urgency=medium

  * Rebuild for buster-swh

 -- Software Heritage autobuilder (on jenkins-debian1) <jenkins@jenkins-debian1.internal.softwareheritage.org>  Thu, 06 Aug 2020 13:34:39 +0000
=======
swh-indexer (0.2.1-1~swh1) unstable-swh; urgency=medium

  * New upstream release 0.2.1     - (tagged by Valentin Lorentz
    <vlorentz@softwareheritage.org> on 2020-08-20 12:59:53 +0200)
  * Upstream changes:     - v0.2.1     - * indexer.rehash: Adapt
    content_get_metadata call to content_get     - * origin_head: Use
    snapshot_get_all_branches instead of snapshot_get.     - * Import
    SortedList, db_transaction_generator, and db_transaction from swh-
    core instead of swh-storage.     - * tests: remove invalid assertion

 -- Software Heritage autobuilder (on jenkins-debian1) <jenkins@jenkins-debian1.internal.softwareheritage.org>  Thu, 20 Aug 2020 11:03:58 +0000
>>>>>>> 0a73d8e5

swh-indexer (0.2.0-1~swh2) unstable-swh; urgency=medium

  * Bump dependencies

 -- Antoine R. Dumont (@ardumont) <ardumont@softwareheritage.org>  Wed, 06 Aug 2020 13:28:00 +0200

swh-indexer (0.2.0-1~swh1) unstable-swh; urgency=medium

  * New upstream release 0.2.0     - (tagged by Antoine R. Dumont
    (@ardumont) <ardumont@softwareheritage.org> on 2020-08-06 15:12:44
    +0200)
  * Upstream changes:     - v0.2.0     - Make content indexer work on
    partition of ids

 -- Software Heritage autobuilder (on jenkins-debian1) <jenkins@jenkins-debian1.internal.softwareheritage.org>  Thu, 06 Aug 2020 13:14:35 +0000

swh-indexer (0.1.1-1~swh1) unstable-swh; urgency=medium

  * New upstream release 0.1.1     - (tagged by Antoine R. Dumont
    (@ardumont) <ardumont@softwareheritage.org> on 2020-07-28 12:42:19
    +0200)
  * Upstream changes:     - v0.1.1     - setup.py: Migrate from
    vcversioner to setuptools-scm     - MANIFEST: Include missing
    conftest.py requirement     - metadata: Update
    swh.storage.origin_get call to latest api change     - Drop
    unsupported "validate" proxy     - tests: Drop deprecated
    storage.origin_add_one use     - Drop useless use of pifpaf     -
    Clean up the swh.scheduler and swh.storage pytest plugin imports
    - tests: Drop obsolete origin visit fields

 -- Software Heritage autobuilder (on jenkins-debian1) <jenkins@jenkins-debian1.internal.softwareheritage.org>  Tue, 28 Jul 2020 10:44:54 +0000

swh-indexer (0.1.0-1~swh1) unstable-swh; urgency=medium

  * New upstream release 0.1.0     - (tagged by Antoine R. Dumont
    (@ardumont) <ardumont@softwareheritage.org> on 2020-06-23 15:44:15
    +0200)
  * Upstream changes:     - v0.1.0     - origin_head: Retrieve snapshot
    out of the last visit status     - Fix tests according to latest
    internal api changes

 -- Software Heritage autobuilder (on jenkins-debian1) <jenkins@jenkins-debian1.internal.softwareheritage.org>  Tue, 23 Jun 2020 13:46:23 +0000

swh-indexer (0.0.171-1~swh1) unstable-swh; urgency=medium

  * New upstream release 0.0.171     - (tagged by Antoine R. Dumont
    (@ardumont) <antoine.romain.dumont@gmail.com> on 2020-04-23 16:46:52
    +0200)
  * Upstream changes:     - v0.0.171     - cli: Adapt journal client
    instantiation according to latest change     - codemeta: Add
    compatibility with PyLD >= 2.0.0.     - setup: Update the minimum
    required runtime python3 version     - Add a pyproject.toml file to
    target py37 for black     - Enable black     - test: make test data
    properly typed     - indexer.cli.journal_client: Simplify the
    journal client call     - Remove type from origin_add calls     -
    Rename --max-messages to --stop-after-objects.     - tests: Migrate
    to latest swh-storage api change

 -- Software Heritage autobuilder (on jenkins-debian1) <jenkins@jenkins-debian1.internal.softwareheritage.org>  Thu, 23 Apr 2020 14:49:17 +0000

swh-indexer (0.0.170-1~swh1) unstable-swh; urgency=medium

  * New upstream release 0.0.170     - (tagged by Antoine R. Dumont
    (@ardumont) <antoine.romain.dumont@gmail.com> on 2020-03-08 09:57:39
    +0100)
  * Upstream changes:     - v0.0.170     - indexer.metadata: Make
    compatible old task format

 -- Software Heritage autobuilder (on jenkins-debian1) <jenkins@jenkins-debian1.internal.softwareheritage.org>  Sun, 08 Mar 2020 09:03:59 +0000

swh-indexer (0.0.169-1~swh1) unstable-swh; urgency=medium

  * New upstream release 0.0.169     - (tagged by Antoine R. Dumont
    (@ardumont) <antoine.romain.dumont@gmail.com> on 2020-03-06 15:19:21
    +0100)
  * Upstream changes:     - v0.0.169     - storage: Add @timed metrics
    on remaining indexer storage endpoints     - indexer.storage: Use
    the correct metrics module     - idx.storage: Add time and counter
    metric to idx_configuration_add     - indexer.storage: Remove
    redundant calls to send_metric     - indexer: Fix mypy issues

 -- Software Heritage autobuilder (on jenkins-debian1) <jenkins@jenkins-debian1.internal.softwareheritage.org>  Fri, 06 Mar 2020 14:24:50 +0000

swh-indexer (0.0.168-1~swh1) unstable-swh; urgency=medium

  * New upstream release 0.0.168     - (tagged by Antoine R. Dumont
    (@ardumont) <antoine.romain.dumont@gmail.com> on 2020-03-05 15:48:32
    +0100)
  * Upstream changes:     - v0.0.168     - mimetype: Make the parsing
    more resilient     - storage.fossology_license_add: Fix one insert
    query too many     - tests: Migrate some tests to pytest

 -- Software Heritage autobuilder (on jenkins-debian1) <jenkins@jenkins-debian1.internal.softwareheritage.org>  Thu, 05 Mar 2020 14:52:27 +0000

swh-indexer (0.0.167-1~swh1) unstable-swh; urgency=medium

  * New upstream release 0.0.167     - (tagged by Antoine R. Dumont
    (@ardumont) <antoine.romain.dumont@gmail.com> on 2020-03-04 16:33:20
    +0100)
  * Upstream changes:     - v0.0.167     - indexer (revision, origin):
    Fix indexer summary to output a status

 -- Software Heritage autobuilder (on jenkins-debian1) <jenkins@jenkins-debian1.internal.softwareheritage.org>  Wed, 04 Mar 2020 15:37:59 +0000

swh-indexer (0.0.166-1~swh1) unstable-swh; urgency=medium

  * New upstream release 0.0.166     - (tagged by Valentin Lorentz
    <vlorentz@softwareheritage.org> on 2020-03-04 15:46:37 +0100)
  * Upstream changes:     - v0.0.166     - * Fix merging documents with
    @list elements.

 -- Software Heritage autobuilder (on jenkins-debian1) <jenkins@jenkins-debian1.internal.softwareheritage.org>  Wed, 04 Mar 2020 14:50:54 +0000

swh-indexer (0.0.165-1~swh1) unstable-swh; urgency=medium

  * New upstream release 0.0.165     - (tagged by Antoine R. Dumont
    (@ardumont) <antoine.romain.dumont@gmail.com> on 2020-03-04 15:29:52
    +0100)
  * Upstream changes:     - v0.0.165     - indexers: Fix summary
    computation for range indexers     - tests: Use assertEqual instead
    of deprecated assertEquals

 -- Software Heritage autobuilder (on jenkins-debian1) <jenkins@jenkins-debian1.internal.softwareheritage.org>  Wed, 04 Mar 2020 14:33:09 +0000

swh-indexer (0.0.164-1~swh1) unstable-swh; urgency=medium

  * New upstream release 0.0.164     - (tagged by Antoine R. Dumont
    (@ardumont) <antoine.romain.dumont@gmail.com> on 2020-03-04 13:52:15
    +0100)
  * Upstream changes:     - v0.0.164     - range-indexers: Fix hard-
    coded summary key value     - indexers: Improve
    persist_index_computations type     - indexer.metadata: Fix wrong
    update

 -- Software Heritage autobuilder (on jenkins-debian1) <jenkins@jenkins-debian1.internal.softwareheritage.org>  Wed, 04 Mar 2020 13:00:18 +0000

swh-indexer (0.0.163-1~swh1) unstable-swh; urgency=medium

  * New upstream release 0.0.163     - (tagged by Antoine R. Dumont
    (@ardumont) <antoine.romain.dumont@gmail.com> on 2020-03-04 11:26:56
    +0100)
  * Upstream changes:     - v0.0.163     - Make indexers return a
    summary of their actions     - swh.indexer.storage: Add metrics to
    add/del endpoints     - indexer.storage: Make add/del endpoints sum
    up added objects count     - indexer: Remove unused next_step
    pattern

 -- Software Heritage autobuilder (on jenkins-debian1) <jenkins@jenkins-debian1.internal.softwareheritage.org>  Wed, 04 Mar 2020 10:31:03 +0000

swh-indexer (0.0.162-1~swh1) unstable-swh; urgency=medium

  * New upstream release 0.0.162     - (tagged by Antoine R. Dumont
    (@ardumont) <antoine.romain.dumont@gmail.com> on 2020-02-27 11:01:29
    +0100)
  * Upstream changes:     - v0.0.162     - fossology_license: Improve
    add query endpoint     - pgstorage: Empty temp tables instead of
    dropping them     - indexer.metadata: Fix edge case on unknown
    origin

 -- Software Heritage autobuilder (on jenkins-debian1) <jenkins@jenkins-debian1.internal.softwareheritage.org>  Thu, 27 Feb 2020 10:09:36 +0000

swh-indexer (0.0.161-1~swh1) unstable-swh; urgency=medium

  * New upstream release 0.0.161     - (tagged by Antoine R. Dumont
    (@ardumont) <antoine.romain.dumont@gmail.com> on 2020-02-25 12:07:39
    +0100)
  * Upstream changes:     - v0.0.161     - sql/128: Add content_mimetype
    index     - storage.db: Improve content range queries to actually
    finish     - Add a new IndexerStorageArgumentException class, for
    exceptions caused by the client.     - Use swh-storage validation
    proxy.     - Fix type errors with hypothesis 5.5     - Add type
    annotations to indexer classes

 -- Software Heritage autobuilder (on jenkins-debian1) <jenkins@jenkins-debian1.internal.softwareheritage.org>  Tue, 25 Feb 2020 11:20:51 +0000

swh-indexer (0.0.160-1~swh1) unstable-swh; urgency=medium

  * New upstream release 0.0.160     - (tagged by Antoine R. Dumont
    (@ardumont) <antoine.romain.dumont@gmail.com> on 2020-02-05 18:13:16
    +0100)
  * Upstream changes:     - v0.0.160     - Fix missing import

 -- Software Heritage autobuilder (on jenkins-debian1) <jenkins@jenkins-debian1.internal.softwareheritage.org>  Wed, 05 Feb 2020 17:28:18 +0000

swh-indexer (0.0.159-1~swh1) unstable-swh; urgency=medium

  * New upstream release 0.0.159     - (tagged by Antoine R. Dumont
    (@ardumont) <antoine.romain.dumont@gmail.com> on 2020-02-05 16:01:03
    +0100)
  * Upstream changes:     - v0.0.159     - Monkey-patch backend classes
    instead of 'get_storage' functions.     - Fix DeprecationWarning
    about get_storage args.     - Move IndexerStorage documentation and
    endpoint paths to a new IndexerStorageInterface class.     -
    conftest: Use module's `get_<storage-backend>` to instantiate
    backend     - docs: Fix sphinx warnings     - Fix merge_documents to
    work with input document with an @id.     - Fix support of VCSs
    whose HEAD branch is an alias.     - Fix type of 'author' in gemspec
    mapping output.     - Fix test_origin_metadata mistakenly broken by
    e50660efca     - Fix several typos reported by pre-commit hooks     -
    Add a pre-commit config file     - Remove unused property-based test
    environment     - Migrate tox.ini to extras = xxx instead of deps =
    .[testing]     - Merge tox test environments     - Drop version
    constraint on pytest     - Include all requirements in MANIFEST.in

 -- Software Heritage autobuilder (on jenkins-debian1) <jenkins@jenkins-debian1.internal.softwareheritage.org>  Wed, 05 Feb 2020 15:09:42 +0000

swh-indexer (0.0.158-1~swh1) unstable-swh; urgency=medium

  * New upstream release 0.0.158     - (tagged by Antoine R. Dumont
    (@ardumont) <antoine.romain.dumont@gmail.com> on 2019-11-20 10:26:59
    +0100)
  * Upstream changes:     - v0.0.158     - Re-enable tests for the in-
    memory storage.     - Truncate result list instead of doing a copy.
    - journal client: add support for new origin_visit schema.     - Fix
    alter table rename column syntax on 126->127 upgrade script

 -- Software Heritage autobuilder (on jenkins-debian1) <jenkins@jenkins-debian1.internal.softwareheritage.org>  Wed, 20 Nov 2019 09:30:37 +0000

swh-indexer (0.0.157-1~swh1) unstable-swh; urgency=medium

  * New upstream release 0.0.157     - (tagged by Valentin Lorentz
    <vlorentz@softwareheritage.org> on 2019-11-08 16:33:36 +0100)
  * Upstream changes:     - v0.0.157     - * migrate storage tests to
    pytest     - * proper pagination for
    IndexerStorage.origin_intrinsic_metadata_search_by_producer

 -- Software Heritage autobuilder (on jenkins-debian1) <jenkins@jenkins-debian1.internal.softwareheritage.org>  Fri, 08 Nov 2019 15:36:48 +0000

swh-indexer (0.0.156-1~swh1) unstable-swh; urgency=medium

  * New upstream release 0.0.156     - (tagged by Stefano Zacchiroli
    <zack@upsilon.cc> on 2019-11-05 17:36:11 +0100)
  * Upstream changes:     - v0.0.156     - * update indexer for storage
    0.0.156     - * cli: fix max-message handling in the journal-client
    command     - * tests: fix test_metadata.py for frozen entities in
    swh.model.model     - * tests: update tests for storage>=0.0.155
    - * test_metadata typing: use type-specific mappings instead of cast
    - * storage/db.py: drop unused format arg regconfig from query     -
    * typing: minimal changes to make a no-op mypy run pass

 -- Software Heritage autobuilder (on jenkins-debian1) <jenkins@jenkins-debian1.internal.softwareheritage.org>  Tue, 05 Nov 2019 16:45:10 +0000

swh-indexer (0.0.155-1~swh1) unstable-swh; urgency=medium

  * New upstream release 0.0.155     - (tagged by Valentin Lorentz
    <vlorentz@softwareheritage.org> on 2019-10-15 14:51:28 +0200)
  * Upstream changes:     - v0.0.155     - * Avoid spamming logs with
    processed %d messages every message     - * tox.ini: Fix py3
    environment to use packaged tests     - * Remove indirection
    swh.indexer.storage.api.wsgi to start server     - * Add a command-
    line tool to run metadata translation.

 -- Software Heritage autobuilder (on jenkins-debian1) <jenkins@jenkins-debian1.internal.softwareheritage.org>  Tue, 15 Oct 2019 12:55:33 +0000

swh-indexer (0.0.154-1~swh2) unstable-swh; urgency=medium

  * Force pg_ctl path

 -- Nicolas Dandrimont <olasd@debian.org>  Mon, 07 Oct 2019 16:42:08 +0200

swh-indexer (0.0.154-1~swh1) unstable-swh; urgency=medium

  * New upstream release 0.0.154     - (tagged by Nicolas Dandrimont
    <nicolas@dandrimont.eu> on 2019-10-07 16:34:20 +0200)
  * Upstream changes:     - Release swh.indexer v0.0.154     - Remove
    old scheduler compat code     - Clean up CLI aliases     - Port to
    python-magic instead of file_magic

 -- Software Heritage autobuilder (on jenkins-debian1) <jenkins@jenkins-debian1.internal.softwareheritage.org>  Mon, 07 Oct 2019 14:38:47 +0000

swh-indexer (0.0.153-1~swh1) unstable-swh; urgency=medium

  * New upstream release 0.0.153     - (tagged by Antoine R. Dumont
    (@ardumont) <antoine.romain.dumont@gmail.com> on 2019-09-11 11:46:41
    +0200)
  * Upstream changes:     - v0.0.153     - indexer-storage: Send smaller
    batches to origin_get     - Update
    origin_url/from_revision/metadata_tsvector when conflict_update=True
    - Remove concept of 'minimal set' of metadata     - npm: Fix crash
    on invalid 'author' field     - api/client: use RPCClient instead of
    deprecated SWHRemoteAPI     - api/server: use RPCServerApp instead
    of deprecated SWHServerAPIApp     - tests/utils: Fix various test
    data model issues failing validation

 -- Software Heritage autobuilder (on jenkins-debian1) <jenkins@jenkins-debian1.internal.softwareheritage.org>  Wed, 11 Sep 2019 09:50:58 +0000

swh-indexer (0.0.152-1~swh1) unstable-swh; urgency=medium

  * New upstream release 0.0.152     - (tagged by Valentin Lorentz
    <vlorentz@softwareheritage.org> on 2019-07-19 11:15:41 +0200)
  * Upstream changes:     - Send smaller batches to revision_get

 -- Software Heritage autobuilder (on jenkins-debian1) <jenkins@jenkins-debian1.internal.softwareheritage.org>  Fri, 19 Jul 2019 09:20:34 +0000

swh-indexer (0.0.151-1~swh1) unstable-swh; urgency=medium

  * New upstream release 0.0.151     - (tagged by Valentin Lorentz
    <vlorentz@softwareheritage.org> on 2019-07-03 17:58:32 +0200)
  * Upstream changes:     - v0.0.151     - Fix key names in the journal
    client; it crashed in prod.

 -- Software Heritage autobuilder (on jenkins-debian1) <jenkins@jenkins-debian1.internal.softwareheritage.org>  Wed, 03 Jul 2019 16:03:07 +0000

swh-indexer (0.0.150-1~swh1) unstable-swh; urgency=medium

  * New upstream release 0.0.150     - (tagged by Antoine R. Dumont
    (@ardumont) <antoine.romain.dumont@gmail.com> on 2019-07-03 12:09:43
    +0200)
  * Upstream changes:     - v0.0.150     - indexer.cli: Drop unused
    extra alias `--consumer-id` flag

 -- Software Heritage autobuilder (on jenkins-debian1) <jenkins@jenkins-debian1.internal.softwareheritage.org>  Wed, 03 Jul 2019 10:20:46 +0000

swh-indexer (0.0.149-1~swh2) unstable-swh; urgency=medium

  * No-change: Bump dependency version

 -- Antoine R. Dumont (@ardumont) <antoine.romain.dumont@gmail.com>  Wed, 03 Jul 2019 10:44:12 +0200

swh-indexer (0.0.149-1~swh1) unstable-swh; urgency=medium

  * New upstream release 0.0.149     - (tagged by Antoine R. Dumont
    (@ardumont) <antoine.romain.dumont@gmail.com> on 2019-07-02 18:11:12
    +0200)
  * Upstream changes:     - v0.0.149     - swh.indexer.cli: Fix
    get_journal_client api call     - sql/upgrades/125: Fix migration
    script

 -- Software Heritage autobuilder (on jenkins-debian1) <jenkins@jenkins-debian1.internal.softwareheritage.org>  Tue, 02 Jul 2019 16:26:50 +0000

swh-indexer (0.0.148-1~swh3) unstable-swh; urgency=medium

  * Upstream release 0.0.148: Update version dependency

 -- Antoine Romain Dumont (@ardumont) <antoine.romain.dumont@gmail.com>  Mon, 01 Jul 2019 01:50:29 +0100

swh-indexer (0.0.148-1~swh2) unstable-swh; urgency=medium

  * Upstream release 0.0.148

 -- Antoine Romain Dumont (@ardumont) <antoine.romain.dumont@gmail.com>  Mon, 01 Jul 2019 01:50:29 +0100

swh-indexer (0.0.148-1~swh1) unstable-swh; urgency=medium

  * New upstream release 0.0.148     - (tagged by Antoine R. Dumont
    (@ardumont) <antoine.romain.dumont@gmail.com> on 2019-07-01 12:21:32
    +0200)
  * Upstream changes:     - v0.0.148     - Manipulate origin URLs
    instead of origin ids     - journal: create tasks for multiple
    origins     - Tests: Improvments

 -- Software Heritage autobuilder (on jenkins-debian1) <jenkins@jenkins-debian1.internal.softwareheritage.org>  Mon, 01 Jul 2019 10:34:26 +0000

swh-indexer (0.0.147-1~swh1) unstable-swh; urgency=medium

  * New upstream release 0.0.147     - (tagged by Antoine Lambert
    <antoine.lambert@inria.fr> on 2019-05-23 11:03:02 +0200)
  * Upstream changes:     - version 0.0.147

 -- Software Heritage autobuilder (on jenkins-debian1) <jenkins@jenkins-debian1.internal.softwareheritage.org>  Thu, 23 May 2019 09:11:05 +0000

swh-indexer (0.0.146-1~swh2) unstable-swh; urgency=medium

  * Remove hypothesis directory

 -- Nicolas Dandrimont <olasd@debian.org>  Thu, 18 Apr 2019 18:29:09 +0200

swh-indexer (0.0.146-1~swh1) unstable-swh; urgency=medium

  * New upstream release 0.0.146     - (tagged by Valentin Lorentz
    <vlorentz@softwareheritage.org> on 2019-04-11 11:08:29 +0200)
  * Upstream changes:     - Better explain what the 'string fields' are.

 -- Software Heritage autobuilder (on jenkins-debian1) <jenkins@jenkins-debian1.internal.softwareheritage.org>  Thu, 11 Apr 2019 09:47:24 +0000

swh-indexer (0.0.145-1~swh1) unstable-swh; urgency=medium

  * New upstream release 0.0.145     - (tagged by Valentin Lorentz
    <vlorentz@softwareheritage.org> on 2019-03-15 11:18:25 +0100)
  * Upstream changes:     - Add support for keywords in PKG-INFO.

 -- Software Heritage autobuilder (on jenkins-debian1) <jenkins@jenkins-debian1.internal.softwareheritage.org>  Fri, 15 Mar 2019 11:34:53 +0000

swh-indexer (0.0.144-1~swh1) unstable-swh; urgency=medium

  * New upstream release 0.0.144     - (tagged by Thibault Allançon
    <tallancon@gmail.com> on 2019-03-07 08:16:49 +0100)
  * Upstream changes:     - Fix heterogeneity of names in metadata
    tables

 -- Software Heritage autobuilder (on jenkins-debian1) <jenkins@jenkins-debian1.internal.softwareheritage.org>  Thu, 14 Mar 2019 13:30:44 +0000

swh-indexer (0.0.143-1~swh1) unstable-swh; urgency=medium

  * New upstream release 0.0.143     - (tagged by Thibault Allançon
    <tallancon@gmail.com> on 2019-03-12 10:18:37 +0100)
  * Upstream changes:     - Use hashutil.MultiHash in
    swh.indexer.tests.test_utils.fill_storage     - Summary: Closes
    T1448     - Reviewers: #reviewers     - Subscribers: swh-public-ci
    - Maniphest Tasks: T1448     - Differential Revision:
    https://forge.softwareheritage.org/D1235

 -- Software Heritage autobuilder (on jenkins-debian1) <jenkins@jenkins-debian1.internal.softwareheritage.org>  Wed, 13 Mar 2019 10:24:37 +0000

swh-indexer (0.0.142-1~swh1) unstable-swh; urgency=medium

  * New upstream release 0.0.142     - (tagged by Valentin Lorentz
    <vlorentz@softwareheritage.org> on 2019-03-01 14:19:05 +0100)
  * Upstream changes:     - Skip useless requests.

 -- Software Heritage autobuilder (on jenkins-debian1) <jenkins@jenkins-debian1.internal.softwareheritage.org>  Fri, 01 Mar 2019 13:26:06 +0000

swh-indexer (0.0.141-1~swh1) unstable-swh; urgency=medium

  * New upstream release 0.0.141     - (tagged by Valentin Lorentz
    <vlorentz@softwareheritage.org> on 2019-03-01 10:59:54 +0100)
  * Upstream changes:     - Prevent origin metadata indexer from writing
    empty records

 -- Software Heritage autobuilder (on jenkins-debian1) <jenkins@jenkins-debian1.internal.softwareheritage.org>  Fri, 01 Mar 2019 10:10:56 +0000

swh-indexer (0.0.140-1~swh1) unstable-swh; urgency=medium

  * New upstream release 0.0.140     - (tagged by Valentin Lorentz
    <vlorentz@softwareheritage.org> on 2019-02-25 10:38:52 +0100)
  * Upstream changes:     - Drop the 'context' and 'type' config of
    metadata indexers.     - They are both ignored already.

 -- Software Heritage autobuilder (on jenkins-debian1) <jenkins@jenkins-debian1.internal.softwareheritage.org>  Mon, 25 Feb 2019 10:40:10 +0000

swh-indexer (0.0.139-1~swh2) unstable-swh; urgency=low

  * New release fixing debian build

 -- Antoine Romain Dumont (@ardumont) <antoine.romain.dumont@gmail.com>  Fri, 22 Feb 2019 16:27:47 +0100

swh-indexer (0.0.139-1~swh1) unstable-swh; urgency=medium

  * New upstream release 0.0.139     - (tagged by Antoine R. Dumont
    (@ardumont) <antoine.romain.dumont@gmail.com> on 2019-02-22 15:53:22
    +0100)
  * Upstream changes:     - v0.0.139     - Clean up no longer used tasks

 -- Software Heritage autobuilder (on jenkins-debian1) <jenkins@jenkins-debian1.internal.softwareheritage.org>  Fri, 22 Feb 2019 14:59:40 +0000

swh-indexer (0.0.138-1~swh1) unstable-swh; urgency=medium

  * New upstream release 0.0.138     - (tagged by Valentin Lorentz
    <vlorentz@softwareheritage.org> on 2019-02-22 15:30:30 +0100)
  * Upstream changes:     - Make the 'config' argument of
    OriginMetadaIndexer optional again.

 -- Software Heritage autobuilder (on jenkins-debian1) <jenkins@jenkins-debian1.internal.softwareheritage.org>  Fri, 22 Feb 2019 14:37:35 +0000

swh-indexer (0.0.137-1~swh1) unstable-swh; urgency=medium

  * New upstream release 0.0.137     - (tagged by Antoine R. Dumont
    (@ardumont) <antoine.romain.dumont@gmail.com> on 2019-02-22 10:59:53
    +0100)
  * Upstream changes:     - v0.0.137     - swh.indexer.storage.api.wsgi:
    Open production wsgi entrypoint     - swh.indexer.cli: Move dev app
    entrypoint in dedicated cli     - indexer.storage: Make server load
    explicit configuration and check     - config: use already loaded
    swh config, if any, when instantiating an Indexer     - api: Add
    support for filtering by tool_id to
    origin_intrinsic_metadata_search_by_producer.     - api: Add storage
    endpoint to search metadata by mapping.     - runtime: Remove
    implicit configuration from the metadata indexers.     - debian:
    Remove debian packaging from master branch     - docs: Update
    missing documentation

 -- Software Heritage autobuilder (on jenkins-debian1) <jenkins@jenkins-debian1.internal.softwareheritage.org>  Fri, 22 Feb 2019 10:11:29 +0000

swh-indexer (0.0.136-1~swh1) unstable-swh; urgency=medium

  * New upstream release 0.0.136     - (tagged by Valentin Lorentz
    <vlorentz@softwareheritage.org> on 2019-02-14 17:09:00 +0100)
  * Upstream changes:     - Don't send 'None' as a revision id to
    storage.revision_get.     - This error wasn't caught before because
    the in-mem storage     - accepts None values, but the pg storage
    doesn't.

 -- Software Heritage autobuilder (on jenkins-debian1) <jenkins@jenkins-debian1.internal.softwareheritage.org>  Thu, 14 Feb 2019 16:22:41 +0000

swh-indexer (0.0.135-1~swh1) unstable-swh; urgency=medium

  * New upstream release 0.0.135     - (tagged by Valentin Lorentz
    <vlorentz@softwareheritage.org> on 2019-02-14 14:45:24 +0100)
  * Upstream changes:     - Fix deduplication of origins when persisting
    origin intrinsic metadata.

 -- Software Heritage autobuilder (on jenkins-debian1) <jenkins@jenkins-debian1.internal.softwareheritage.org>  Thu, 14 Feb 2019 14:32:55 +0000

swh-indexer (0.0.134-1~swh1) unstable-swh; urgency=medium

  * New upstream release 0.0.134     - (tagged by Antoine R. Dumont
    (@ardumont) <antoine.romain.dumont@gmail.com> on 2019-02-13 23:46:44
    +0100)
  * Upstream changes:     - v0.0.134     - package: Break dependency of
    swh.indexer.storage on swh.indexer.     - api/server: Do not read
    configuration at each request     - metadata: Fix gemspec test     -
    metadata: Prevent OriginMetadataIndexer from sending duplicate     -
    revisions to revision_metadata_add.     - test: Fix bugs found by
    hypothesis.     - test: Use hypothesis to generate adversarial
    inputs.     - Add more type checks in metadata dictionary.     - Add
    checks in the idx_storage that the same content/rev/orig is not     -
    present twice in the new data.

 -- Software Heritage autobuilder (on jenkins-debian1) <jenkins@jenkins-debian1.internal.softwareheritage.org>  Thu, 14 Feb 2019 09:16:15 +0000

swh-indexer (0.0.133-1~swh1) unstable-swh; urgency=medium

  * New upstream release 0.0.133     - (tagged by Antoine R. Dumont
    (@ardumont) <antoine.romain.dumont@gmail.com> on 2019-02-12 10:28:01
    +0100)
  * Upstream changes:     - v0.0.133     - Migrate BaseDB api calls from
    core to storage     - Improve storage api calls using latest storage
    api     - OriginIndexer: Refactoring     - tests: Refactoring     -
    metadata search: Use index     - indexer metadata: Provide stats per
    origin     - indexer metadata: Update mapping column     - indexer
    metadata: Improve and fix issues

 -- Software Heritage autobuilder (on jenkins-debian1) <jenkins@jenkins-debian1.internal.softwareheritage.org>  Tue, 12 Feb 2019 09:34:43 +0000

swh-indexer (0.0.132-1~swh1) unstable-swh; urgency=medium

  * New upstream release 0.0.132     - (tagged by Antoine R. Dumont
    (@ardumont) <antoine.romain.dumont@gmail.com> on 2019-01-30 15:03:14
    +0100)
  * Upstream changes:     - v0.0.132     - swh/indexer/tasks: Fix range
    indexer tasks     - Maven: Add support for empty XML nodes.     -
    Add support for alternative call format for Gem::Specification.new.

 -- Software Heritage autobuilder (on jenkins-debian1) <jenkins@jenkins-debian1.internal.softwareheritage.org>  Wed, 30 Jan 2019 14:09:48 +0000

swh-indexer (0.0.131-1~swh1) unstable-swh; urgency=medium

  * New upstream release 0.0.131     - (tagged by Antoine R. Dumont
    (@ardumont) <antoine.romain.dumont@gmail.com> on 2019-01-30 10:56:43
    +0100)
  * Upstream changes:     - v0.0.131     - fix pep8 violations     - fix
    misspellings

 -- Software Heritage autobuilder (on jenkins-debian1) <jenkins@jenkins-debian1.internal.softwareheritage.org>  Wed, 30 Jan 2019 10:01:47 +0000

swh-indexer (0.0.129-1~swh1) unstable-swh; urgency=medium

  * New upstream release 0.0.129     - (tagged by Valentin Lorentz
    <vlorentz@softwareheritage.org> on 2019-01-29 14:11:22 +0100)
  * Upstream changes:     - Fix missing config file name change.

 -- Software Heritage autobuilder (on jenkins-debian1) <jenkins@jenkins-debian1.internal.softwareheritage.org>  Tue, 29 Jan 2019 13:34:17 +0000

swh-indexer (0.0.128-1~swh1) unstable-swh; urgency=medium

  * New upstream release 0.0.128     - (tagged by Valentin Lorentz
    <vlorentz@softwareheritage.org> on 2019-01-25 15:22:52 +0100)
  * Upstream changes:     - Make metadata indexers store the mappings
    used to translate metadata.

 -- Software Heritage autobuilder (on jenkins-debian1) <jenkins@jenkins-debian1.internal.softwareheritage.org>  Tue, 29 Jan 2019 12:18:16 +0000

swh-indexer (0.0.127-1~swh1) unstable-swh; urgency=medium

  * New upstream release 0.0.127     - (tagged by Valentin Lorentz
    <vlorentz@softwareheritage.org> on 2019-01-15 15:56:49 +0100)
  * Upstream changes:     - Prevent repository normalization from
    crashing on malformed input.

 -- Software Heritage autobuilder (on jenkins-debian1) <jenkins@jenkins-debian1.internal.softwareheritage.org>  Tue, 15 Jan 2019 16:20:32 +0000

swh-indexer (0.0.126-1~swh1) unstable-swh; urgency=medium

  * New upstream release 0.0.126     - (tagged by Valentin Lorentz
    <vlorentz@softwareheritage.org> on 2019-01-14 11:42:52 +0100)
  * Upstream changes:     - Don't call OriginHeadIndexer.next_step when
    there is no revision.

 -- Software Heritage autobuilder (on jenkins-debian1) <jenkins@jenkins-debian1.internal.softwareheritage.org>  Mon, 14 Jan 2019 10:57:34 +0000

swh-indexer (0.0.125-1~swh1) unstable-swh; urgency=medium

  * New upstream release 0.0.125     - (tagged by Antoine R. Dumont
    (@ardumont) <antoine.romain.dumont@gmail.com> on 2019-01-11 12:01:42
    +0100)
  * Upstream changes:     - v0.0.125     - Add journal client that
    listens for origin visits and schedules     - OriginHead     - Fix
    tests to work with the new version of swh.storage

 -- Software Heritage autobuilder (on jenkins-debian1) <jenkins@jenkins-debian1.internal.softwareheritage.org>  Fri, 11 Jan 2019 11:08:51 +0000

swh-indexer (0.0.124-1~swh1) unstable-swh; urgency=medium

  * New upstream release 0.0.124     - (tagged by Antoine R. Dumont
    (@ardumont) <antoine.romain.dumont@gmail.com> on 2019-01-08 14:09:32
    +0100)
  * Upstream changes:     - v0.0.124     - indexer: Fix type check on
    indexing result

 -- Software Heritage autobuilder (on jenkins-debian1) <jenkins@jenkins-debian1.internal.softwareheritage.org>  Thu, 10 Jan 2019 17:12:07 +0000

swh-indexer (0.0.118-1~swh1) unstable-swh; urgency=medium

  * v0.0.118
  * metadata-indexer: Fix setup initialization
  * tests: Refactoring

 -- Antoine R. Dumont (@ardumont) <antoine.romain.dumont@gmail.com>  Fri, 30 Nov 2018 14:50:52 +0100

swh-indexer (0.0.67-1~swh1) unstable-swh; urgency=medium

  * v0.0.67
  * mimetype: Migrate to indexed data as text

 -- Antoine R. Dumont (@ardumont) <antoine.romain.dumont@gmail.com>  Wed, 28 Nov 2018 11:35:37 +0100

swh-indexer (0.0.66-1~swh1) unstable-swh; urgency=medium

  * v0.0.66
  * range-indexer: Stream indexing range computations

 -- Antoine R. Dumont (@ardumont) <antoine.romain.dumont@gmail.com>  Tue, 27 Nov 2018 11:48:24 +0100

swh-indexer (0.0.65-1~swh1) unstable-swh; urgency=medium

  * v0.0.65
  * Fix revision metadata indexer

 -- Antoine R. Dumont (@ardumont) <antoine.romain.dumont@gmail.com>  Mon, 26 Nov 2018 19:30:48 +0100

swh-indexer (0.0.64-1~swh1) unstable-swh; urgency=medium

  * v0.0.64
  * indexer: Fix mixed identifier encodings issues
  * Add missing config filename for origin intrinsic metadata indexer.

 -- Antoine R. Dumont (@ardumont) <antoine.romain.dumont@gmail.com>  Mon, 26 Nov 2018 12:20:01 +0100

swh-indexer (0.0.63-1~swh1) unstable-swh; urgency=medium

  * v0.0.63
  * Make the OriginMetadataIndexer fetch rev metadata from the storage
  * instead of getting them via the scheduler.
  * Make the 'result_name' key of 'next_step' optional.
  * Add missing return.
  * doc: update index to match new swh-doc format

 -- Antoine R. Dumont (@ardumont) <antoine.romain.dumont@gmail.com>  Fri, 23 Nov 2018 17:56:10 +0100

swh-indexer (0.0.62-1~swh1) unstable-swh; urgency=medium

  * v0.0.62
  * metadata indexer: Add empty tool configuration
  * Add fulltext search on origin intrinsic metadata

 -- Antoine R. Dumont (@ardumont) <antoine.romain.dumont@gmail.com>  Fri, 23 Nov 2018 14:25:55 +0100

swh-indexer (0.0.61-1~swh1) unstable-swh; urgency=medium

  * v0.0.61
  * indexer: Fix origin indexer's default arguments

 -- Antoine R. Dumont (@ardumont) <antoine.romain.dumont@gmail.com>  Wed, 21 Nov 2018 16:01:50 +0100

swh-indexer (0.0.60-1~swh1) unstable-swh; urgency=medium

  * v0.0.60
  * origin_head: Make next step optional
  * tests: Increase coverage

 -- Antoine R. Dumont (@ardumont) <antoine.romain.dumont@gmail.com>  Wed, 21 Nov 2018 12:33:13 +0100

swh-indexer (0.0.59-1~swh1) unstable-swh; urgency=medium

  * v0.0.59
  * fossology license: Fix issue on license computation
  * Improve docstrings
  * Fix pep8 violations
  * Increase coverage on content indexers

 -- Antoine R. Dumont (@ardumont) <antoine.romain.dumont@gmail.com>  Tue, 20 Nov 2018 14:27:20 +0100

swh-indexer (0.0.58-1~swh1) unstable-swh; urgency=medium

  * v0.0.58
  * Add missing default configuration for fossology license indexer
  * tests: Remove dead code

 -- Antoine R. Dumont (@ardumont) <antoine.romain.dumont@gmail.com>  Tue, 20 Nov 2018 12:06:56 +0100

swh-indexer (0.0.57-1~swh1) unstable-swh; urgency=medium

  * v0.0.57
  * storage: Open new endpoint on fossology license range retrieval
  * indexer: Open new fossology license range indexer

 -- Antoine R. Dumont (@ardumont) <antoine.romain.dumont@gmail.com>  Tue, 20 Nov 2018 11:44:57 +0100

swh-indexer (0.0.56-1~swh1) unstable-swh; urgency=medium

  * v0.0.56
  * storage.api: Open new endpoints (mimetype range, fossology range)
  * content indexers: Open mimetype and fossology range indexers
  * Remove orchestrator modules
  * tests: Improve coverage

 -- Antoine R. Dumont (@ardumont) <antoine.romain.dumont@gmail.com>  Mon, 19 Nov 2018 11:56:06 +0100

swh-indexer (0.0.55-1~swh1) unstable-swh; urgency=medium

  * v0.0.55
  * swh.indexer: Let task reschedule itself through the scheduler
  * Use swh.scheduler instead of celery leaking all around
  * swh.indexer.orchestrator: Fix orchestrator initialization step
  * swh.indexer.tasks: Fix type error when no result or list result

 -- Antoine R. Dumont (@ardumont) <antoine.romain.dumont@gmail.com>  Mon, 29 Oct 2018 10:41:54 +0100

swh-indexer (0.0.54-1~swh1) unstable-swh; urgency=medium

  * v0.0.54
  * swh.indexer.tasks: Fix task to use the scheduler's

 -- Antoine R. Dumont (@ardumont) <antoine.romain.dumont@gmail.com>  Thu, 25 Oct 2018 20:13:51 +0200

swh-indexer (0.0.53-1~swh1) unstable-swh; urgency=medium

  * v0.0.53
  * swh.indexer.rehash: Migrate to latest swh.model.hashutil.MultiHash
  * indexer: Add the origin intrinsic metadata indexer
  * indexer: Add OriginIndexer and OriginHeadIndexer.
  * indexer.storage: Add the origin intrinsic metadata storage database
  * indexer.storage: Autogenerate the Indexer Storage HTTP API.
  * setup: prepare for pypi upload
  * tests: Add a tox file
  * tests: migrate to pytest
  * tests: Add tests around celery stack
  * docs: Improve documentation and reuse README in generated
    documentation

 -- Antoine R. Dumont (@ardumont) <antoine.romain.dumont@gmail.com>  Thu, 25 Oct 2018 19:03:56 +0200

swh-indexer (0.0.52-1~swh1) unstable-swh; urgency=medium

  * v0.0.52
  * swh.indexer.storage: Refactor fossology license get (first external
  * contribution, cf. /CONTRIBUTORS)
  * swh.indexer.storage: Fix typo in invariable name metadata
  * swh.indexer.storage: No longer use temp table when reading data
  * swh.indexer.storage: Clean up unused import
  * swh.indexer.storage: Remove dead entry points origin_metadata*
  * swh.indexer.storage: Update docstrings information and format

 -- Antoine R. Dumont (@ardumont) <antoine.romain.dumont@gmail.com>  Wed, 13 Jun 2018 11:20:40 +0200

swh-indexer (0.0.51-1~swh1) unstable-swh; urgency=medium

  * Release swh.indexer v0.0.51
  * Update for new db_transaction{,_generator}

 -- Nicolas Dandrimont <nicolas@dandrimont.eu>  Tue, 05 Jun 2018 14:10:39 +0200

swh-indexer (0.0.50-1~swh1) unstable-swh; urgency=medium

  * v0.0.50
  * swh.indexer.api.client: Permit to specify the query timeout option

 -- Antoine R. Dumont (@ardumont) <antoine.romain.dumont@gmail.com>  Thu, 24 May 2018 12:19:06 +0200

swh-indexer (0.0.49-1~swh1) unstable-swh; urgency=medium

  * v0.0.49
  * test_storage: Instantiate the tools during tests' setUp phase
  * test_storage: Deallocate storage during teardown step
  * test_storage: Make storage test fixture connect to postgres itself
  * storage.api.server: Only instantiate storage backend once per import
  * Use thread-aware psycopg2 connection pooling for database access

 -- Antoine R. Dumont (@ardumont) <antoine.romain.dumont@gmail.com>  Mon, 14 May 2018 11:09:30 +0200

swh-indexer (0.0.48-1~swh1) unstable-swh; urgency=medium

  * Release swh.indexer v0.0.48
  * Update for new swh.storage

 -- Nicolas Dandrimont <nicolas@dandrimont.eu>  Sat, 12 May 2018 18:30:10 +0200

swh-indexer (0.0.47-1~swh1) unstable-swh; urgency=medium

  * v0.0.47
  * d/control: Fix runtime typo in packaging dependency

 -- Antoine R. Dumont (@ardumont) <antoine.romain.dumont@gmail.com>  Thu, 07 Dec 2017 16:54:49 +0100

swh-indexer (0.0.46-1~swh1) unstable-swh; urgency=medium

  * v0.0.46
  * Split swh-indexer packages in 2 python3-swh.indexer.storage and
  * python3-swh.indexer

 -- Antoine R. Dumont (@ardumont) <antoine.romain.dumont@gmail.com>  Thu, 07 Dec 2017 16:18:04 +0100

swh-indexer (0.0.45-1~swh1) unstable-swh; urgency=medium

  * v0.0.45
  * Fix usual error raised when deploying

 -- Antoine R. Dumont (@ardumont) <antoine.romain.dumont@gmail.com>  Thu, 07 Dec 2017 15:01:01 +0100

swh-indexer (0.0.44-1~swh1) unstable-swh; urgency=medium

  * v0.0.44
  * swh.indexer: Make indexer use their own storage

 -- Antoine R. Dumont (@ardumont) <antoine.romain.dumont@gmail.com>  Thu, 07 Dec 2017 13:20:44 +0100

swh-indexer (0.0.43-1~swh1) unstable-swh; urgency=medium

  * v0.0.43
  * swh.indexer.mimetype: Work around problem in detection

 -- Antoine R. Dumont (@ardumont) <antoine.romain.dumont@gmail.com>  Wed, 29 Nov 2017 10:26:11 +0100

swh-indexer (0.0.42-1~swh1) unstable-swh; urgency=medium

  * v0.0.42
  * swh.indexer: Make indexers register tools in prepare method

 -- Antoine R. Dumont (@ardumont) <antoine.romain.dumont@gmail.com>  Fri, 24 Nov 2017 11:26:03 +0100

swh-indexer (0.0.41-1~swh1) unstable-swh; urgency=medium

  * v0.0.41
  * mimetype: Use magic library api instead of parsing `file` cli output

 -- Antoine R. Dumont (@ardumont) <antoine.romain.dumont@gmail.com>  Mon, 20 Nov 2017 13:05:29 +0100

swh-indexer (0.0.39-1~swh1) unstable-swh; urgency=medium

  * v0.0.39
  * swh.indexer.producer: Fix argument to match the abstract definition

 -- Antoine R. Dumont (@ardumont) <antoine.romain.dumont@gmail.com>  Thu, 19 Oct 2017 10:03:44 +0200

swh-indexer (0.0.38-1~swh1) unstable-swh; urgency=medium

  * v0.0.38
  * swh.indexer.indexer: Fix argument to match the abstract definition

 -- Antoine R. Dumont (@ardumont) <antoine.romain.dumont@gmail.com>  Wed, 18 Oct 2017 19:57:47 +0200

swh-indexer (0.0.37-1~swh1) unstable-swh; urgency=medium

  * v0.0.37
  * swh.indexer.indexer: Fix argument to match the abstract definition

 -- Antoine R. Dumont (@ardumont) <antoine.romain.dumont@gmail.com>  Wed, 18 Oct 2017 18:59:42 +0200

swh-indexer (0.0.36-1~swh1) unstable-swh; urgency=medium

  * v0.0.36
  * packaging: Cleanup
  * codemeta: Adding codemeta.json file to document metadata
  * swh.indexer.mimetype: Fix edge case regarding empty raw content
  * docs: sanitize docstrings for sphinx documentation generation
  * swh.indexer.metadata: Add RevisionMetadataIndexer
  * swh.indexer.metadata: Add ContentMetadataIndexer
  * swh.indexer: Refactor base class to improve inheritance
  * swh.indexer.metadata: First draft of the metadata content indexer
  * for npm (package.json)
  * swh.indexer.tests: Added tests for language indexer

 -- Antoine R. Dumont (@ardumont) <antoine.romain.dumont@gmail.com>  Wed, 18 Oct 2017 16:24:24 +0200

swh-indexer (0.0.35-1~swh1) unstable-swh; urgency=medium

  * Release swh.indexer 0.0.35
  * Update tasks to new swh.scheduler API

 -- Nicolas Dandrimont <nicolas@dandrimont.eu>  Mon, 12 Jun 2017 18:02:04 +0200

swh-indexer (0.0.34-1~swh1) unstable-swh; urgency=medium

  * v0.0.34
  * Fix unbound local error on edge case

 -- Antoine R. Dumont (@ardumont) <antoine.romain.dumont@gmail.com>  Wed, 07 Jun 2017 11:23:29 +0200

swh-indexer (0.0.33-1~swh1) unstable-swh; urgency=medium

  * v0.0.33
  * language indexer: Improve edge case policy

 -- Antoine R. Dumont (@ardumont) <antoine.romain.dumont@gmail.com>  Wed, 07 Jun 2017 11:02:47 +0200

swh-indexer (0.0.32-1~swh1) unstable-swh; urgency=medium

  * v0.0.32
  * Update fossology license to use the latest swh-storage
  * Improve language indexer to deal with potential error on bad
  * chunking

 -- Antoine R. Dumont (@ardumont) <antoine.romain.dumont@gmail.com>  Tue, 06 Jun 2017 18:13:40 +0200

swh-indexer (0.0.31-1~swh1) unstable-swh; urgency=medium

  * v0.0.31
  * Reduce log verbosity on language indexer

 -- Antoine R. Dumont (@ardumont) <antoine.romain.dumont@gmail.com>  Fri, 02 Jun 2017 19:08:52 +0200

swh-indexer (0.0.30-1~swh1) unstable-swh; urgency=medium

  * v0.0.30
  * Fix wrong default configuration

 -- Antoine R. Dumont (@ardumont) <antoine.romain.dumont@gmail.com>  Fri, 02 Jun 2017 18:01:27 +0200

swh-indexer (0.0.29-1~swh1) unstable-swh; urgency=medium

  * v0.0.29
  * Update indexer to resolve indexer configuration identifier
  * Adapt language indexer to use partial raw content

 -- Antoine R. Dumont (@ardumont) <antoine.romain.dumont@gmail.com>  Fri, 02 Jun 2017 16:21:27 +0200

swh-indexer (0.0.28-1~swh1) unstable-swh; urgency=medium

  * v0.0.28
  * Add error resilience to fossology indexer

 -- Antoine R. Dumont (@ardumont) <antoine.romain.dumont@gmail.com>  Mon, 22 May 2017 12:57:55 +0200

swh-indexer (0.0.27-1~swh1) unstable-swh; urgency=medium

  * v0.0.27
  * swh.indexer.language: Incremental encoding detection

 -- Antoine R. Dumont (@ardumont) <antoine.romain.dumont@gmail.com>  Wed, 17 May 2017 18:04:27 +0200

swh-indexer (0.0.26-1~swh1) unstable-swh; urgency=medium

  * v0.0.26
  * swh.indexer.orchestrator: Add batch size option per indexer
  * Log caught exception in a unified manner
  * Add rescheduling option (not by default) on rehash + indexers

 -- Antoine R. Dumont (@ardumont) <antoine.romain.dumont@gmail.com>  Wed, 17 May 2017 14:08:07 +0200

swh-indexer (0.0.25-1~swh1) unstable-swh; urgency=medium

  * v0.0.25
  * Add reschedule on error parameter for indexers

 -- Antoine R. Dumont (@ardumont) <antoine.romain.dumont@gmail.com>  Fri, 12 May 2017 12:13:15 +0200

swh-indexer (0.0.24-1~swh1) unstable-swh; urgency=medium

  * v0.0.24
  * Make rehash indexer more resilient to errors by rescheduling
    contents
  * in error (be it reading or updating problems)

 -- Antoine R. Dumont (@ardumont) <antoine.romain.dumont@gmail.com>  Thu, 04 May 2017 14:22:43 +0200

swh-indexer (0.0.23-1~swh1) unstable-swh; urgency=medium

  * v0.0.23
  * Improve producer to optionally make it synchroneous

 -- Antoine R. Dumont (@ardumont) <antoine.romain.dumont@gmail.com>  Wed, 03 May 2017 15:29:44 +0200

swh-indexer (0.0.22-1~swh1) unstable-swh; urgency=medium

  * v0.0.22
  * Improve mimetype indexer implementation
  * Make the chaining option in the mimetype indexer

 -- Antoine R. Dumont (@ardumont) <antoine.romain.dumont@gmail.com>  Tue, 02 May 2017 16:31:14 +0200

swh-indexer (0.0.21-1~swh1) unstable-swh; urgency=medium

  * v0.0.21
  * swh.indexer.rehash: Actually make the worker log

 -- Antoine R. Dumont (@ardumont) <antoine.romain.dumont@gmail.com>  Tue, 02 May 2017 14:28:55 +0200

swh-indexer (0.0.20-1~swh1) unstable-swh; urgency=medium

  * v0.0.20
  * swh.indexer.rehash:
  * Improve reading from objstorage only when needed
  * Fix empty file use case (which was skipped)
  * Add logging

 -- Antoine R. Dumont (@ardumont) <antoine.romain.dumont@gmail.com>  Fri, 28 Apr 2017 09:39:09 +0200

swh-indexer (0.0.19-1~swh1) unstable-swh; urgency=medium

  * v0.0.19
  * Fix rehash indexer's default configuration file

 -- Antoine R. Dumont (@ardumont) <antoine.romain.dumont@gmail.com>  Thu, 27 Apr 2017 19:17:20 +0200

swh-indexer (0.0.18-1~swh1) unstable-swh; urgency=medium

  * v0.0.18
  * Add new rehash indexer

 -- Antoine R. Dumont (@ardumont) <antoine.romain.dumont@gmail.com>  Wed, 26 Apr 2017 15:23:02 +0200

swh-indexer (0.0.17-1~swh1) unstable-swh; urgency=medium

  * v0.0.17
  * Add information on indexer tools (T610)

 -- Antoine R. Dumont (@ardumont) <antoine.romain.dumont@gmail.com>  Fri, 02 Dec 2016 18:32:54 +0100

swh-indexer (0.0.16-1~swh1) unstable-swh; urgency=medium

  * v0.0.16
  * bug fixes

 -- Antoine R. Dumont (@ardumont) <antoine.romain.dumont@gmail.com>  Tue, 15 Nov 2016 19:31:52 +0100

swh-indexer (0.0.15-1~swh1) unstable-swh; urgency=medium

  * v0.0.15
  * Improve message producer

 -- Antoine R. Dumont (@ardumont) <antoine.romain.dumont@gmail.com>  Tue, 15 Nov 2016 18:16:42 +0100

swh-indexer (0.0.14-1~swh1) unstable-swh; urgency=medium

  * v0.0.14
  * Update package dependency on fossology-nomossa

 -- Antoine R. Dumont (@ardumont) <antoine.romain.dumont@gmail.com>  Tue, 15 Nov 2016 14:13:41 +0100

swh-indexer (0.0.13-1~swh1) unstable-swh; urgency=medium

  * v0.0.13
  * Add new license indexer
  * ctags indexer: align behavior with other indexers regarding the
  * conflict update policy

 -- Antoine R. Dumont (@ardumont) <antoine.romain.dumont@gmail.com>  Mon, 14 Nov 2016 14:13:34 +0100

swh-indexer (0.0.12-1~swh1) unstable-swh; urgency=medium

  * v0.0.12
  * Add runtime dependency on universal-ctags

 -- Antoine R. Dumont (@ardumont) <antoine.romain.dumont@gmail.com>  Fri, 04 Nov 2016 13:59:59 +0100

swh-indexer (0.0.11-1~swh1) unstable-swh; urgency=medium

  * v0.0.11
  * Remove dependency on exuberant-ctags

 -- Antoine R. Dumont (@ardumont) <antoine.romain.dumont@gmail.com>  Thu, 03 Nov 2016 16:13:26 +0100

swh-indexer (0.0.10-1~swh1) unstable-swh; urgency=medium

  * v0.0.10
  * Add ctags indexer

 -- Antoine R. Dumont (@ardumont) <antoine.romain.dumont@gmail.com>  Thu, 20 Oct 2016 16:12:42 +0200

swh-indexer (0.0.9-1~swh1) unstable-swh; urgency=medium

  * v0.0.9
  * d/control: Bump dependency to latest python3-swh.storage api
  * mimetype: Use the charset to filter out data
  * orchestrator: Separate 2 distincts orchestrators (one for all
  * contents, one for text contents)
  * mimetype: once index computed, send text contents to text
    orchestrator

 -- Antoine R. Dumont (@ardumont) <antoine.romain.dumont@gmail.com>  Thu, 13 Oct 2016 15:28:17 +0200

swh-indexer (0.0.8-1~swh1) unstable-swh; urgency=medium

  * v0.0.8
  * Separate configuration file per indexer (no need for language)
  * Rename module file_properties to mimetype consistently with other
  * layers

 -- Antoine R. Dumont (@ardumont) <antoine.romain.dumont@gmail.com>  Sat, 08 Oct 2016 11:46:29 +0200

swh-indexer (0.0.7-1~swh1) unstable-swh; urgency=medium

  * v0.0.7
  * Adapt indexer language and mimetype to store result in storage.
  * Clean up obsolete code

 -- Antoine R. Dumont (@ardumont) <antoine.romain.dumont@gmail.com>  Sat, 08 Oct 2016 10:26:08 +0200

swh-indexer (0.0.6-1~swh1) unstable-swh; urgency=medium

  * v0.0.6
  * Fix multiple issues on production

 -- Antoine R. Dumont (@ardumont) <antoine.romain.dumont@gmail.com>  Fri, 30 Sep 2016 17:00:11 +0200

swh-indexer (0.0.5-1~swh1) unstable-swh; urgency=medium

  * v0.0.5
  * Fix debian/control dependency issue

 -- Antoine R. Dumont (@ardumont) <antoine.romain.dumont@gmail.com>  Fri, 30 Sep 2016 16:06:20 +0200

swh-indexer (0.0.4-1~swh1) unstable-swh; urgency=medium

  * v0.0.4
  * Upgrade dependencies issues

 -- Antoine R. Dumont (@ardumont) <antoine.romain.dumont@gmail.com>  Fri, 30 Sep 2016 16:01:52 +0200

swh-indexer (0.0.3-1~swh1) unstable-swh; urgency=medium

  * v0.0.3
  * Add encoding detection
  * Use encoding to improve language detection
  * bypass language detection for binary files
  * bypass ctags for binary files or decoding failure file

 -- Antoine R. Dumont (@ardumont) <antoine.romain.dumont@gmail.com>  Fri, 30 Sep 2016 12:30:11 +0200

swh-indexer (0.0.2-1~swh1) unstable-swh; urgency=medium

  * v0.0.2
  * Provide one possible sha1's name for the multiple tools to ease
  * information extrapolation
  * Fix debian package dependency issue

 -- Antoine R. Dumont (@ardumont) <antoine.romain.dumont@gmail.com>  Thu, 29 Sep 2016 21:45:44 +0200

swh-indexer (0.0.1-1~swh1) unstable-swh; urgency=medium

  * Initial release
  * v0.0.1
  * First implementation on poc

 -- Antoine R. Dumont (@ardumont) <antoine.romain.dumont@gmail.com>  Wed, 28 Sep 2016 23:40:13 +0200<|MERGE_RESOLUTION|>--- conflicted
+++ resolved
@@ -1,10 +1,3 @@
-<<<<<<< HEAD
-swh-indexer (0.2.0-1~swh2~bpo10+1) buster-swh; urgency=medium
-
-  * Rebuild for buster-swh
-
- -- Software Heritage autobuilder (on jenkins-debian1) <jenkins@jenkins-debian1.internal.softwareheritage.org>  Thu, 06 Aug 2020 13:34:39 +0000
-=======
 swh-indexer (0.2.1-1~swh1) unstable-swh; urgency=medium
 
   * New upstream release 0.2.1     - (tagged by Valentin Lorentz
@@ -16,7 +9,6 @@
     core instead of swh-storage.     - * tests: remove invalid assertion
 
  -- Software Heritage autobuilder (on jenkins-debian1) <jenkins@jenkins-debian1.internal.softwareheritage.org>  Thu, 20 Aug 2020 11:03:58 +0000
->>>>>>> 0a73d8e5
 
 swh-indexer (0.2.0-1~swh2) unstable-swh; urgency=medium
 
