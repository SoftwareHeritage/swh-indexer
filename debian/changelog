--- conflicted
+++ resolved
@@ -1,17 +1,9 @@
-<<<<<<< HEAD
-swh-indexer (0.0.65-1~swh1~bpo9+1) stretch-swh; urgency=medium
-
-  * Rebuild for stretch-backports.
-
- -- Antoine R. Dumont (@ardumont) <antoine.romain.dumont@gmail.com>  Mon, 26 Nov 2018 19:30:48 +0100
-=======
 swh-indexer (0.0.66-1~swh1) unstable-swh; urgency=medium
 
   * v0.0.66
   * range-indexer: Stream indexing range computations
 
  -- Antoine R. Dumont (@ardumont) <antoine.romain.dumont@gmail.com>  Tue, 27 Nov 2018 11:48:24 +0100
->>>>>>> 0e48366f
 
 swh-indexer (0.0.65-1~swh1) unstable-swh; urgency=medium
 
