--- conflicted
+++ resolved
@@ -1,16 +1,8 @@
-<<<<<<< HEAD
-swh-indexer (0.0.146-1~swh1~bpo9+1) stretch-swh; urgency=medium
-
-  * Rebuild for stretch-swh
-
- -- Software Heritage autobuilder (on jenkins-debian1) <jenkins@jenkins-debian1.internal.softwareheritage.org>  Thu, 11 Apr 2019 09:49:12 +0000
-=======
 swh-indexer (0.0.146-1~swh2) unstable-swh; urgency=medium
 
   * Remove hypothesis directory
 
  -- Nicolas Dandrimont <olasd@debian.org>  Thu, 18 Apr 2019 18:29:09 +0200
->>>>>>> b007c1df
 
 swh-indexer (0.0.146-1~swh1) unstable-swh; urgency=medium
 
