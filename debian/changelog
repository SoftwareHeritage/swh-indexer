--- conflicted
+++ resolved
@@ -1,10 +1,3 @@
-<<<<<<< HEAD
-swh-indexer (0.0.57-1~swh1~bpo9+1) stretch-swh; urgency=medium
-
-  * Rebuild for stretch-backports.
-
- -- Antoine R. Dumont (@ardumont) <antoine.romain.dumont@gmail.com>  Tue, 20 Nov 2018 11:44:57 +0100
-=======
 swh-indexer (0.0.58-1~swh1) unstable-swh; urgency=medium
 
   * v0.0.58
@@ -12,7 +5,6 @@
   * tests: Remove dead code
 
  -- Antoine R. Dumont (@ardumont) <antoine.romain.dumont@gmail.com>  Tue, 20 Nov 2018 12:06:56 +0100
->>>>>>> b6d113a6
 
 swh-indexer (0.0.57-1~swh1) unstable-swh; urgency=medium
 
