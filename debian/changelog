--- conflicted
+++ resolved
@@ -1,17 +1,9 @@
-<<<<<<< HEAD
-swh-indexer (0.0.9-1~swh1~bpo9+1) stretch-swh; urgency=medium
-
-  * Rebuild for stretch-backports.
-
- -- Antoine R. Dumont (@ardumont) <antoine.romain.dumont@gmail.com>  Thu, 13 Oct 2016 15:28:17 +0200
-=======
 swh-indexer (0.0.10-1~swh1) unstable-swh; urgency=medium
 
   * v0.0.10
   * Add ctags indexer
 
  -- Antoine R. Dumont (@ardumont) <antoine.romain.dumont@gmail.com>  Thu, 20 Oct 2016 16:12:42 +0200
->>>>>>> 2a75b600
 
 swh-indexer (0.0.9-1~swh1) unstable-swh; urgency=medium
 
