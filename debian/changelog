<<<<<<< HEAD
swh-indexer (0.0.150-1~swh1~bpo9+1) stretch-swh; urgency=medium

  * Rebuild for stretch-swh

 -- Software Heritage autobuilder (on jenkins-debian1) <jenkins@jenkins-debian1.internal.softwareheritage.org>  Wed, 03 Jul 2019 10:22:37 +0000
=======
swh-indexer (0.0.151-1~swh1) unstable-swh; urgency=medium

  * New upstream release 0.0.151     - (tagged by Valentin Lorentz
    <vlorentz@softwareheritage.org> on 2019-07-03 17:58:32 +0200)
  * Upstream changes:     - v0.0.151     - Fix key names in the journal
    client; it crashed in prod.

 -- Software Heritage autobuilder (on jenkins-debian1) <jenkins@jenkins-debian1.internal.softwareheritage.org>  Wed, 03 Jul 2019 16:03:07 +0000
>>>>>>> b5f57bc2

swh-indexer (0.0.150-1~swh1) unstable-swh; urgency=medium

  * New upstream release 0.0.150     - (tagged by Antoine R. Dumont
    (@ardumont) <antoine.romain.dumont@gmail.com> on 2019-07-03 12:09:43
    +0200)
  * Upstream changes:     - v0.0.150     - indexer.cli: Drop unused
    extra alias `--consumer-id` flag

 -- Software Heritage autobuilder (on jenkins-debian1) <jenkins@jenkins-debian1.internal.softwareheritage.org>  Wed, 03 Jul 2019 10:20:46 +0000

swh-indexer (0.0.149-1~swh2) unstable-swh; urgency=medium

  * No-change: Bump dependency version

 -- Antoine R. Dumont (@ardumont) <antoine.romain.dumont@gmail.com>  Wed, 03 Jul 2019 10:44:12 +0200

swh-indexer (0.0.149-1~swh1) unstable-swh; urgency=medium

  * New upstream release 0.0.149     - (tagged by Antoine R. Dumont
    (@ardumont) <antoine.romain.dumont@gmail.com> on 2019-07-02 18:11:12
    +0200)
  * Upstream changes:     - v0.0.149     - swh.indexer.cli: Fix
    get_journal_client api call     - sql/upgrades/125: Fix migration
    script

 -- Software Heritage autobuilder (on jenkins-debian1) <jenkins@jenkins-debian1.internal.softwareheritage.org>  Tue, 02 Jul 2019 16:26:50 +0000

swh-indexer (0.0.148-1~swh3) unstable-swh; urgency=medium

  * Upstream release 0.0.148: Update version dependency

 -- Antoine Romain Dumont (@ardumont) <antoine.romain.dumont@gmail.com>  Mon, 01 Jul 2019 01:50:29 +0100

swh-indexer (0.0.148-1~swh2) unstable-swh; urgency=medium

  * Upstream release 0.0.148

 -- Antoine Romain Dumont (@ardumont) <antoine.romain.dumont@gmail.com>  Mon, 01 Jul 2019 01:50:29 +0100

swh-indexer (0.0.148-1~swh1) unstable-swh; urgency=medium

  * New upstream release 0.0.148     - (tagged by Antoine R. Dumont
    (@ardumont) <antoine.romain.dumont@gmail.com> on 2019-07-01 12:21:32
    +0200)
  * Upstream changes:     - v0.0.148     - Manipulate origin URLs
    instead of origin ids     - journal: create tasks for multiple
    origins     - Tests: Improvments

 -- Software Heritage autobuilder (on jenkins-debian1) <jenkins@jenkins-debian1.internal.softwareheritage.org>  Mon, 01 Jul 2019 10:34:26 +0000

swh-indexer (0.0.147-1~swh1) unstable-swh; urgency=medium

  * New upstream release 0.0.147     - (tagged by Antoine Lambert
    <antoine.lambert@inria.fr> on 2019-05-23 11:03:02 +0200)
  * Upstream changes:     - version 0.0.147

 -- Software Heritage autobuilder (on jenkins-debian1) <jenkins@jenkins-debian1.internal.softwareheritage.org>  Thu, 23 May 2019 09:11:05 +0000

swh-indexer (0.0.146-1~swh2) unstable-swh; urgency=medium

  * Remove hypothesis directory

 -- Nicolas Dandrimont <olasd@debian.org>  Thu, 18 Apr 2019 18:29:09 +0200

swh-indexer (0.0.146-1~swh1) unstable-swh; urgency=medium

  * New upstream release 0.0.146     - (tagged by Valentin Lorentz
    <vlorentz@softwareheritage.org> on 2019-04-11 11:08:29 +0200)
  * Upstream changes:     - Better explain what the 'string fields' are.

 -- Software Heritage autobuilder (on jenkins-debian1) <jenkins@jenkins-debian1.internal.softwareheritage.org>  Thu, 11 Apr 2019 09:47:24 +0000

swh-indexer (0.0.145-1~swh1) unstable-swh; urgency=medium

  * New upstream release 0.0.145     - (tagged by Valentin Lorentz
    <vlorentz@softwareheritage.org> on 2019-03-15 11:18:25 +0100)
  * Upstream changes:     - Add support for keywords in PKG-INFO.

 -- Software Heritage autobuilder (on jenkins-debian1) <jenkins@jenkins-debian1.internal.softwareheritage.org>  Fri, 15 Mar 2019 11:34:53 +0000

swh-indexer (0.0.144-1~swh1) unstable-swh; urgency=medium

  * New upstream release 0.0.144     - (tagged by Thibault Allançon
    <tallancon@gmail.com> on 2019-03-07 08:16:49 +0100)
  * Upstream changes:     - Fix heterogeneity of names in metadata
    tables

 -- Software Heritage autobuilder (on jenkins-debian1) <jenkins@jenkins-debian1.internal.softwareheritage.org>  Thu, 14 Mar 2019 13:30:44 +0000

swh-indexer (0.0.143-1~swh1) unstable-swh; urgency=medium

  * New upstream release 0.0.143     - (tagged by Thibault Allançon
    <tallancon@gmail.com> on 2019-03-12 10:18:37 +0100)
  * Upstream changes:     - Use hashutil.MultiHash in
    swh.indexer.tests.test_utils.fill_storage     - Summary: Closes
    T1448     - Reviewers: #reviewers     - Subscribers: swh-public-ci
    - Maniphest Tasks: T1448     - Differential Revision:
    https://forge.softwareheritage.org/D1235

 -- Software Heritage autobuilder (on jenkins-debian1) <jenkins@jenkins-debian1.internal.softwareheritage.org>  Wed, 13 Mar 2019 10:24:37 +0000

swh-indexer (0.0.142-1~swh1) unstable-swh; urgency=medium

  * New upstream release 0.0.142     - (tagged by Valentin Lorentz
    <vlorentz@softwareheritage.org> on 2019-03-01 14:19:05 +0100)
  * Upstream changes:     - Skip useless requests.

 -- Software Heritage autobuilder (on jenkins-debian1) <jenkins@jenkins-debian1.internal.softwareheritage.org>  Fri, 01 Mar 2019 13:26:06 +0000

swh-indexer (0.0.141-1~swh1) unstable-swh; urgency=medium

  * New upstream release 0.0.141     - (tagged by Valentin Lorentz
    <vlorentz@softwareheritage.org> on 2019-03-01 10:59:54 +0100)
  * Upstream changes:     - Prevent origin metadata indexer from writing
    empty records

 -- Software Heritage autobuilder (on jenkins-debian1) <jenkins@jenkins-debian1.internal.softwareheritage.org>  Fri, 01 Mar 2019 10:10:56 +0000

swh-indexer (0.0.140-1~swh1) unstable-swh; urgency=medium

  * New upstream release 0.0.140     - (tagged by Valentin Lorentz
    <vlorentz@softwareheritage.org> on 2019-02-25 10:38:52 +0100)
  * Upstream changes:     - Drop the 'context' and 'type' config of
    metadata indexers.     - They are both ignored already.

 -- Software Heritage autobuilder (on jenkins-debian1) <jenkins@jenkins-debian1.internal.softwareheritage.org>  Mon, 25 Feb 2019 10:40:10 +0000

swh-indexer (0.0.139-1~swh2) unstable-swh; urgency=low

  * New release fixing debian build

 -- Antoine Romain Dumont (@ardumont) <antoine.romain.dumont@gmail.com>  Fri, 22 Feb 2019 16:27:47 +0100

swh-indexer (0.0.139-1~swh1) unstable-swh; urgency=medium

  * New upstream release 0.0.139     - (tagged by Antoine R. Dumont
    (@ardumont) <antoine.romain.dumont@gmail.com> on 2019-02-22 15:53:22
    +0100)
  * Upstream changes:     - v0.0.139     - Clean up no longer used tasks

 -- Software Heritage autobuilder (on jenkins-debian1) <jenkins@jenkins-debian1.internal.softwareheritage.org>  Fri, 22 Feb 2019 14:59:40 +0000

swh-indexer (0.0.138-1~swh1) unstable-swh; urgency=medium

  * New upstream release 0.0.138     - (tagged by Valentin Lorentz
    <vlorentz@softwareheritage.org> on 2019-02-22 15:30:30 +0100)
  * Upstream changes:     - Make the 'config' argument of
    OriginMetadaIndexer optional again.

 -- Software Heritage autobuilder (on jenkins-debian1) <jenkins@jenkins-debian1.internal.softwareheritage.org>  Fri, 22 Feb 2019 14:37:35 +0000

swh-indexer (0.0.137-1~swh1) unstable-swh; urgency=medium

  * New upstream release 0.0.137     - (tagged by Antoine R. Dumont
    (@ardumont) <antoine.romain.dumont@gmail.com> on 2019-02-22 10:59:53
    +0100)
  * Upstream changes:     - v0.0.137     - swh.indexer.storage.api.wsgi:
    Open production wsgi entrypoint     - swh.indexer.cli: Move dev app
    entrypoint in dedicated cli     - indexer.storage: Make server load
    explicit configuration and check     - config: use already loaded
    swh config, if any, when instantiating an Indexer     - api: Add
    support for filtering by tool_id to
    origin_intrinsic_metadata_search_by_producer.     - api: Add storage
    endpoint to search metadata by mapping.     - runtime: Remove
    implicit configuration from the metadata indexers.     - debian:
    Remove debian packaging from master branch     - docs: Update
    missing documentation

 -- Software Heritage autobuilder (on jenkins-debian1) <jenkins@jenkins-debian1.internal.softwareheritage.org>  Fri, 22 Feb 2019 10:11:29 +0000

swh-indexer (0.0.136-1~swh1) unstable-swh; urgency=medium

  * New upstream release 0.0.136     - (tagged by Valentin Lorentz
    <vlorentz@softwareheritage.org> on 2019-02-14 17:09:00 +0100)
  * Upstream changes:     - Don't send 'None' as a revision id to
    storage.revision_get.     - This error wasn't caught before because
    the in-mem storage     - accepts None values, but the pg storage
    doesn't.

 -- Software Heritage autobuilder (on jenkins-debian1) <jenkins@jenkins-debian1.internal.softwareheritage.org>  Thu, 14 Feb 2019 16:22:41 +0000

swh-indexer (0.0.135-1~swh1) unstable-swh; urgency=medium

  * New upstream release 0.0.135     - (tagged by Valentin Lorentz
    <vlorentz@softwareheritage.org> on 2019-02-14 14:45:24 +0100)
  * Upstream changes:     - Fix deduplication of origins when persisting
    origin intrinsic metadata.

 -- Software Heritage autobuilder (on jenkins-debian1) <jenkins@jenkins-debian1.internal.softwareheritage.org>  Thu, 14 Feb 2019 14:32:55 +0000

swh-indexer (0.0.134-1~swh1) unstable-swh; urgency=medium

  * New upstream release 0.0.134     - (tagged by Antoine R. Dumont
    (@ardumont) <antoine.romain.dumont@gmail.com> on 2019-02-13 23:46:44
    +0100)
  * Upstream changes:     - v0.0.134     - package: Break dependency of
    swh.indexer.storage on swh.indexer.     - api/server: Do not read
    configuration at each request     - metadata: Fix gemspec test     -
    metadata: Prevent OriginMetadataIndexer from sending duplicate     -
    revisions to revision_metadata_add.     - test: Fix bugs found by
    hypothesis.     - test: Use hypothesis to generate adversarial
    inputs.     - Add more type checks in metadata dictionary.     - Add
    checks in the idx_storage that the same content/rev/orig is not     -
    present twice in the new data.

 -- Software Heritage autobuilder (on jenkins-debian1) <jenkins@jenkins-debian1.internal.softwareheritage.org>  Thu, 14 Feb 2019 09:16:15 +0000

swh-indexer (0.0.133-1~swh1) unstable-swh; urgency=medium

  * New upstream release 0.0.133     - (tagged by Antoine R. Dumont
    (@ardumont) <antoine.romain.dumont@gmail.com> on 2019-02-12 10:28:01
    +0100)
  * Upstream changes:     - v0.0.133     - Migrate BaseDB api calls from
    core to storage     - Improve storage api calls using latest storage
    api     - OriginIndexer: Refactoring     - tests: Refactoring     -
    metadata search: Use index     - indexer metadata: Provide stats per
    origin     - indexer metadata: Update mapping column     - indexer
    metadata: Improve and fix issues

 -- Software Heritage autobuilder (on jenkins-debian1) <jenkins@jenkins-debian1.internal.softwareheritage.org>  Tue, 12 Feb 2019 09:34:43 +0000

swh-indexer (0.0.132-1~swh1) unstable-swh; urgency=medium

  * New upstream release 0.0.132     - (tagged by Antoine R. Dumont
    (@ardumont) <antoine.romain.dumont@gmail.com> on 2019-01-30 15:03:14
    +0100)
  * Upstream changes:     - v0.0.132     - swh/indexer/tasks: Fix range
    indexer tasks     - Maven: Add support for empty XML nodes.     -
    Add support for alternative call format for Gem::Specification.new.

 -- Software Heritage autobuilder (on jenkins-debian1) <jenkins@jenkins-debian1.internal.softwareheritage.org>  Wed, 30 Jan 2019 14:09:48 +0000

swh-indexer (0.0.131-1~swh1) unstable-swh; urgency=medium

  * New upstream release 0.0.131     - (tagged by Antoine R. Dumont
    (@ardumont) <antoine.romain.dumont@gmail.com> on 2019-01-30 10:56:43
    +0100)
  * Upstream changes:     - v0.0.131     - fix pep8 violations     - fix
    misspellings

 -- Software Heritage autobuilder (on jenkins-debian1) <jenkins@jenkins-debian1.internal.softwareheritage.org>  Wed, 30 Jan 2019 10:01:47 +0000

swh-indexer (0.0.129-1~swh1) unstable-swh; urgency=medium

  * New upstream release 0.0.129     - (tagged by Valentin Lorentz
    <vlorentz@softwareheritage.org> on 2019-01-29 14:11:22 +0100)
  * Upstream changes:     - Fix missing config file name change.

 -- Software Heritage autobuilder (on jenkins-debian1) <jenkins@jenkins-debian1.internal.softwareheritage.org>  Tue, 29 Jan 2019 13:34:17 +0000

swh-indexer (0.0.128-1~swh1) unstable-swh; urgency=medium

  * New upstream release 0.0.128     - (tagged by Valentin Lorentz
    <vlorentz@softwareheritage.org> on 2019-01-25 15:22:52 +0100)
  * Upstream changes:     - Make metadata indexers store the mappings
    used to translate metadata.

 -- Software Heritage autobuilder (on jenkins-debian1) <jenkins@jenkins-debian1.internal.softwareheritage.org>  Tue, 29 Jan 2019 12:18:16 +0000

swh-indexer (0.0.127-1~swh1) unstable-swh; urgency=medium

  * New upstream release 0.0.127     - (tagged by Valentin Lorentz
    <vlorentz@softwareheritage.org> on 2019-01-15 15:56:49 +0100)
  * Upstream changes:     - Prevent repository normalization from
    crashing on malformed input.

 -- Software Heritage autobuilder (on jenkins-debian1) <jenkins@jenkins-debian1.internal.softwareheritage.org>  Tue, 15 Jan 2019 16:20:32 +0000

swh-indexer (0.0.126-1~swh1) unstable-swh; urgency=medium

  * New upstream release 0.0.126     - (tagged by Valentin Lorentz
    <vlorentz@softwareheritage.org> on 2019-01-14 11:42:52 +0100)
  * Upstream changes:     - Don't call OriginHeadIndexer.next_step when
    there is no revision.

 -- Software Heritage autobuilder (on jenkins-debian1) <jenkins@jenkins-debian1.internal.softwareheritage.org>  Mon, 14 Jan 2019 10:57:34 +0000

swh-indexer (0.0.125-1~swh1) unstable-swh; urgency=medium

  * New upstream release 0.0.125     - (tagged by Antoine R. Dumont
    (@ardumont) <antoine.romain.dumont@gmail.com> on 2019-01-11 12:01:42
    +0100)
  * Upstream changes:     - v0.0.125     - Add journal client that
    listens for origin visits and schedules     - OriginHead     - Fix
    tests to work with the new version of swh.storage

 -- Software Heritage autobuilder (on jenkins-debian1) <jenkins@jenkins-debian1.internal.softwareheritage.org>  Fri, 11 Jan 2019 11:08:51 +0000

swh-indexer (0.0.124-1~swh1) unstable-swh; urgency=medium

  * New upstream release 0.0.124     - (tagged by Antoine R. Dumont
    (@ardumont) <antoine.romain.dumont@gmail.com> on 2019-01-08 14:09:32
    +0100)
  * Upstream changes:     - v0.0.124     - indexer: Fix type check on
    indexing result

 -- Software Heritage autobuilder (on jenkins-debian1) <jenkins@jenkins-debian1.internal.softwareheritage.org>  Thu, 10 Jan 2019 17:12:07 +0000

swh-indexer (0.0.118-1~swh1) unstable-swh; urgency=medium

  * v0.0.118
  * metadata-indexer: Fix setup initialization
  * tests: Refactoring

 -- Antoine R. Dumont (@ardumont) <antoine.romain.dumont@gmail.com>  Fri, 30 Nov 2018 14:50:52 +0100

swh-indexer (0.0.67-1~swh1) unstable-swh; urgency=medium

  * v0.0.67
  * mimetype: Migrate to indexed data as text

 -- Antoine R. Dumont (@ardumont) <antoine.romain.dumont@gmail.com>  Wed, 28 Nov 2018 11:35:37 +0100

swh-indexer (0.0.66-1~swh1) unstable-swh; urgency=medium

  * v0.0.66
  * range-indexer: Stream indexing range computations

 -- Antoine R. Dumont (@ardumont) <antoine.romain.dumont@gmail.com>  Tue, 27 Nov 2018 11:48:24 +0100

swh-indexer (0.0.65-1~swh1) unstable-swh; urgency=medium

  * v0.0.65
  * Fix revision metadata indexer

 -- Antoine R. Dumont (@ardumont) <antoine.romain.dumont@gmail.com>  Mon, 26 Nov 2018 19:30:48 +0100

swh-indexer (0.0.64-1~swh1) unstable-swh; urgency=medium

  * v0.0.64
  * indexer: Fix mixed identifier encodings issues
  * Add missing config filename for origin intrinsic metadata indexer.

 -- Antoine R. Dumont (@ardumont) <antoine.romain.dumont@gmail.com>  Mon, 26 Nov 2018 12:20:01 +0100

swh-indexer (0.0.63-1~swh1) unstable-swh; urgency=medium

  * v0.0.63
  * Make the OriginMetadataIndexer fetch rev metadata from the storage
  * instead of getting them via the scheduler.
  * Make the 'result_name' key of 'next_step' optional.
  * Add missing return.
  * doc: update index to match new swh-doc format

 -- Antoine R. Dumont (@ardumont) <antoine.romain.dumont@gmail.com>  Fri, 23 Nov 2018 17:56:10 +0100

swh-indexer (0.0.62-1~swh1) unstable-swh; urgency=medium

  * v0.0.62
  * metadata indexer: Add empty tool configuration
  * Add fulltext search on origin intrinsic metadata

 -- Antoine R. Dumont (@ardumont) <antoine.romain.dumont@gmail.com>  Fri, 23 Nov 2018 14:25:55 +0100

swh-indexer (0.0.61-1~swh1) unstable-swh; urgency=medium

  * v0.0.61
  * indexer: Fix origin indexer's default arguments

 -- Antoine R. Dumont (@ardumont) <antoine.romain.dumont@gmail.com>  Wed, 21 Nov 2018 16:01:50 +0100

swh-indexer (0.0.60-1~swh1) unstable-swh; urgency=medium

  * v0.0.60
  * origin_head: Make next step optional
  * tests: Increase coverage

 -- Antoine R. Dumont (@ardumont) <antoine.romain.dumont@gmail.com>  Wed, 21 Nov 2018 12:33:13 +0100

swh-indexer (0.0.59-1~swh1) unstable-swh; urgency=medium

  * v0.0.59
  * fossology license: Fix issue on license computation
  * Improve docstrings
  * Fix pep8 violations
  * Increase coverage on content indexers

 -- Antoine R. Dumont (@ardumont) <antoine.romain.dumont@gmail.com>  Tue, 20 Nov 2018 14:27:20 +0100

swh-indexer (0.0.58-1~swh1) unstable-swh; urgency=medium

  * v0.0.58
  * Add missing default configuration for fossology license indexer
  * tests: Remove dead code

 -- Antoine R. Dumont (@ardumont) <antoine.romain.dumont@gmail.com>  Tue, 20 Nov 2018 12:06:56 +0100

swh-indexer (0.0.57-1~swh1) unstable-swh; urgency=medium

  * v0.0.57
  * storage: Open new endpoint on fossology license range retrieval
  * indexer: Open new fossology license range indexer

 -- Antoine R. Dumont (@ardumont) <antoine.romain.dumont@gmail.com>  Tue, 20 Nov 2018 11:44:57 +0100

swh-indexer (0.0.56-1~swh1) unstable-swh; urgency=medium

  * v0.0.56
  * storage.api: Open new endpoints (mimetype range, fossology range)
  * content indexers: Open mimetype and fossology range indexers
  * Remove orchestrator modules
  * tests: Improve coverage

 -- Antoine R. Dumont (@ardumont) <antoine.romain.dumont@gmail.com>  Mon, 19 Nov 2018 11:56:06 +0100

swh-indexer (0.0.55-1~swh1) unstable-swh; urgency=medium

  * v0.0.55
  * swh.indexer: Let task reschedule itself through the scheduler
  * Use swh.scheduler instead of celery leaking all around
  * swh.indexer.orchestrator: Fix orchestrator initialization step
  * swh.indexer.tasks: Fix type error when no result or list result

 -- Antoine R. Dumont (@ardumont) <antoine.romain.dumont@gmail.com>  Mon, 29 Oct 2018 10:41:54 +0100

swh-indexer (0.0.54-1~swh1) unstable-swh; urgency=medium

  * v0.0.54
  * swh.indexer.tasks: Fix task to use the scheduler's

 -- Antoine R. Dumont (@ardumont) <antoine.romain.dumont@gmail.com>  Thu, 25 Oct 2018 20:13:51 +0200

swh-indexer (0.0.53-1~swh1) unstable-swh; urgency=medium

  * v0.0.53
  * swh.indexer.rehash: Migrate to latest swh.model.hashutil.MultiHash
  * indexer: Add the origin intrinsic metadata indexer
  * indexer: Add OriginIndexer and OriginHeadIndexer.
  * indexer.storage: Add the origin intrinsic metadata storage database
  * indexer.storage: Autogenerate the Indexer Storage HTTP API.
  * setup: prepare for pypi upload
  * tests: Add a tox file
  * tests: migrate to pytest
  * tests: Add tests around celery stack
  * docs: Improve documentation and reuse README in generated
    documentation

 -- Antoine R. Dumont (@ardumont) <antoine.romain.dumont@gmail.com>  Thu, 25 Oct 2018 19:03:56 +0200

swh-indexer (0.0.52-1~swh1) unstable-swh; urgency=medium

  * v0.0.52
  * swh.indexer.storage: Refactor fossology license get (first external
  * contribution, cf. /CONTRIBUTORS)
  * swh.indexer.storage: Fix typo in invariable name metadata
  * swh.indexer.storage: No longer use temp table when reading data
  * swh.indexer.storage: Clean up unused import
  * swh.indexer.storage: Remove dead entry points origin_metadata*
  * swh.indexer.storage: Update docstrings information and format

 -- Antoine R. Dumont (@ardumont) <antoine.romain.dumont@gmail.com>  Wed, 13 Jun 2018 11:20:40 +0200

swh-indexer (0.0.51-1~swh1) unstable-swh; urgency=medium

  * Release swh.indexer v0.0.51
  * Update for new db_transaction{,_generator}

 -- Nicolas Dandrimont <nicolas@dandrimont.eu>  Tue, 05 Jun 2018 14:10:39 +0200

swh-indexer (0.0.50-1~swh1) unstable-swh; urgency=medium

  * v0.0.50
  * swh.indexer.api.client: Permit to specify the query timeout option

 -- Antoine R. Dumont (@ardumont) <antoine.romain.dumont@gmail.com>  Thu, 24 May 2018 12:19:06 +0200

swh-indexer (0.0.49-1~swh1) unstable-swh; urgency=medium

  * v0.0.49
  * test_storage: Instantiate the tools during tests' setUp phase
  * test_storage: Deallocate storage during teardown step
  * test_storage: Make storage test fixture connect to postgres itself
  * storage.api.server: Only instantiate storage backend once per import
  * Use thread-aware psycopg2 connection pooling for database access

 -- Antoine R. Dumont (@ardumont) <antoine.romain.dumont@gmail.com>  Mon, 14 May 2018 11:09:30 +0200

swh-indexer (0.0.48-1~swh1) unstable-swh; urgency=medium

  * Release swh.indexer v0.0.48
  * Update for new swh.storage

 -- Nicolas Dandrimont <nicolas@dandrimont.eu>  Sat, 12 May 2018 18:30:10 +0200

swh-indexer (0.0.47-1~swh1) unstable-swh; urgency=medium

  * v0.0.47
  * d/control: Fix runtime typo in packaging dependency

 -- Antoine R. Dumont (@ardumont) <antoine.romain.dumont@gmail.com>  Thu, 07 Dec 2017 16:54:49 +0100

swh-indexer (0.0.46-1~swh1) unstable-swh; urgency=medium

  * v0.0.46
  * Split swh-indexer packages in 2 python3-swh.indexer.storage and
  * python3-swh.indexer

 -- Antoine R. Dumont (@ardumont) <antoine.romain.dumont@gmail.com>  Thu, 07 Dec 2017 16:18:04 +0100

swh-indexer (0.0.45-1~swh1) unstable-swh; urgency=medium

  * v0.0.45
  * Fix usual error raised when deploying

 -- Antoine R. Dumont (@ardumont) <antoine.romain.dumont@gmail.com>  Thu, 07 Dec 2017 15:01:01 +0100

swh-indexer (0.0.44-1~swh1) unstable-swh; urgency=medium

  * v0.0.44
  * swh.indexer: Make indexer use their own storage

 -- Antoine R. Dumont (@ardumont) <antoine.romain.dumont@gmail.com>  Thu, 07 Dec 2017 13:20:44 +0100

swh-indexer (0.0.43-1~swh1) unstable-swh; urgency=medium

  * v0.0.43
  * swh.indexer.mimetype: Work around problem in detection

 -- Antoine R. Dumont (@ardumont) <antoine.romain.dumont@gmail.com>  Wed, 29 Nov 2017 10:26:11 +0100

swh-indexer (0.0.42-1~swh1) unstable-swh; urgency=medium

  * v0.0.42
  * swh.indexer: Make indexers register tools in prepare method

 -- Antoine R. Dumont (@ardumont) <antoine.romain.dumont@gmail.com>  Fri, 24 Nov 2017 11:26:03 +0100

swh-indexer (0.0.41-1~swh1) unstable-swh; urgency=medium

  * v0.0.41
  * mimetype: Use magic library api instead of parsing `file` cli output

 -- Antoine R. Dumont (@ardumont) <antoine.romain.dumont@gmail.com>  Mon, 20 Nov 2017 13:05:29 +0100

swh-indexer (0.0.39-1~swh1) unstable-swh; urgency=medium

  * v0.0.39
  * swh.indexer.producer: Fix argument to match the abstract definition

 -- Antoine R. Dumont (@ardumont) <antoine.romain.dumont@gmail.com>  Thu, 19 Oct 2017 10:03:44 +0200

swh-indexer (0.0.38-1~swh1) unstable-swh; urgency=medium

  * v0.0.38
  * swh.indexer.indexer: Fix argument to match the abstract definition

 -- Antoine R. Dumont (@ardumont) <antoine.romain.dumont@gmail.com>  Wed, 18 Oct 2017 19:57:47 +0200

swh-indexer (0.0.37-1~swh1) unstable-swh; urgency=medium

  * v0.0.37
  * swh.indexer.indexer: Fix argument to match the abstract definition

 -- Antoine R. Dumont (@ardumont) <antoine.romain.dumont@gmail.com>  Wed, 18 Oct 2017 18:59:42 +0200

swh-indexer (0.0.36-1~swh1) unstable-swh; urgency=medium

  * v0.0.36
  * packaging: Cleanup
  * codemeta: Adding codemeta.json file to document metadata
  * swh.indexer.mimetype: Fix edge case regarding empty raw content
  * docs: sanitize docstrings for sphinx documentation generation
  * swh.indexer.metadata: Add RevisionMetadataIndexer
  * swh.indexer.metadata: Add ContentMetadataIndexer
  * swh.indexer: Refactor base class to improve inheritance
  * swh.indexer.metadata: First draft of the metadata content indexer
  * for npm (package.json)
  * swh.indexer.tests: Added tests for language indexer

 -- Antoine R. Dumont (@ardumont) <antoine.romain.dumont@gmail.com>  Wed, 18 Oct 2017 16:24:24 +0200

swh-indexer (0.0.35-1~swh1) unstable-swh; urgency=medium

  * Release swh.indexer 0.0.35
  * Update tasks to new swh.scheduler API

 -- Nicolas Dandrimont <nicolas@dandrimont.eu>  Mon, 12 Jun 2017 18:02:04 +0200

swh-indexer (0.0.34-1~swh1) unstable-swh; urgency=medium

  * v0.0.34
  * Fix unbound local error on edge case

 -- Antoine R. Dumont (@ardumont) <antoine.romain.dumont@gmail.com>  Wed, 07 Jun 2017 11:23:29 +0200

swh-indexer (0.0.33-1~swh1) unstable-swh; urgency=medium

  * v0.0.33
  * language indexer: Improve edge case policy

 -- Antoine R. Dumont (@ardumont) <antoine.romain.dumont@gmail.com>  Wed, 07 Jun 2017 11:02:47 +0200

swh-indexer (0.0.32-1~swh1) unstable-swh; urgency=medium

  * v0.0.32
  * Update fossology license to use the latest swh-storage
  * Improve language indexer to deal with potential error on bad
  * chunking

 -- Antoine R. Dumont (@ardumont) <antoine.romain.dumont@gmail.com>  Tue, 06 Jun 2017 18:13:40 +0200

swh-indexer (0.0.31-1~swh1) unstable-swh; urgency=medium

  * v0.0.31
  * Reduce log verbosity on language indexer

 -- Antoine R. Dumont (@ardumont) <antoine.romain.dumont@gmail.com>  Fri, 02 Jun 2017 19:08:52 +0200

swh-indexer (0.0.30-1~swh1) unstable-swh; urgency=medium

  * v0.0.30
  * Fix wrong default configuration

 -- Antoine R. Dumont (@ardumont) <antoine.romain.dumont@gmail.com>  Fri, 02 Jun 2017 18:01:27 +0200

swh-indexer (0.0.29-1~swh1) unstable-swh; urgency=medium

  * v0.0.29
  * Update indexer to resolve indexer configuration identifier
  * Adapt language indexer to use partial raw content

 -- Antoine R. Dumont (@ardumont) <antoine.romain.dumont@gmail.com>  Fri, 02 Jun 2017 16:21:27 +0200

swh-indexer (0.0.28-1~swh1) unstable-swh; urgency=medium

  * v0.0.28
  * Add error resilience to fossology indexer

 -- Antoine R. Dumont (@ardumont) <antoine.romain.dumont@gmail.com>  Mon, 22 May 2017 12:57:55 +0200

swh-indexer (0.0.27-1~swh1) unstable-swh; urgency=medium

  * v0.0.27
  * swh.indexer.language: Incremental encoding detection

 -- Antoine R. Dumont (@ardumont) <antoine.romain.dumont@gmail.com>  Wed, 17 May 2017 18:04:27 +0200

swh-indexer (0.0.26-1~swh1) unstable-swh; urgency=medium

  * v0.0.26
  * swh.indexer.orchestrator: Add batch size option per indexer
  * Log caught exception in a unified manner
  * Add rescheduling option (not by default) on rehash + indexers

 -- Antoine R. Dumont (@ardumont) <antoine.romain.dumont@gmail.com>  Wed, 17 May 2017 14:08:07 +0200

swh-indexer (0.0.25-1~swh1) unstable-swh; urgency=medium

  * v0.0.25
  * Add reschedule on error parameter for indexers

 -- Antoine R. Dumont (@ardumont) <antoine.romain.dumont@gmail.com>  Fri, 12 May 2017 12:13:15 +0200

swh-indexer (0.0.24-1~swh1) unstable-swh; urgency=medium

  * v0.0.24
  * Make rehash indexer more resilient to errors by rescheduling
    contents
  * in error (be it reading or updating problems)

 -- Antoine R. Dumont (@ardumont) <antoine.romain.dumont@gmail.com>  Thu, 04 May 2017 14:22:43 +0200

swh-indexer (0.0.23-1~swh1) unstable-swh; urgency=medium

  * v0.0.23
  * Improve producer to optionally make it synchroneous

 -- Antoine R. Dumont (@ardumont) <antoine.romain.dumont@gmail.com>  Wed, 03 May 2017 15:29:44 +0200

swh-indexer (0.0.22-1~swh1) unstable-swh; urgency=medium

  * v0.0.22
  * Improve mimetype indexer implementation
  * Make the chaining option in the mimetype indexer

 -- Antoine R. Dumont (@ardumont) <antoine.romain.dumont@gmail.com>  Tue, 02 May 2017 16:31:14 +0200

swh-indexer (0.0.21-1~swh1) unstable-swh; urgency=medium

  * v0.0.21
  * swh.indexer.rehash: Actually make the worker log

 -- Antoine R. Dumont (@ardumont) <antoine.romain.dumont@gmail.com>  Tue, 02 May 2017 14:28:55 +0200

swh-indexer (0.0.20-1~swh1) unstable-swh; urgency=medium

  * v0.0.20
  * swh.indexer.rehash:
  * Improve reading from objstorage only when needed
  * Fix empty file use case (which was skipped)
  * Add logging

 -- Antoine R. Dumont (@ardumont) <antoine.romain.dumont@gmail.com>  Fri, 28 Apr 2017 09:39:09 +0200

swh-indexer (0.0.19-1~swh1) unstable-swh; urgency=medium

  * v0.0.19
  * Fix rehash indexer's default configuration file

 -- Antoine R. Dumont (@ardumont) <antoine.romain.dumont@gmail.com>  Thu, 27 Apr 2017 19:17:20 +0200

swh-indexer (0.0.18-1~swh1) unstable-swh; urgency=medium

  * v0.0.18
  * Add new rehash indexer

 -- Antoine R. Dumont (@ardumont) <antoine.romain.dumont@gmail.com>  Wed, 26 Apr 2017 15:23:02 +0200

swh-indexer (0.0.17-1~swh1) unstable-swh; urgency=medium

  * v0.0.17
  * Add information on indexer tools (T610)

 -- Antoine R. Dumont (@ardumont) <antoine.romain.dumont@gmail.com>  Fri, 02 Dec 2016 18:32:54 +0100

swh-indexer (0.0.16-1~swh1) unstable-swh; urgency=medium

  * v0.0.16
  * bug fixes

 -- Antoine R. Dumont (@ardumont) <antoine.romain.dumont@gmail.com>  Tue, 15 Nov 2016 19:31:52 +0100

swh-indexer (0.0.15-1~swh1) unstable-swh; urgency=medium

  * v0.0.15
  * Improve message producer

 -- Antoine R. Dumont (@ardumont) <antoine.romain.dumont@gmail.com>  Tue, 15 Nov 2016 18:16:42 +0100

swh-indexer (0.0.14-1~swh1) unstable-swh; urgency=medium

  * v0.0.14
  * Update package dependency on fossology-nomossa

 -- Antoine R. Dumont (@ardumont) <antoine.romain.dumont@gmail.com>  Tue, 15 Nov 2016 14:13:41 +0100

swh-indexer (0.0.13-1~swh1) unstable-swh; urgency=medium

  * v0.0.13
  * Add new license indexer
  * ctags indexer: align behavior with other indexers regarding the
  * conflict update policy

 -- Antoine R. Dumont (@ardumont) <antoine.romain.dumont@gmail.com>  Mon, 14 Nov 2016 14:13:34 +0100

swh-indexer (0.0.12-1~swh1) unstable-swh; urgency=medium

  * v0.0.12
  * Add runtime dependency on universal-ctags

 -- Antoine R. Dumont (@ardumont) <antoine.romain.dumont@gmail.com>  Fri, 04 Nov 2016 13:59:59 +0100

swh-indexer (0.0.11-1~swh1) unstable-swh; urgency=medium

  * v0.0.11
  * Remove dependency on exuberant-ctags

 -- Antoine R. Dumont (@ardumont) <antoine.romain.dumont@gmail.com>  Thu, 03 Nov 2016 16:13:26 +0100

swh-indexer (0.0.10-1~swh1) unstable-swh; urgency=medium

  * v0.0.10
  * Add ctags indexer

 -- Antoine R. Dumont (@ardumont) <antoine.romain.dumont@gmail.com>  Thu, 20 Oct 2016 16:12:42 +0200

swh-indexer (0.0.9-1~swh1) unstable-swh; urgency=medium

  * v0.0.9
  * d/control: Bump dependency to latest python3-swh.storage api
  * mimetype: Use the charset to filter out data
  * orchestrator: Separate 2 distincts orchestrators (one for all
  * contents, one for text contents)
  * mimetype: once index computed, send text contents to text
    orchestrator

 -- Antoine R. Dumont (@ardumont) <antoine.romain.dumont@gmail.com>  Thu, 13 Oct 2016 15:28:17 +0200

swh-indexer (0.0.8-1~swh1) unstable-swh; urgency=medium

  * v0.0.8
  * Separate configuration file per indexer (no need for language)
  * Rename module file_properties to mimetype consistently with other
  * layers

 -- Antoine R. Dumont (@ardumont) <antoine.romain.dumont@gmail.com>  Sat, 08 Oct 2016 11:46:29 +0200

swh-indexer (0.0.7-1~swh1) unstable-swh; urgency=medium

  * v0.0.7
  * Adapt indexer language and mimetype to store result in storage.
  * Clean up obsolete code

 -- Antoine R. Dumont (@ardumont) <antoine.romain.dumont@gmail.com>  Sat, 08 Oct 2016 10:26:08 +0200

swh-indexer (0.0.6-1~swh1) unstable-swh; urgency=medium

  * v0.0.6
  * Fix multiple issues on production

 -- Antoine R. Dumont (@ardumont) <antoine.romain.dumont@gmail.com>  Fri, 30 Sep 2016 17:00:11 +0200

swh-indexer (0.0.5-1~swh1) unstable-swh; urgency=medium

  * v0.0.5
  * Fix debian/control dependency issue

 -- Antoine R. Dumont (@ardumont) <antoine.romain.dumont@gmail.com>  Fri, 30 Sep 2016 16:06:20 +0200

swh-indexer (0.0.4-1~swh1) unstable-swh; urgency=medium

  * v0.0.4
  * Upgrade dependencies issues

 -- Antoine R. Dumont (@ardumont) <antoine.romain.dumont@gmail.com>  Fri, 30 Sep 2016 16:01:52 +0200

swh-indexer (0.0.3-1~swh1) unstable-swh; urgency=medium

  * v0.0.3
  * Add encoding detection
  * Use encoding to improve language detection
  * bypass language detection for binary files
  * bypass ctags for binary files or decoding failure file

 -- Antoine R. Dumont (@ardumont) <antoine.romain.dumont@gmail.com>  Fri, 30 Sep 2016 12:30:11 +0200

swh-indexer (0.0.2-1~swh1) unstable-swh; urgency=medium

  * v0.0.2
  * Provide one possible sha1's name for the multiple tools to ease
  * information extrapolation
  * Fix debian package dependency issue

 -- Antoine R. Dumont (@ardumont) <antoine.romain.dumont@gmail.com>  Thu, 29 Sep 2016 21:45:44 +0200

swh-indexer (0.0.1-1~swh1) unstable-swh; urgency=medium

  * Initial release
  * v0.0.1
  * First implementation on poc

 -- Antoine R. Dumont (@ardumont) <antoine.romain.dumont@gmail.com>  Wed, 28 Sep 2016 23:40:13 +0200<|MERGE_RESOLUTION|>--- conflicted
+++ resolved
@@ -1,10 +1,3 @@
-<<<<<<< HEAD
-swh-indexer (0.0.150-1~swh1~bpo9+1) stretch-swh; urgency=medium
-
-  * Rebuild for stretch-swh
-
- -- Software Heritage autobuilder (on jenkins-debian1) <jenkins@jenkins-debian1.internal.softwareheritage.org>  Wed, 03 Jul 2019 10:22:37 +0000
-=======
 swh-indexer (0.0.151-1~swh1) unstable-swh; urgency=medium
 
   * New upstream release 0.0.151     - (tagged by Valentin Lorentz
@@ -13,7 +6,6 @@
     client; it crashed in prod.
 
  -- Software Heritage autobuilder (on jenkins-debian1) <jenkins@jenkins-debian1.internal.softwareheritage.org>  Wed, 03 Jul 2019 16:03:07 +0000
->>>>>>> b5f57bc2
 
 swh-indexer (0.0.150-1~swh1) unstable-swh; urgency=medium
 
