--- conflicted
+++ resolved
@@ -1,17 +1,9 @@
-<<<<<<< HEAD
-swh-indexer (0.0.38-1~swh1~bpo9+1) stretch-swh; urgency=medium
-
-  * Rebuild for stretch-backports.
-
- -- Antoine R. Dumont (@ardumont) <antoine.romain.dumont@gmail.com>  Wed, 18 Oct 2017 19:57:47 +0200
-=======
 swh-indexer (0.0.39-1~swh1) unstable-swh; urgency=medium
 
   * v0.0.39
   * swh.indexer.producer: Fix argument to match the abstract definition
 
  -- Antoine R. Dumont (@ardumont) <antoine.romain.dumont@gmail.com>  Thu, 19 Oct 2017 10:03:44 +0200
->>>>>>> da84bb4e
 
 swh-indexer (0.0.38-1~swh1) unstable-swh; urgency=medium
 
