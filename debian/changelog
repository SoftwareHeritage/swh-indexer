--- conflicted
+++ resolved
@@ -1,17 +1,9 @@
-<<<<<<< HEAD
-swh-indexer (0.0.49-1~swh1~bpo9+1) stretch-swh; urgency=medium
-
-  * Rebuild for stretch-backports.
-
- -- Antoine R. Dumont (@ardumont) <antoine.romain.dumont@gmail.com>  Mon, 14 May 2018 11:09:31 +0200
-=======
 swh-indexer (0.0.50-1~swh1) unstable-swh; urgency=medium
 
   * v0.0.50
   * swh.indexer.api.client: Permit to specify the query timeout option
 
  -- Antoine R. Dumont (@ardumont) <antoine.romain.dumont@gmail.com>  Thu, 24 May 2018 12:19:06 +0200
->>>>>>> 71f7e97d
 
 swh-indexer (0.0.49-1~swh1) unstable-swh; urgency=medium
 
