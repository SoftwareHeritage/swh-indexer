--- conflicted
+++ resolved
@@ -1,17 +1,9 @@
-<<<<<<< HEAD
-swh-indexer (0.0.39-1~swh1~bpo9+1) stretch-swh; urgency=medium
-
-  * Rebuild for stretch-backports.
-
- -- Antoine R. Dumont (@ardumont) <antoine.romain.dumont@gmail.com>  Thu, 19 Oct 2017 10:03:44 +0200
-=======
 swh-indexer (0.0.41-1~swh1) unstable-swh; urgency=medium
 
   * v0.0.41
   * mimetype: Use magic library api instead of parsing `file` cli output
 
  -- Antoine R. Dumont (@ardumont) <antoine.romain.dumont@gmail.com>  Mon, 20 Nov 2017 13:05:29 +0100
->>>>>>> 188ac208
 
 swh-indexer (0.0.39-1~swh1) unstable-swh; urgency=medium
 
