<<<<<<< HEAD
swh-indexer (2.7.3-2~swh1~bpo10+1) buster-swh; urgency=medium

  * Rebuild for buster-swh

 -- Software Heritage autobuilder (on jenkins-debian1) <jenkins@jenkins-debian1.internal.softwareheritage.org>  Wed, 02 Nov 2022 18:40:59 +0000
=======
swh-indexer (2.8.0-1~swh1) unstable-swh; urgency=medium

  * New upstream release 2.8.0     - (tagged by Valentin Lorentz
    <vlorentz@softwareheritage.org> on 2022-11-23 08:57:20 +0100)
  * Upstream changes:     - v2.8.0     - * journal writer: only flush
    kafka once per batch     - * origin_head: Do not fetch complete
    snapshots for non-FTP visits     - * ExtrinsicMetadataIndexer: Add
    support for metadata with origin in context

 -- Software Heritage autobuilder (on jenkins-debian1) <jenkins@jenkins-debian1.internal.softwareheritage.org>  Wed, 23 Nov 2022 08:04:03 +0000
>>>>>>> 35f93997

swh-indexer (2.7.3-2~swh1) unstable-swh; urgency=medium

  * Fix debian package build by adding debian/pybuild.testfiles

 -- Antoine Lambert <anlambert@softwareheritage.org>  Wed, 02 Nov 2022 19:34:51 +0100

swh-indexer (2.7.3-1~swh1) unstable-swh; urgency=medium

  * New upstream release 2.7.3     - (tagged by Valentin Lorentz
    <vlorentz@softwareheritage.org> on 2022-11-02 17:42:38 +0100)
  * Upstream changes:     - v2.7.3     - * codemeta: Fix crash on SWORD
    documents that specify an id

 -- Software Heritage autobuilder (on jenkins-debian1) <jenkins@jenkins-debian1.internal.softwareheritage.org>  Wed, 02 Nov 2022 16:48:00 +0000

swh-indexer (2.7.2-1~swh1) unstable-swh; urgency=medium

  * New upstream release 2.7.2     - (tagged by Valentin Lorentz
    <vlorentz@softwareheritage.org> on 2022-10-27 14:24:43 +0200)
  * Upstream changes:     - v2.7.2     - * Reset Sentry tags when
    leaving an object's context     - * metadata: Make default tool
    configuration follow swh.indexer versions     - * Fix crashes in
    translation (mostly from NPM and Maven)     - * Fix incorrect
    outputs when translating from SWORD

 -- Software Heritage autobuilder (on jenkins-debian1) <jenkins@jenkins-debian1.internal.softwareheritage.org>  Thu, 27 Oct 2022 12:35:51 +0000

swh-indexer (2.7.1-1~swh1) unstable-swh; urgency=medium

  * New upstream release 2.7.1     - (tagged by Valentin Lorentz
    <vlorentz@softwareheritage.org> on 2022-10-07 12:01:09 +0200)
  * Upstream changes:     - v2.7.1     - * npm: Fix crash on invalid
    URLs in 'bugs' field.

 -- Software Heritage autobuilder (on jenkins-debian1) <jenkins@jenkins-debian1.internal.softwareheritage.org>  Fri, 07 Oct 2022 10:10:37 +0000

swh-indexer (2.6.0-1~swh1) unstable-swh; urgency=medium

  * New upstream release 2.6.0     - (tagged by Valentin Lorentz
    <vlorentz@softwareheritage.org> on 2022-09-12 10:55:11 +0200)
  * Upstream changes:     - v2.6.0     - * Convert SWHID to str before
    passing to sentry_sdk.set_tag     - * Fix various crashes     - *
    github: Add support for 'topics'     - * npm, maven: ignore
    blatantly invalid licenses and URLs     - * cli: Pass all
    journal_client config keys to the JournalClient

 -- Software Heritage autobuilder (on jenkins-debian1) <jenkins@jenkins-debian1.internal.softwareheritage.org>  Mon, 12 Sep 2022 09:07:01 +0000

swh-indexer (2.5.0-1~swh1) unstable-swh; urgency=medium

  * New upstream release 2.5.0     - (tagged by Antoine R. Dumont
    (@ardumont) <ardumont@softwareheritage.org> on 2022-08-31 18:10:38
    +0200)
  * Upstream changes:     - v2.5.0     - indexer.cli: Allow batch_size
    configuration on journal client

 -- Software Heritage autobuilder (on jenkins-debian1) <jenkins@jenkins-debian1.internal.softwareheritage.org>  Wed, 31 Aug 2022 16:20:18 +0000

swh-indexer (2.4.4-1~swh1) unstable-swh; urgency=medium

  * New upstream release 2.4.4     - (tagged by Valentin Lorentz
    <vlorentz@softwareheritage.org> on 2022-08-31 11:26:51 +0200)
  * Upstream changes:     - v2.4.4     - * Revert "metadata: Drop
    unsupported key 'type'"     - * rehash: Call
    objstorage.content_get() with a HashDict instead of single hash

 -- Software Heritage autobuilder (on jenkins-debian1) <jenkins@jenkins-debian1.internal.softwareheritage.org>  Wed, 31 Aug 2022 09:36:21 +0000

swh-indexer (2.4.3-1~swh2) unstable-swh; urgency=medium

  * Drop blocking dependency constraint and bump new version.

 -- Antoine R. Dumont (@ardumont) <ardumont@softwareheritage.org>  Tue, 30 Aug 2022 15:37:01 +0200

swh-indexer (2.4.3-1~swh1) unstable-swh; urgency=medium

  * New upstream release 2.4.3     - (tagged by Antoine R. Dumont
    (@ardumont) <ardumont@softwareheritage.org> on 2022-08-30 11:09:04
    +0200)
  * Upstream changes:     - v2.4.3     - metadata: Drop unsupported key
    'type'

 -- Software Heritage autobuilder (on jenkins-debian1) <jenkins@jenkins-debian1.internal.softwareheritage.org>  Tue, 30 Aug 2022 09:25:28 +0000

swh-indexer (2.4.2-1~swh2) unstable-swh; urgency=medium

  * Bump new release

 -- Antoine R. Dumont (@ardumont) <ardumont@softwareheritage.org>  Thu, 25 Aug 2022 14:30:54 +0200

swh-indexer (2.4.2-1~swh1) unstable-swh; urgency=medium

  * New upstream release 2.4.2     - (tagged by Valentin Lorentz
    <vlorentz@softwareheritage.org> on 2022-08-25 13:24:10 +0200)
  * Upstream changes:     - v2.4.2     - * Re-trigger Debian build

 -- Software Heritage autobuilder (on jenkins-debian1) <jenkins@jenkins-debian1.internal.softwareheritage.org>  Thu, 25 Aug 2022 11:33:19 +0000

swh-indexer (2.4.1-1~swh1) unstable-swh; urgency=medium

  * New upstream release 2.4.1     - (tagged by Valentin Lorentz
    <vlorentz@softwareheritage.org> on 2022-08-25 12:22:48 +0200)
  * Upstream changes:     - v2.4.1     - * metadata_dictionary: Fix
    crash on null list item in an uri_field.

 -- Software Heritage autobuilder (on jenkins-debian1) <jenkins@jenkins-debian1.internal.softwareheritage.org>  Thu, 25 Aug 2022 10:32:04 +0000

swh-indexer (2.4.0-1~swh1) unstable-swh; urgency=medium

  * New upstream release 2.4.0     - (tagged by Valentin Lorentz
    <vlorentz@softwareheritage.org> on 2022-08-25 11:58:05 +0200)
  * Upstream changes:     - v2.4.0     - * metadata_dictionary: Add
    mappings for "*.nuspec" files     - * Refactor metadata mappings
    using rdflib.Graph instead of JSON-LD internally     - * Other
    internal refactorings     - * metadata_dictionary: Add mapping for
    SWORD/Atom with Codemeta

 -- Software Heritage autobuilder (on jenkins-debian1) <jenkins@jenkins-debian1.internal.softwareheritage.org>  Thu, 25 Aug 2022 10:09:34 +0000

swh-indexer (2.3.0-1~swh1) unstable-swh; urgency=medium

  * New upstream release 2.3.0     - (tagged by Valentin Lorentz
    <vlorentz@softwareheritage.org> on 2022-08-10 12:16:48 +0200)
  * Upstream changes:     - v2.3.0     - * Tag Sentry events with object
    ids     - * Fix crashes on incorrect URLs in `@id`     - * Fix crash
    on null characters in JSON     - * Fix support of old
    RawExtrinsicMetadata objects with no id

 -- Software Heritage autobuilder (on jenkins-debian1) <jenkins@jenkins-debian1.internal.softwareheritage.org>  Wed, 10 Aug 2022 10:26:27 +0000

swh-indexer (2.2.2-1~swh1) unstable-swh; urgency=medium

  * New upstream release 2.2.2     - (tagged by Antoine R. Dumont
    (@ardumont) <ardumont@softwareheritage.org> on 2022-07-29 13:41:43
    +0200)
  * Upstream changes:     - v2.2.2     - indexer.metadata: Warn and skip
    incomplete entries from the journal

 -- Software Heritage autobuilder (on jenkins-debian1) <jenkins@jenkins-debian1.internal.softwareheritage.org>  Fri, 29 Jul 2022 11:52:13 +0000

swh-indexer (2.2.1-1~swh1) unstable-swh; urgency=medium

  * New upstream release 2.2.1     - (tagged by Antoine R. Dumont
    (@ardumont) <ardumont@softwareheritage.org> on 2022-07-29 10:56:57
    +0200)
  * Upstream changes:     - v2.2.1     - Normalize journal client
    indexer type names

 -- Software Heritage autobuilder (on jenkins-debian1) <jenkins@jenkins-debian1.internal.softwareheritage.org>  Fri, 29 Jul 2022 09:07:15 +0000

swh-indexer (2.2.0-1~swh1) unstable-swh; urgency=medium

  * New upstream release 2.2.0     - (tagged by Antoine R. Dumont
    (@ardumont) <ardumont@softwareheritage.org> on 2022-07-25 16:23:12
    +0200)
  * Upstream changes:     - v2.2.0     - cli: Add content mimetype
    indexer journal client support     - cli: Add fossology license
    indexer journal client support     - cli: Add extrinsic-metadata
    indexer journal client support     - docs: Fix incorrect terminology
    (term -> property)     - mapping: Fix inconsistent name     - Drop
    decommissioned content indexer: ctags, language

 -- Software Heritage autobuilder (on jenkins-debian1) <jenkins@jenkins-debian1.internal.softwareheritage.org>  Mon, 25 Jul 2022 14:33:50 +0000

swh-indexer (2.1.0-1~swh1) unstable-swh; urgency=medium

  * New upstream release 2.1.0     - (tagged by Valentin Lorentz
    <vlorentz@softwareheritage.org> on 2022-07-21 10:23:44 +0200)
  * Upstream changes:     - v2.1.0     - * DirectoryIndexer: Remove
    incorrect assumption on object types     - * docs: Explain the
    indexation workflow for extrinsic metadata     - * docs: Update
    description of the metadata workflow     - * metadata_dictionary:
    Add mappings for pubspec.yaml     - * Add extrinsic metadata indexer
    - * Add GitHub metadata mapping     - * Refactor Mapping hierarchy
    - * cff: Add checks for value types

 -- Software Heritage autobuilder (on jenkins-debian1) <jenkins@jenkins-debian1.internal.softwareheritage.org>  Thu, 21 Jul 2022 08:32:23 +0000

swh-indexer (2.0.2-1~swh1) unstable-swh; urgency=medium

  * New upstream release 2.0.2     - (tagged by Valentin Lorentz
    <vlorentz@softwareheritage.org> on 2022-06-22 12:32:41 +0200)
  * Upstream changes:     - v2.0.2     - * Fix mypy issue with swh-
    journal>=1.1.0     - * cff: Ignore invalid yaml files     - * npm:
    Add workaround for mangled package descriptions     - * npm: Fix
    crash when npm description is not a string

 -- Software Heritage autobuilder (on jenkins-debian1) <jenkins@jenkins-debian1.internal.softwareheritage.org>  Wed, 22 Jun 2022 10:40:25 +0000

swh-indexer (2.0.1-1~swh1) unstable-swh; urgency=medium

  * New upstream release 2.0.1     - (tagged by Antoine R. Dumont
    (@ardumont) <ardumont@softwareheritage.org> on 2022-06-10 10:35:15
    +0200)
  * Upstream changes:     - v2.0.1     - upgrades/134: Add missing index
    creation

 -- Software Heritage autobuilder (on jenkins-debian1) <jenkins@jenkins-debian1.internal.softwareheritage.org>  Fri, 10 Jun 2022 09:17:44 +0000

swh-indexer (2.0.0-1~swh1) unstable-swh; urgency=medium

  * New upstream release 2.0.0     - (tagged by Antoine R. Dumont
    (@ardumont) <ardumont@softwareheritage.org> on 2022-06-03 15:40:32
    +0200)
  * Upstream changes:     - v2.0.0     - Set current_version attribute
    to postgresql datastore     - Add support for indexing from head
    releases     - Replace RevisionMetadataIndexer with
    DirectoryMetadataIndexer     - Add support for running the server
    with 'postgresql' storage cls     - tests: Shorten definition of
    REVISION     - tests: Simplify definition of ORIGINS list     -
    tests: use stock pytest_postgresql factory function     - Rewrite
    origin_head.py as a normal function instead of an indexer     -
    Convert test_origin_head from unittest to pytest

 -- Software Heritage autobuilder (on jenkins-debian1) <jenkins@jenkins-debian1.internal.softwareheritage.org>  Fri, 03 Jun 2022 13:59:59 +0000

swh-indexer (1.2.0-1~swh1) unstable-swh; urgency=medium

  * New upstream release 1.2.0     - (tagged by Valentin Lorentz
    <vlorentz@softwareheritage.org> on 2022-06-01 16:44:30 +0200)
  * Upstream changes:     - v1.2.0     - * cli: Add support for running
    "all" indexers in the journal client

 -- Software Heritage autobuilder (on jenkins-debian1) <jenkins@jenkins-debian1.internal.softwareheritage.org>  Wed, 01 Jun 2022 15:08:39 +0000

swh-indexer (1.1.0-1~swh1) unstable-swh; urgency=medium

  * New upstream release 1.1.0     - (tagged by Valentin Lorentz
    <vlorentz@softwareheritage.org> on 2022-05-30 15:56:19 +0200)
  * Upstream changes:     - v1.1.0     - * Add support for indexing
    directly from the journal client     - * cff: Do not change
    yaml.SafeLoader globally     - * add missing sentry captures     - *
    Change misleading documentation in swh-indexer/cli.py     - * test
    and typing maintenance

 -- Software Heritage autobuilder (on jenkins-debian1) <jenkins@jenkins-debian1.internal.softwareheritage.org>  Mon, 30 May 2022 14:03:54 +0000

swh-indexer (1.0.0-1~swh1) unstable-swh; urgency=medium

  * New upstream release 1.0.0     - (tagged by David Douard
    <david.douard@sdfa3.org> on 2022-02-24 17:35:56 +0100)
  * Upstream changes:     - v1.0.0

 -- Software Heritage autobuilder (on jenkins-debian1) <jenkins@jenkins-debian1.internal.softwareheritage.org>  Thu, 24 Feb 2022 16:42:39 +0000

swh-indexer (0.8.2-1~swh1) unstable-swh; urgency=medium

  * New upstream release 0.8.2     - (tagged by Valentin Lorentz
    <vlorentz@softwareheritage.org> on 2022-01-12 13:53:22 +0100)
  * Upstream changes:     - v0.8.2     - * tests: Use
    TimestampWithTimezone.from_datetime() instead of the constructor
    - * docs: Use reference instead of absolute link

 -- Software Heritage autobuilder (on jenkins-debian1) <jenkins@jenkins-debian1.internal.softwareheritage.org>  Wed, 12 Jan 2022 12:56:56 +0000

swh-indexer (0.8.1-1~swh1) unstable-swh; urgency=medium

  * New upstream release 0.8.1     - (tagged by Vincent SELLIER
    <vincent.sellier@softwareheritage.org> on 2021-12-21 16:23:37 +0100)
  * Upstream changes:     - v0.8.1     - Changelog:     - tag frozendict
    version to avoid segfaults on the ci

 -- Software Heritage autobuilder (on jenkins-debian1) <jenkins@jenkins-debian1.internal.softwareheritage.org>  Tue, 21 Dec 2021 15:28:27 +0000

swh-indexer (0.8.0-1~swh1) unstable-swh; urgency=medium

  * New upstream release 0.8.0     - (tagged by Antoine R. Dumont
    (@ardumont) <ardumont@softwareheritage.org> on 2021-05-28 16:57:47
    +0200)
  * Upstream changes:     - v0.8.0     - metadata_dictionary: Add
    mapping for CITATION.cff     - metadata/maven: Ignore ill-formed xml
    instead of failing     - metadata: Fix UnboundLocalError in edge
    case     - data/codemeta: sync with official codemeta repo     - Fix
    SingleFileMapping case sensitivity     - Use swh.core 0.14     -
    tox: Add sphinx environments to check sane doc build

 -- Software Heritage autobuilder (on jenkins-debian1) <jenkins@jenkins-debian1.internal.softwareheritage.org>  Fri, 28 May 2021 15:05:39 +0000

swh-indexer (0.7.0-1~swh1) unstable-swh; urgency=medium

  * New upstream release 0.7.0     - (tagged by Antoine R. Dumont
    (@ardumont) <ardumont@softwareheritage.org> on 2021-02-03 14:10:16
    +0100)
  * Upstream changes:     - v0.7.0     - Adapt
    origin_get_latest_visit_status according to latest api change

 -- Software Heritage autobuilder (on jenkins-debian1) <jenkins@jenkins-debian1.internal.softwareheritage.org>  Wed, 03 Feb 2021 13:15:37 +0000

swh-indexer (0.6.4-1~swh1) unstable-swh; urgency=medium

  * New upstream release 0.6.4     - (tagged by Antoine R. Dumont
    (@ardumont) <ardumont@softwareheritage.org> on 2021-02-01 15:06:04
    +0100)
  * Upstream changes:     - v0.6.4     - indexer: Remove pagination
    logic using stream_results() instead.     - ContentPartitionIndexer:
    Do not index the same content multiple times at once.     - Add a
    cli section in the doc     - test_journal_client_cli: Send
    production objects to journal     - test_journal_client: Migrate
    away from mocks     - tests: Use production backends within the
    indexer tests

 -- Software Heritage autobuilder (on jenkins-debian1) <jenkins@jenkins-debian1.internal.softwareheritage.org>  Mon, 01 Feb 2021 14:10:18 +0000

swh-indexer (0.6.3-1~swh1) unstable-swh; urgency=medium

  * New upstream release 0.6.3     - (tagged by Antoine R. Dumont
    (@ardumont) <ardumont@softwareheritage.org> on 2020-11-27 14:42:30
    +0100)
  * Upstream changes:     - v0.6.3     - storage.writer: Fix journal
    writer sanitizer function

 -- Software Heritage autobuilder (on jenkins-debian1) <jenkins@jenkins-debian1.internal.softwareheritage.org>  Fri, 27 Nov 2020 13:46:03 +0000

swh-indexer (0.6.2-1~swh1) unstable-swh; urgency=medium

  * New upstream release 0.6.2     - (tagged by Antoine R. Dumont
    (@ardumont) <ardumont@softwareheritage.org> on 2020-11-27 13:55:53
    +0100)
  * Upstream changes:     - v0.6.2     - BaseRow.unique_key: Don't crash
    when indexer_configuration_id is None.     -
    idx.storage.JournalWriter: pass value_sanitizer to
    get_journal_writer.

 -- Software Heritage autobuilder (on jenkins-debian1) <jenkins@jenkins-debian1.internal.softwareheritage.org>  Fri, 27 Nov 2020 13:00:28 +0000

swh-indexer (0.6.1-1~swh1) unstable-swh; urgency=medium

  * New upstream release 0.6.1     - (tagged by Antoine R. Dumont
    (@ardumont) <ardumont@softwareheritage.org> on 2020-11-27 10:43:14
    +0100)
  * Upstream changes:     - v0.6.1     - Fix test within the debian
    package builds     - refactor tests to pytest

 -- Software Heritage autobuilder (on jenkins-debian1) <jenkins@jenkins-debian1.internal.softwareheritage.org>  Fri, 27 Nov 2020 09:49:35 +0000

swh-indexer (0.6.0-1~swh1) unstable-swh; urgency=medium

  * New upstream release 0.6.0     - (tagged by Antoine R. Dumont
    (@ardumont) <ardumont@softwareheritage.org> on 2020-11-26 17:08:03
    +0100)
  * Upstream changes:     - v0.6.0     - indexer.journal_client:
    Subscribe to OriginVisitStatus topic     -
    swh.indexer.cli.journal_client: ensure the minimal configuration
    exists     - Drop all deprecated uses of `args` in component
    factories     - Drop vcversioner from requirements     - Make the
    indexer storage write to the journal.

 -- Software Heritage autobuilder (on jenkins-debian1) <jenkins@jenkins-debian1.internal.softwareheritage.org>  Thu, 26 Nov 2020 16:39:45 +0000

swh-indexer (0.5.0-2~swh1) unstable-swh; urgency=medium

  * Move distutils package from python3-swh.indexer to python3-swh.indexer.storage.

 -- Nicolas Dandrimont <olasd@debian.org>  Wed, 18 Nov 2020 20:04:23 +0100

swh-indexer (0.5.0-1~swh1) unstable-swh; urgency=medium

  * New upstream release 0.5.0     - (tagged by Valentin Lorentz
    <vlorentz@softwareheritage.org> on 2020-11-06 15:25:04 +0100)
  * Upstream changes:     - v0.5.0     - * Remove metadata deletion
    endpoints and algorithms     - * Remove
    conflict_update/policy_update option from BaseIndexer.run()     - *
    Remove conflict_update option from _add() endpoints.

 -- Software Heritage autobuilder (on jenkins-debian1) <jenkins@jenkins-debian1.internal.softwareheritage.org>  Fri, 06 Nov 2020 14:28:05 +0000

swh-indexer (0.4.2-1~swh1) unstable-swh; urgency=medium

  * New upstream release 0.4.2     - (tagged by Antoine R. Dumont
    (@ardumont) <ardumont@softwareheritage.org> on 2020-10-30 17:22:22
    +0100)
  * Upstream changes:     - v0.4.2     - tests.conftest: Fix the indexer
    scheduler initialization     - indexer.cli: Fix missing retries_left
    parameter     - Rename sql files according to new conventions

 -- Software Heritage autobuilder (on jenkins-debian1) <jenkins@jenkins-debian1.internal.softwareheritage.org>  Fri, 30 Oct 2020 16:24:14 +0000

swh-indexer (0.4.1-1~swh1) unstable-swh; urgency=medium

  * New upstream release 0.4.1     - (tagged by Antoine R. Dumont
    (@ardumont) <ardumont@softwareheritage.org> on 2020-10-16 10:48:51
    +0200)
  * Upstream changes:     - v0.4.1     - test_cli: Remove unneeded
    config args parameter     - api.server: Align configuration
    structure with clients configuration     - storage.api.server: Add
    types to module and refactor tests

 -- Software Heritage autobuilder (on jenkins-debian1) <jenkins@jenkins-debian1.internal.softwareheritage.org>  Fri, 16 Oct 2020 08:59:09 +0000

swh-indexer (0.4.0-1~swh1) unstable-swh; urgency=medium

  * New upstream release 0.4.0     - (tagged by Antoine R. Dumont
    (@ardumont) <ardumont@softwareheritage.org> on 2020-10-15 18:17:59
    +0200)
  * Upstream changes:     - v0.4.0     - swh.indexer.storage: Unify
    get_indexer_storage function with others

 -- Software Heritage autobuilder (on jenkins-debian1) <jenkins@jenkins-debian1.internal.softwareheritage.org>  Thu, 15 Oct 2020 16:19:01 +0000

swh-indexer (0.3.0-1~swh1) unstable-swh; urgency=medium

  * New upstream release 0.3.0     - (tagged by Valentin Lorentz
    <vlorentz@softwareheritage.org> on 2020-10-08 13:33:02 +0200)
  * Upstream changes:     - v0.3.0     - * Make indexer-storage
    endpoints use attr-based classes instead of dicts     - * Add more
    typing to indexers and their tests

 -- Software Heritage autobuilder (on jenkins-debian1) <jenkins@jenkins-debian1.internal.softwareheritage.org>  Thu, 08 Oct 2020 11:35:50 +0000

swh-indexer (0.2.4-1~swh1) unstable-swh; urgency=medium

  * New upstream release 0.2.4     - (tagged by David Douard
    <david.douard@sdfa3.org> on 2020-09-25 12:49:04 +0200)
  * Upstream changes:     - v0.2.4

 -- Software Heritage autobuilder (on jenkins-debian1) <jenkins@jenkins-debian1.internal.softwareheritage.org>  Fri, 25 Sep 2020 10:51:28 +0000

swh-indexer (0.2.3-1~swh1) unstable-swh; urgency=medium

  * New upstream release 0.2.3     - (tagged by David Douard
    <david.douard@sdfa3.org> on 2020-09-11 15:12:01 +0200)
  * Upstream changes:     - v0.2.3

 -- Software Heritage autobuilder (on jenkins-debian1) <jenkins@jenkins-debian1.internal.softwareheritage.org>  Fri, 11 Sep 2020 13:15:41 +0000

swh-indexer (0.2.2-1~swh1) unstable-swh; urgency=medium

  * New upstream release 0.2.2     - (tagged by Antoine R. Dumont
    (@ardumont) <ardumont@softwareheritage.org> on 2020-09-04 13:21:19
    +0200)
  * Upstream changes:     - v0.2.2     - metadata: Adapt to latest
    storage revision_get change     - Tell pytest not to recurse in
    dotdirs.

 -- Software Heritage autobuilder (on jenkins-debian1) <jenkins@jenkins-debian1.internal.softwareheritage.org>  Fri, 04 Sep 2020 11:33:41 +0000

swh-indexer (0.2.1-1~swh1) unstable-swh; urgency=medium

  * New upstream release 0.2.1     - (tagged by Valentin Lorentz
    <vlorentz@softwareheritage.org> on 2020-08-20 12:59:53 +0200)
  * Upstream changes:     - v0.2.1     - * indexer.rehash: Adapt
    content_get_metadata call to content_get     - * origin_head: Use
    snapshot_get_all_branches instead of snapshot_get.     - * Import
    SortedList, db_transaction_generator, and db_transaction from swh-
    core instead of swh-storage.     - * tests: remove invalid assertion

 -- Software Heritage autobuilder (on jenkins-debian1) <jenkins@jenkins-debian1.internal.softwareheritage.org>  Thu, 20 Aug 2020 11:03:58 +0000

swh-indexer (0.2.0-1~swh2) unstable-swh; urgency=medium

  * Bump dependencies

 -- Antoine R. Dumont (@ardumont) <ardumont@softwareheritage.org>  Wed, 06 Aug 2020 13:28:00 +0200

swh-indexer (0.2.0-1~swh1) unstable-swh; urgency=medium

  * New upstream release 0.2.0     - (tagged by Antoine R. Dumont
    (@ardumont) <ardumont@softwareheritage.org> on 2020-08-06 15:12:44
    +0200)
  * Upstream changes:     - v0.2.0     - Make content indexer work on
    partition of ids

 -- Software Heritage autobuilder (on jenkins-debian1) <jenkins@jenkins-debian1.internal.softwareheritage.org>  Thu, 06 Aug 2020 13:14:35 +0000

swh-indexer (0.1.1-1~swh1) unstable-swh; urgency=medium

  * New upstream release 0.1.1     - (tagged by Antoine R. Dumont
    (@ardumont) <ardumont@softwareheritage.org> on 2020-07-28 12:42:19
    +0200)
  * Upstream changes:     - v0.1.1     - setup.py: Migrate from
    vcversioner to setuptools-scm     - MANIFEST: Include missing
    conftest.py requirement     - metadata: Update
    swh.storage.origin_get call to latest api change     - Drop
    unsupported "validate" proxy     - tests: Drop deprecated
    storage.origin_add_one use     - Drop useless use of pifpaf     -
    Clean up the swh.scheduler and swh.storage pytest plugin imports
    - tests: Drop obsolete origin visit fields

 -- Software Heritage autobuilder (on jenkins-debian1) <jenkins@jenkins-debian1.internal.softwareheritage.org>  Tue, 28 Jul 2020 10:44:54 +0000

swh-indexer (0.1.0-1~swh1) unstable-swh; urgency=medium

  * New upstream release 0.1.0     - (tagged by Antoine R. Dumont
    (@ardumont) <ardumont@softwareheritage.org> on 2020-06-23 15:44:15
    +0200)
  * Upstream changes:     - v0.1.0     - origin_head: Retrieve snapshot
    out of the last visit status     - Fix tests according to latest
    internal api changes

 -- Software Heritage autobuilder (on jenkins-debian1) <jenkins@jenkins-debian1.internal.softwareheritage.org>  Tue, 23 Jun 2020 13:46:23 +0000

swh-indexer (0.0.171-1~swh1) unstable-swh; urgency=medium

  * New upstream release 0.0.171     - (tagged by Antoine R. Dumont
    (@ardumont) <antoine.romain.dumont@gmail.com> on 2020-04-23 16:46:52
    +0200)
  * Upstream changes:     - v0.0.171     - cli: Adapt journal client
    instantiation according to latest change     - codemeta: Add
    compatibility with PyLD >= 2.0.0.     - setup: Update the minimum
    required runtime python3 version     - Add a pyproject.toml file to
    target py37 for black     - Enable black     - test: make test data
    properly typed     - indexer.cli.journal_client: Simplify the
    journal client call     - Remove type from origin_add calls     -
    Rename --max-messages to --stop-after-objects.     - tests: Migrate
    to latest swh-storage api change

 -- Software Heritage autobuilder (on jenkins-debian1) <jenkins@jenkins-debian1.internal.softwareheritage.org>  Thu, 23 Apr 2020 14:49:17 +0000

swh-indexer (0.0.170-1~swh1) unstable-swh; urgency=medium

  * New upstream release 0.0.170     - (tagged by Antoine R. Dumont
    (@ardumont) <antoine.romain.dumont@gmail.com> on 2020-03-08 09:57:39
    +0100)
  * Upstream changes:     - v0.0.170     - indexer.metadata: Make
    compatible old task format

 -- Software Heritage autobuilder (on jenkins-debian1) <jenkins@jenkins-debian1.internal.softwareheritage.org>  Sun, 08 Mar 2020 09:03:59 +0000

swh-indexer (0.0.169-1~swh1) unstable-swh; urgency=medium

  * New upstream release 0.0.169     - (tagged by Antoine R. Dumont
    (@ardumont) <antoine.romain.dumont@gmail.com> on 2020-03-06 15:19:21
    +0100)
  * Upstream changes:     - v0.0.169     - storage: Add @timed metrics
    on remaining indexer storage endpoints     - indexer.storage: Use
    the correct metrics module     - idx.storage: Add time and counter
    metric to idx_configuration_add     - indexer.storage: Remove
    redundant calls to send_metric     - indexer: Fix mypy issues

 -- Software Heritage autobuilder (on jenkins-debian1) <jenkins@jenkins-debian1.internal.softwareheritage.org>  Fri, 06 Mar 2020 14:24:50 +0000

swh-indexer (0.0.168-1~swh1) unstable-swh; urgency=medium

  * New upstream release 0.0.168     - (tagged by Antoine R. Dumont
    (@ardumont) <antoine.romain.dumont@gmail.com> on 2020-03-05 15:48:32
    +0100)
  * Upstream changes:     - v0.0.168     - mimetype: Make the parsing
    more resilient     - storage.fossology_license_add: Fix one insert
    query too many     - tests: Migrate some tests to pytest

 -- Software Heritage autobuilder (on jenkins-debian1) <jenkins@jenkins-debian1.internal.softwareheritage.org>  Thu, 05 Mar 2020 14:52:27 +0000

swh-indexer (0.0.167-1~swh1) unstable-swh; urgency=medium

  * New upstream release 0.0.167     - (tagged by Antoine R. Dumont
    (@ardumont) <antoine.romain.dumont@gmail.com> on 2020-03-04 16:33:20
    +0100)
  * Upstream changes:     - v0.0.167     - indexer (revision, origin):
    Fix indexer summary to output a status

 -- Software Heritage autobuilder (on jenkins-debian1) <jenkins@jenkins-debian1.internal.softwareheritage.org>  Wed, 04 Mar 2020 15:37:59 +0000

swh-indexer (0.0.166-1~swh1) unstable-swh; urgency=medium

  * New upstream release 0.0.166     - (tagged by Valentin Lorentz
    <vlorentz@softwareheritage.org> on 2020-03-04 15:46:37 +0100)
  * Upstream changes:     - v0.0.166     - * Fix merging documents with
    @list elements.

 -- Software Heritage autobuilder (on jenkins-debian1) <jenkins@jenkins-debian1.internal.softwareheritage.org>  Wed, 04 Mar 2020 14:50:54 +0000

swh-indexer (0.0.165-1~swh1) unstable-swh; urgency=medium

  * New upstream release 0.0.165     - (tagged by Antoine R. Dumont
    (@ardumont) <antoine.romain.dumont@gmail.com> on 2020-03-04 15:29:52
    +0100)
  * Upstream changes:     - v0.0.165     - indexers: Fix summary
    computation for range indexers     - tests: Use assertEqual instead
    of deprecated assertEquals

 -- Software Heritage autobuilder (on jenkins-debian1) <jenkins@jenkins-debian1.internal.softwareheritage.org>  Wed, 04 Mar 2020 14:33:09 +0000

swh-indexer (0.0.164-1~swh1) unstable-swh; urgency=medium

  * New upstream release 0.0.164     - (tagged by Antoine R. Dumont
    (@ardumont) <antoine.romain.dumont@gmail.com> on 2020-03-04 13:52:15
    +0100)
  * Upstream changes:     - v0.0.164     - range-indexers: Fix hard-
    coded summary key value     - indexers: Improve
    persist_index_computations type     - indexer.metadata: Fix wrong
    update

 -- Software Heritage autobuilder (on jenkins-debian1) <jenkins@jenkins-debian1.internal.softwareheritage.org>  Wed, 04 Mar 2020 13:00:18 +0000

swh-indexer (0.0.163-1~swh1) unstable-swh; urgency=medium

  * New upstream release 0.0.163     - (tagged by Antoine R. Dumont
    (@ardumont) <antoine.romain.dumont@gmail.com> on 2020-03-04 11:26:56
    +0100)
  * Upstream changes:     - v0.0.163     - Make indexers return a
    summary of their actions     - swh.indexer.storage: Add metrics to
    add/del endpoints     - indexer.storage: Make add/del endpoints sum
    up added objects count     - indexer: Remove unused next_step
    pattern

 -- Software Heritage autobuilder (on jenkins-debian1) <jenkins@jenkins-debian1.internal.softwareheritage.org>  Wed, 04 Mar 2020 10:31:03 +0000

swh-indexer (0.0.162-1~swh1) unstable-swh; urgency=medium

  * New upstream release 0.0.162     - (tagged by Antoine R. Dumont
    (@ardumont) <antoine.romain.dumont@gmail.com> on 2020-02-27 11:01:29
    +0100)
  * Upstream changes:     - v0.0.162     - fossology_license: Improve
    add query endpoint     - pgstorage: Empty temp tables instead of
    dropping them     - indexer.metadata: Fix edge case on unknown
    origin

 -- Software Heritage autobuilder (on jenkins-debian1) <jenkins@jenkins-debian1.internal.softwareheritage.org>  Thu, 27 Feb 2020 10:09:36 +0000

swh-indexer (0.0.161-1~swh1) unstable-swh; urgency=medium

  * New upstream release 0.0.161     - (tagged by Antoine R. Dumont
    (@ardumont) <antoine.romain.dumont@gmail.com> on 2020-02-25 12:07:39
    +0100)
  * Upstream changes:     - v0.0.161     - sql/128: Add content_mimetype
    index     - storage.db: Improve content range queries to actually
    finish     - Add a new IndexerStorageArgumentException class, for
    exceptions caused by the client.     - Use swh-storage validation
    proxy.     - Fix type errors with hypothesis 5.5     - Add type
    annotations to indexer classes

 -- Software Heritage autobuilder (on jenkins-debian1) <jenkins@jenkins-debian1.internal.softwareheritage.org>  Tue, 25 Feb 2020 11:20:51 +0000

swh-indexer (0.0.160-1~swh1) unstable-swh; urgency=medium

  * New upstream release 0.0.160     - (tagged by Antoine R. Dumont
    (@ardumont) <antoine.romain.dumont@gmail.com> on 2020-02-05 18:13:16
    +0100)
  * Upstream changes:     - v0.0.160     - Fix missing import

 -- Software Heritage autobuilder (on jenkins-debian1) <jenkins@jenkins-debian1.internal.softwareheritage.org>  Wed, 05 Feb 2020 17:28:18 +0000

swh-indexer (0.0.159-1~swh1) unstable-swh; urgency=medium

  * New upstream release 0.0.159     - (tagged by Antoine R. Dumont
    (@ardumont) <antoine.romain.dumont@gmail.com> on 2020-02-05 16:01:03
    +0100)
  * Upstream changes:     - v0.0.159     - Monkey-patch backend classes
    instead of 'get_storage' functions.     - Fix DeprecationWarning
    about get_storage args.     - Move IndexerStorage documentation and
    endpoint paths to a new IndexerStorageInterface class.     -
    conftest: Use module's `get_<storage-backend>` to instantiate
    backend     - docs: Fix sphinx warnings     - Fix merge_documents to
    work with input document with an @id.     - Fix support of VCSs
    whose HEAD branch is an alias.     - Fix type of 'author' in gemspec
    mapping output.     - Fix test_origin_metadata mistakenly broken by
    e50660efca     - Fix several typos reported by pre-commit hooks     -
    Add a pre-commit config file     - Remove unused property-based test
    environment     - Migrate tox.ini to extras = xxx instead of deps =
    .[testing]     - Merge tox test environments     - Drop version
    constraint on pytest     - Include all requirements in MANIFEST.in

 -- Software Heritage autobuilder (on jenkins-debian1) <jenkins@jenkins-debian1.internal.softwareheritage.org>  Wed, 05 Feb 2020 15:09:42 +0000

swh-indexer (0.0.158-1~swh1) unstable-swh; urgency=medium

  * New upstream release 0.0.158     - (tagged by Antoine R. Dumont
    (@ardumont) <antoine.romain.dumont@gmail.com> on 2019-11-20 10:26:59
    +0100)
  * Upstream changes:     - v0.0.158     - Re-enable tests for the in-
    memory storage.     - Truncate result list instead of doing a copy.
    - journal client: add support for new origin_visit schema.     - Fix
    alter table rename column syntax on 126->127 upgrade script

 -- Software Heritage autobuilder (on jenkins-debian1) <jenkins@jenkins-debian1.internal.softwareheritage.org>  Wed, 20 Nov 2019 09:30:37 +0000

swh-indexer (0.0.157-1~swh1) unstable-swh; urgency=medium

  * New upstream release 0.0.157     - (tagged by Valentin Lorentz
    <vlorentz@softwareheritage.org> on 2019-11-08 16:33:36 +0100)
  * Upstream changes:     - v0.0.157     - * migrate storage tests to
    pytest     - * proper pagination for
    IndexerStorage.origin_intrinsic_metadata_search_by_producer

 -- Software Heritage autobuilder (on jenkins-debian1) <jenkins@jenkins-debian1.internal.softwareheritage.org>  Fri, 08 Nov 2019 15:36:48 +0000

swh-indexer (0.0.156-1~swh1) unstable-swh; urgency=medium

  * New upstream release 0.0.156     - (tagged by Stefano Zacchiroli
    <zack@upsilon.cc> on 2019-11-05 17:36:11 +0100)
  * Upstream changes:     - v0.0.156     - * update indexer for storage
    0.0.156     - * cli: fix max-message handling in the journal-client
    command     - * tests: fix test_metadata.py for frozen entities in
    swh.model.model     - * tests: update tests for storage>=0.0.155
    - * test_metadata typing: use type-specific mappings instead of cast
    - * storage/db.py: drop unused format arg regconfig from query     -
    * typing: minimal changes to make a no-op mypy run pass

 -- Software Heritage autobuilder (on jenkins-debian1) <jenkins@jenkins-debian1.internal.softwareheritage.org>  Tue, 05 Nov 2019 16:45:10 +0000

swh-indexer (0.0.155-1~swh1) unstable-swh; urgency=medium

  * New upstream release 0.0.155     - (tagged by Valentin Lorentz
    <vlorentz@softwareheritage.org> on 2019-10-15 14:51:28 +0200)
  * Upstream changes:     - v0.0.155     - * Avoid spamming logs with
    processed %d messages every message     - * tox.ini: Fix py3
    environment to use packaged tests     - * Remove indirection
    swh.indexer.storage.api.wsgi to start server     - * Add a command-
    line tool to run metadata translation.

 -- Software Heritage autobuilder (on jenkins-debian1) <jenkins@jenkins-debian1.internal.softwareheritage.org>  Tue, 15 Oct 2019 12:55:33 +0000

swh-indexer (0.0.154-1~swh2) unstable-swh; urgency=medium

  * Force pg_ctl path

 -- Nicolas Dandrimont <olasd@debian.org>  Mon, 07 Oct 2019 16:42:08 +0200

swh-indexer (0.0.154-1~swh1) unstable-swh; urgency=medium

  * New upstream release 0.0.154     - (tagged by Nicolas Dandrimont
    <nicolas@dandrimont.eu> on 2019-10-07 16:34:20 +0200)
  * Upstream changes:     - Release swh.indexer v0.0.154     - Remove
    old scheduler compat code     - Clean up CLI aliases     - Port to
    python-magic instead of file_magic

 -- Software Heritage autobuilder (on jenkins-debian1) <jenkins@jenkins-debian1.internal.softwareheritage.org>  Mon, 07 Oct 2019 14:38:47 +0000

swh-indexer (0.0.153-1~swh1) unstable-swh; urgency=medium

  * New upstream release 0.0.153     - (tagged by Antoine R. Dumont
    (@ardumont) <antoine.romain.dumont@gmail.com> on 2019-09-11 11:46:41
    +0200)
  * Upstream changes:     - v0.0.153     - indexer-storage: Send smaller
    batches to origin_get     - Update
    origin_url/from_revision/metadata_tsvector when conflict_update=True
    - Remove concept of 'minimal set' of metadata     - npm: Fix crash
    on invalid 'author' field     - api/client: use RPCClient instead of
    deprecated SWHRemoteAPI     - api/server: use RPCServerApp instead
    of deprecated SWHServerAPIApp     - tests/utils: Fix various test
    data model issues failing validation

 -- Software Heritage autobuilder (on jenkins-debian1) <jenkins@jenkins-debian1.internal.softwareheritage.org>  Wed, 11 Sep 2019 09:50:58 +0000

swh-indexer (0.0.152-1~swh1) unstable-swh; urgency=medium

  * New upstream release 0.0.152     - (tagged by Valentin Lorentz
    <vlorentz@softwareheritage.org> on 2019-07-19 11:15:41 +0200)
  * Upstream changes:     - Send smaller batches to revision_get

 -- Software Heritage autobuilder (on jenkins-debian1) <jenkins@jenkins-debian1.internal.softwareheritage.org>  Fri, 19 Jul 2019 09:20:34 +0000

swh-indexer (0.0.151-1~swh1) unstable-swh; urgency=medium

  * New upstream release 0.0.151     - (tagged by Valentin Lorentz
    <vlorentz@softwareheritage.org> on 2019-07-03 17:58:32 +0200)
  * Upstream changes:     - v0.0.151     - Fix key names in the journal
    client; it crashed in prod.

 -- Software Heritage autobuilder (on jenkins-debian1) <jenkins@jenkins-debian1.internal.softwareheritage.org>  Wed, 03 Jul 2019 16:03:07 +0000

swh-indexer (0.0.150-1~swh1) unstable-swh; urgency=medium

  * New upstream release 0.0.150     - (tagged by Antoine R. Dumont
    (@ardumont) <antoine.romain.dumont@gmail.com> on 2019-07-03 12:09:43
    +0200)
  * Upstream changes:     - v0.0.150     - indexer.cli: Drop unused
    extra alias `--consumer-id` flag

 -- Software Heritage autobuilder (on jenkins-debian1) <jenkins@jenkins-debian1.internal.softwareheritage.org>  Wed, 03 Jul 2019 10:20:46 +0000

swh-indexer (0.0.149-1~swh2) unstable-swh; urgency=medium

  * No-change: Bump dependency version

 -- Antoine R. Dumont (@ardumont) <antoine.romain.dumont@gmail.com>  Wed, 03 Jul 2019 10:44:12 +0200

swh-indexer (0.0.149-1~swh1) unstable-swh; urgency=medium

  * New upstream release 0.0.149     - (tagged by Antoine R. Dumont
    (@ardumont) <antoine.romain.dumont@gmail.com> on 2019-07-02 18:11:12
    +0200)
  * Upstream changes:     - v0.0.149     - swh.indexer.cli: Fix
    get_journal_client api call     - sql/upgrades/125: Fix migration
    script

 -- Software Heritage autobuilder (on jenkins-debian1) <jenkins@jenkins-debian1.internal.softwareheritage.org>  Tue, 02 Jul 2019 16:26:50 +0000

swh-indexer (0.0.148-1~swh3) unstable-swh; urgency=medium

  * Upstream release 0.0.148: Update version dependency

 -- Antoine Romain Dumont (@ardumont) <antoine.romain.dumont@gmail.com>  Mon, 01 Jul 2019 01:50:29 +0100

swh-indexer (0.0.148-1~swh2) unstable-swh; urgency=medium

  * Upstream release 0.0.148

 -- Antoine Romain Dumont (@ardumont) <antoine.romain.dumont@gmail.com>  Mon, 01 Jul 2019 01:50:29 +0100

swh-indexer (0.0.148-1~swh1) unstable-swh; urgency=medium

  * New upstream release 0.0.148     - (tagged by Antoine R. Dumont
    (@ardumont) <antoine.romain.dumont@gmail.com> on 2019-07-01 12:21:32
    +0200)
  * Upstream changes:     - v0.0.148     - Manipulate origin URLs
    instead of origin ids     - journal: create tasks for multiple
    origins     - Tests: Improvements

 -- Software Heritage autobuilder (on jenkins-debian1) <jenkins@jenkins-debian1.internal.softwareheritage.org>  Mon, 01 Jul 2019 10:34:26 +0000

swh-indexer (0.0.147-1~swh1) unstable-swh; urgency=medium

  * New upstream release 0.0.147     - (tagged by Antoine Lambert
    <antoine.lambert@inria.fr> on 2019-05-23 11:03:02 +0200)
  * Upstream changes:     - version 0.0.147

 -- Software Heritage autobuilder (on jenkins-debian1) <jenkins@jenkins-debian1.internal.softwareheritage.org>  Thu, 23 May 2019 09:11:05 +0000

swh-indexer (0.0.146-1~swh2) unstable-swh; urgency=medium

  * Remove hypothesis directory

 -- Nicolas Dandrimont <olasd@debian.org>  Thu, 18 Apr 2019 18:29:09 +0200

swh-indexer (0.0.146-1~swh1) unstable-swh; urgency=medium

  * New upstream release 0.0.146     - (tagged by Valentin Lorentz
    <vlorentz@softwareheritage.org> on 2019-04-11 11:08:29 +0200)
  * Upstream changes:     - Better explain what the 'string fields' are.

 -- Software Heritage autobuilder (on jenkins-debian1) <jenkins@jenkins-debian1.internal.softwareheritage.org>  Thu, 11 Apr 2019 09:47:24 +0000

swh-indexer (0.0.145-1~swh1) unstable-swh; urgency=medium

  * New upstream release 0.0.145     - (tagged by Valentin Lorentz
    <vlorentz@softwareheritage.org> on 2019-03-15 11:18:25 +0100)
  * Upstream changes:     - Add support for keywords in PKG-INFO.

 -- Software Heritage autobuilder (on jenkins-debian1) <jenkins@jenkins-debian1.internal.softwareheritage.org>  Fri, 15 Mar 2019 11:34:53 +0000

swh-indexer (0.0.144-1~swh1) unstable-swh; urgency=medium

  * New upstream release 0.0.144     - (tagged by Thibault Allançon
    <tallancon@gmail.com> on 2019-03-07 08:16:49 +0100)
  * Upstream changes:     - Fix heterogeneity of names in metadata
    tables

 -- Software Heritage autobuilder (on jenkins-debian1) <jenkins@jenkins-debian1.internal.softwareheritage.org>  Thu, 14 Mar 2019 13:30:44 +0000

swh-indexer (0.0.143-1~swh1) unstable-swh; urgency=medium

  * New upstream release 0.0.143     - (tagged by Thibault Allançon
    <tallancon@gmail.com> on 2019-03-12 10:18:37 +0100)
  * Upstream changes:     - Use hashutil.MultiHash in
    swh.indexer.tests.test_utils.fill_storage     - Summary: Closes
    T1448     - Reviewers: #reviewers     - Subscribers: swh-public-ci
    - Maniphest Tasks: T1448     - Differential Revision:
    https://forge.softwareheritage.org/D1235

 -- Software Heritage autobuilder (on jenkins-debian1) <jenkins@jenkins-debian1.internal.softwareheritage.org>  Wed, 13 Mar 2019 10:24:37 +0000

swh-indexer (0.0.142-1~swh1) unstable-swh; urgency=medium

  * New upstream release 0.0.142     - (tagged by Valentin Lorentz
    <vlorentz@softwareheritage.org> on 2019-03-01 14:19:05 +0100)
  * Upstream changes:     - Skip useless requests.

 -- Software Heritage autobuilder (on jenkins-debian1) <jenkins@jenkins-debian1.internal.softwareheritage.org>  Fri, 01 Mar 2019 13:26:06 +0000

swh-indexer (0.0.141-1~swh1) unstable-swh; urgency=medium

  * New upstream release 0.0.141     - (tagged by Valentin Lorentz
    <vlorentz@softwareheritage.org> on 2019-03-01 10:59:54 +0100)
  * Upstream changes:     - Prevent origin metadata indexer from writing
    empty records

 -- Software Heritage autobuilder (on jenkins-debian1) <jenkins@jenkins-debian1.internal.softwareheritage.org>  Fri, 01 Mar 2019 10:10:56 +0000

swh-indexer (0.0.140-1~swh1) unstable-swh; urgency=medium

  * New upstream release 0.0.140     - (tagged by Valentin Lorentz
    <vlorentz@softwareheritage.org> on 2019-02-25 10:38:52 +0100)
  * Upstream changes:     - Drop the 'context' and 'type' config of
    metadata indexers.     - They are both ignored already.

 -- Software Heritage autobuilder (on jenkins-debian1) <jenkins@jenkins-debian1.internal.softwareheritage.org>  Mon, 25 Feb 2019 10:40:10 +0000

swh-indexer (0.0.139-1~swh2) unstable-swh; urgency=low

  * New release fixing debian build

 -- Antoine Romain Dumont (@ardumont) <antoine.romain.dumont@gmail.com>  Fri, 22 Feb 2019 16:27:47 +0100

swh-indexer (0.0.139-1~swh1) unstable-swh; urgency=medium

  * New upstream release 0.0.139     - (tagged by Antoine R. Dumont
    (@ardumont) <antoine.romain.dumont@gmail.com> on 2019-02-22 15:53:22
    +0100)
  * Upstream changes:     - v0.0.139     - Clean up no longer used tasks

 -- Software Heritage autobuilder (on jenkins-debian1) <jenkins@jenkins-debian1.internal.softwareheritage.org>  Fri, 22 Feb 2019 14:59:40 +0000

swh-indexer (0.0.138-1~swh1) unstable-swh; urgency=medium

  * New upstream release 0.0.138     - (tagged by Valentin Lorentz
    <vlorentz@softwareheritage.org> on 2019-02-22 15:30:30 +0100)
  * Upstream changes:     - Make the 'config' argument of
    OriginMetadaIndexer optional again.

 -- Software Heritage autobuilder (on jenkins-debian1) <jenkins@jenkins-debian1.internal.softwareheritage.org>  Fri, 22 Feb 2019 14:37:35 +0000

swh-indexer (0.0.137-1~swh1) unstable-swh; urgency=medium

  * New upstream release 0.0.137     - (tagged by Antoine R. Dumont
    (@ardumont) <antoine.romain.dumont@gmail.com> on 2019-02-22 10:59:53
    +0100)
  * Upstream changes:     - v0.0.137     - swh.indexer.storage.api.wsgi:
    Open production wsgi entrypoint     - swh.indexer.cli: Move dev app
    entrypoint in dedicated cli     - indexer.storage: Make server load
    explicit configuration and check     - config: use already loaded
    swh config, if any, when instantiating an Indexer     - api: Add
    support for filtering by tool_id to
    origin_intrinsic_metadata_search_by_producer.     - api: Add storage
    endpoint to search metadata by mapping.     - runtime: Remove
    implicit configuration from the metadata indexers.     - debian:
    Remove debian packaging from master branch     - docs: Update
    missing documentation

 -- Software Heritage autobuilder (on jenkins-debian1) <jenkins@jenkins-debian1.internal.softwareheritage.org>  Fri, 22 Feb 2019 10:11:29 +0000

swh-indexer (0.0.136-1~swh1) unstable-swh; urgency=medium

  * New upstream release 0.0.136     - (tagged by Valentin Lorentz
    <vlorentz@softwareheritage.org> on 2019-02-14 17:09:00 +0100)
  * Upstream changes:     - Don't send 'None' as a revision id to
    storage.revision_get.     - This error wasn't caught before because
    the in-mem storage     - accepts None values, but the pg storage
    doesn't.

 -- Software Heritage autobuilder (on jenkins-debian1) <jenkins@jenkins-debian1.internal.softwareheritage.org>  Thu, 14 Feb 2019 16:22:41 +0000

swh-indexer (0.0.135-1~swh1) unstable-swh; urgency=medium

  * New upstream release 0.0.135     - (tagged by Valentin Lorentz
    <vlorentz@softwareheritage.org> on 2019-02-14 14:45:24 +0100)
  * Upstream changes:     - Fix deduplication of origins when persisting
    origin intrinsic metadata.

 -- Software Heritage autobuilder (on jenkins-debian1) <jenkins@jenkins-debian1.internal.softwareheritage.org>  Thu, 14 Feb 2019 14:32:55 +0000

swh-indexer (0.0.134-1~swh1) unstable-swh; urgency=medium

  * New upstream release 0.0.134     - (tagged by Antoine R. Dumont
    (@ardumont) <antoine.romain.dumont@gmail.com> on 2019-02-13 23:46:44
    +0100)
  * Upstream changes:     - v0.0.134     - package: Break dependency of
    swh.indexer.storage on swh.indexer.     - api/server: Do not read
    configuration at each request     - metadata: Fix gemspec test     -
    metadata: Prevent OriginMetadataIndexer from sending duplicate     -
    revisions to revision_metadata_add.     - test: Fix bugs found by
    hypothesis.     - test: Use hypothesis to generate adversarial
    inputs.     - Add more type checks in metadata dictionary.     - Add
    checks in the idx_storage that the same content/rev/orig is not     -
    present twice in the new data.

 -- Software Heritage autobuilder (on jenkins-debian1) <jenkins@jenkins-debian1.internal.softwareheritage.org>  Thu, 14 Feb 2019 09:16:15 +0000

swh-indexer (0.0.133-1~swh1) unstable-swh; urgency=medium

  * New upstream release 0.0.133     - (tagged by Antoine R. Dumont
    (@ardumont) <antoine.romain.dumont@gmail.com> on 2019-02-12 10:28:01
    +0100)
  * Upstream changes:     - v0.0.133     - Migrate BaseDB api calls from
    core to storage     - Improve storage api calls using latest storage
    api     - OriginIndexer: Refactoring     - tests: Refactoring     -
    metadata search: Use index     - indexer metadata: Provide stats per
    origin     - indexer metadata: Update mapping column     - indexer
    metadata: Improve and fix issues

 -- Software Heritage autobuilder (on jenkins-debian1) <jenkins@jenkins-debian1.internal.softwareheritage.org>  Tue, 12 Feb 2019 09:34:43 +0000

swh-indexer (0.0.132-1~swh1) unstable-swh; urgency=medium

  * New upstream release 0.0.132     - (tagged by Antoine R. Dumont
    (@ardumont) <antoine.romain.dumont@gmail.com> on 2019-01-30 15:03:14
    +0100)
  * Upstream changes:     - v0.0.132     - swh/indexer/tasks: Fix range
    indexer tasks     - Maven: Add support for empty XML nodes.     -
    Add support for alternative call format for Gem::Specification.new.

 -- Software Heritage autobuilder (on jenkins-debian1) <jenkins@jenkins-debian1.internal.softwareheritage.org>  Wed, 30 Jan 2019 14:09:48 +0000

swh-indexer (0.0.131-1~swh1) unstable-swh; urgency=medium

  * New upstream release 0.0.131     - (tagged by Antoine R. Dumont
    (@ardumont) <antoine.romain.dumont@gmail.com> on 2019-01-30 10:56:43
    +0100)
  * Upstream changes:     - v0.0.131     - fix pep8 violations     - fix
    misspellings

 -- Software Heritage autobuilder (on jenkins-debian1) <jenkins@jenkins-debian1.internal.softwareheritage.org>  Wed, 30 Jan 2019 10:01:47 +0000

swh-indexer (0.0.129-1~swh1) unstable-swh; urgency=medium

  * New upstream release 0.0.129     - (tagged by Valentin Lorentz
    <vlorentz@softwareheritage.org> on 2019-01-29 14:11:22 +0100)
  * Upstream changes:     - Fix missing config file name change.

 -- Software Heritage autobuilder (on jenkins-debian1) <jenkins@jenkins-debian1.internal.softwareheritage.org>  Tue, 29 Jan 2019 13:34:17 +0000

swh-indexer (0.0.128-1~swh1) unstable-swh; urgency=medium

  * New upstream release 0.0.128     - (tagged by Valentin Lorentz
    <vlorentz@softwareheritage.org> on 2019-01-25 15:22:52 +0100)
  * Upstream changes:     - Make metadata indexers store the mappings
    used to translate metadata.

 -- Software Heritage autobuilder (on jenkins-debian1) <jenkins@jenkins-debian1.internal.softwareheritage.org>  Tue, 29 Jan 2019 12:18:16 +0000

swh-indexer (0.0.127-1~swh1) unstable-swh; urgency=medium

  * New upstream release 0.0.127     - (tagged by Valentin Lorentz
    <vlorentz@softwareheritage.org> on 2019-01-15 15:56:49 +0100)
  * Upstream changes:     - Prevent repository normalization from
    crashing on malformed input.

 -- Software Heritage autobuilder (on jenkins-debian1) <jenkins@jenkins-debian1.internal.softwareheritage.org>  Tue, 15 Jan 2019 16:20:32 +0000

swh-indexer (0.0.126-1~swh1) unstable-swh; urgency=medium

  * New upstream release 0.0.126     - (tagged by Valentin Lorentz
    <vlorentz@softwareheritage.org> on 2019-01-14 11:42:52 +0100)
  * Upstream changes:     - Don't call OriginHeadIndexer.next_step when
    there is no revision.

 -- Software Heritage autobuilder (on jenkins-debian1) <jenkins@jenkins-debian1.internal.softwareheritage.org>  Mon, 14 Jan 2019 10:57:34 +0000

swh-indexer (0.0.125-1~swh1) unstable-swh; urgency=medium

  * New upstream release 0.0.125     - (tagged by Antoine R. Dumont
    (@ardumont) <antoine.romain.dumont@gmail.com> on 2019-01-11 12:01:42
    +0100)
  * Upstream changes:     - v0.0.125     - Add journal client that
    listens for origin visits and schedules     - OriginHead     - Fix
    tests to work with the new version of swh.storage

 -- Software Heritage autobuilder (on jenkins-debian1) <jenkins@jenkins-debian1.internal.softwareheritage.org>  Fri, 11 Jan 2019 11:08:51 +0000

swh-indexer (0.0.124-1~swh1) unstable-swh; urgency=medium

  * New upstream release 0.0.124     - (tagged by Antoine R. Dumont
    (@ardumont) <antoine.romain.dumont@gmail.com> on 2019-01-08 14:09:32
    +0100)
  * Upstream changes:     - v0.0.124     - indexer: Fix type check on
    indexing result

 -- Software Heritage autobuilder (on jenkins-debian1) <jenkins@jenkins-debian1.internal.softwareheritage.org>  Thu, 10 Jan 2019 17:12:07 +0000

swh-indexer (0.0.118-1~swh1) unstable-swh; urgency=medium

  * v0.0.118
  * metadata-indexer: Fix setup initialization
  * tests: Refactoring

 -- Antoine R. Dumont (@ardumont) <antoine.romain.dumont@gmail.com>  Fri, 30 Nov 2018 14:50:52 +0100

swh-indexer (0.0.67-1~swh1) unstable-swh; urgency=medium

  * v0.0.67
  * mimetype: Migrate to indexed data as text

 -- Antoine R. Dumont (@ardumont) <antoine.romain.dumont@gmail.com>  Wed, 28 Nov 2018 11:35:37 +0100

swh-indexer (0.0.66-1~swh1) unstable-swh; urgency=medium

  * v0.0.66
  * range-indexer: Stream indexing range computations

 -- Antoine R. Dumont (@ardumont) <antoine.romain.dumont@gmail.com>  Tue, 27 Nov 2018 11:48:24 +0100

swh-indexer (0.0.65-1~swh1) unstable-swh; urgency=medium

  * v0.0.65
  * Fix revision metadata indexer

 -- Antoine R. Dumont (@ardumont) <antoine.romain.dumont@gmail.com>  Mon, 26 Nov 2018 19:30:48 +0100

swh-indexer (0.0.64-1~swh1) unstable-swh; urgency=medium

  * v0.0.64
  * indexer: Fix mixed identifier encodings issues
  * Add missing config filename for origin intrinsic metadata indexer.

 -- Antoine R. Dumont (@ardumont) <antoine.romain.dumont@gmail.com>  Mon, 26 Nov 2018 12:20:01 +0100

swh-indexer (0.0.63-1~swh1) unstable-swh; urgency=medium

  * v0.0.63
  * Make the OriginMetadataIndexer fetch rev metadata from the storage
  * instead of getting them via the scheduler.
  * Make the 'result_name' key of 'next_step' optional.
  * Add missing return.
  * doc: update index to match new swh-doc format

 -- Antoine R. Dumont (@ardumont) <antoine.romain.dumont@gmail.com>  Fri, 23 Nov 2018 17:56:10 +0100

swh-indexer (0.0.62-1~swh1) unstable-swh; urgency=medium

  * v0.0.62
  * metadata indexer: Add empty tool configuration
  * Add fulltext search on origin intrinsic metadata

 -- Antoine R. Dumont (@ardumont) <antoine.romain.dumont@gmail.com>  Fri, 23 Nov 2018 14:25:55 +0100

swh-indexer (0.0.61-1~swh1) unstable-swh; urgency=medium

  * v0.0.61
  * indexer: Fix origin indexer's default arguments

 -- Antoine R. Dumont (@ardumont) <antoine.romain.dumont@gmail.com>  Wed, 21 Nov 2018 16:01:50 +0100

swh-indexer (0.0.60-1~swh1) unstable-swh; urgency=medium

  * v0.0.60
  * origin_head: Make next step optional
  * tests: Increase coverage

 -- Antoine R. Dumont (@ardumont) <antoine.romain.dumont@gmail.com>  Wed, 21 Nov 2018 12:33:13 +0100

swh-indexer (0.0.59-1~swh1) unstable-swh; urgency=medium

  * v0.0.59
  * fossology license: Fix issue on license computation
  * Improve docstrings
  * Fix pep8 violations
  * Increase coverage on content indexers

 -- Antoine R. Dumont (@ardumont) <antoine.romain.dumont@gmail.com>  Tue, 20 Nov 2018 14:27:20 +0100

swh-indexer (0.0.58-1~swh1) unstable-swh; urgency=medium

  * v0.0.58
  * Add missing default configuration for fossology license indexer
  * tests: Remove dead code

 -- Antoine R. Dumont (@ardumont) <antoine.romain.dumont@gmail.com>  Tue, 20 Nov 2018 12:06:56 +0100

swh-indexer (0.0.57-1~swh1) unstable-swh; urgency=medium

  * v0.0.57
  * storage: Open new endpoint on fossology license range retrieval
  * indexer: Open new fossology license range indexer

 -- Antoine R. Dumont (@ardumont) <antoine.romain.dumont@gmail.com>  Tue, 20 Nov 2018 11:44:57 +0100

swh-indexer (0.0.56-1~swh1) unstable-swh; urgency=medium

  * v0.0.56
  * storage.api: Open new endpoints (mimetype range, fossology range)
  * content indexers: Open mimetype and fossology range indexers
  * Remove orchestrator modules
  * tests: Improve coverage

 -- Antoine R. Dumont (@ardumont) <antoine.romain.dumont@gmail.com>  Mon, 19 Nov 2018 11:56:06 +0100

swh-indexer (0.0.55-1~swh1) unstable-swh; urgency=medium

  * v0.0.55
  * swh.indexer: Let task reschedule itself through the scheduler
  * Use swh.scheduler instead of celery leaking all around
  * swh.indexer.orchestrator: Fix orchestrator initialization step
  * swh.indexer.tasks: Fix type error when no result or list result

 -- Antoine R. Dumont (@ardumont) <antoine.romain.dumont@gmail.com>  Mon, 29 Oct 2018 10:41:54 +0100

swh-indexer (0.0.54-1~swh1) unstable-swh; urgency=medium

  * v0.0.54
  * swh.indexer.tasks: Fix task to use the scheduler's

 -- Antoine R. Dumont (@ardumont) <antoine.romain.dumont@gmail.com>  Thu, 25 Oct 2018 20:13:51 +0200

swh-indexer (0.0.53-1~swh1) unstable-swh; urgency=medium

  * v0.0.53
  * swh.indexer.rehash: Migrate to latest swh.model.hashutil.MultiHash
  * indexer: Add the origin intrinsic metadata indexer
  * indexer: Add OriginIndexer and OriginHeadIndexer.
  * indexer.storage: Add the origin intrinsic metadata storage database
  * indexer.storage: Autogenerate the Indexer Storage HTTP API.
  * setup: prepare for pypi upload
  * tests: Add a tox file
  * tests: migrate to pytest
  * tests: Add tests around celery stack
  * docs: Improve documentation and reuse README in generated
    documentation

 -- Antoine R. Dumont (@ardumont) <antoine.romain.dumont@gmail.com>  Thu, 25 Oct 2018 19:03:56 +0200

swh-indexer (0.0.52-1~swh1) unstable-swh; urgency=medium

  * v0.0.52
  * swh.indexer.storage: Refactor fossology license get (first external
  * contribution, cf. /CONTRIBUTORS)
  * swh.indexer.storage: Fix typo in invariable name metadata
  * swh.indexer.storage: No longer use temp table when reading data
  * swh.indexer.storage: Clean up unused import
  * swh.indexer.storage: Remove dead entry points origin_metadata*
  * swh.indexer.storage: Update docstrings information and format

 -- Antoine R. Dumont (@ardumont) <antoine.romain.dumont@gmail.com>  Wed, 13 Jun 2018 11:20:40 +0200

swh-indexer (0.0.51-1~swh1) unstable-swh; urgency=medium

  * Release swh.indexer v0.0.51
  * Update for new db_transaction{,_generator}

 -- Nicolas Dandrimont <nicolas@dandrimont.eu>  Tue, 05 Jun 2018 14:10:39 +0200

swh-indexer (0.0.50-1~swh1) unstable-swh; urgency=medium

  * v0.0.50
  * swh.indexer.api.client: Permit to specify the query timeout option

 -- Antoine R. Dumont (@ardumont) <antoine.romain.dumont@gmail.com>  Thu, 24 May 2018 12:19:06 +0200

swh-indexer (0.0.49-1~swh1) unstable-swh; urgency=medium

  * v0.0.49
  * test_storage: Instantiate the tools during tests' setUp phase
  * test_storage: Deallocate storage during teardown step
  * test_storage: Make storage test fixture connect to postgres itself
  * storage.api.server: Only instantiate storage backend once per import
  * Use thread-aware psycopg2 connection pooling for database access

 -- Antoine R. Dumont (@ardumont) <antoine.romain.dumont@gmail.com>  Mon, 14 May 2018 11:09:30 +0200

swh-indexer (0.0.48-1~swh1) unstable-swh; urgency=medium

  * Release swh.indexer v0.0.48
  * Update for new swh.storage

 -- Nicolas Dandrimont <nicolas@dandrimont.eu>  Sat, 12 May 2018 18:30:10 +0200

swh-indexer (0.0.47-1~swh1) unstable-swh; urgency=medium

  * v0.0.47
  * d/control: Fix runtime typo in packaging dependency

 -- Antoine R. Dumont (@ardumont) <antoine.romain.dumont@gmail.com>  Thu, 07 Dec 2017 16:54:49 +0100

swh-indexer (0.0.46-1~swh1) unstable-swh; urgency=medium

  * v0.0.46
  * Split swh-indexer packages in 2 python3-swh.indexer.storage and
  * python3-swh.indexer

 -- Antoine R. Dumont (@ardumont) <antoine.romain.dumont@gmail.com>  Thu, 07 Dec 2017 16:18:04 +0100

swh-indexer (0.0.45-1~swh1) unstable-swh; urgency=medium

  * v0.0.45
  * Fix usual error raised when deploying

 -- Antoine R. Dumont (@ardumont) <antoine.romain.dumont@gmail.com>  Thu, 07 Dec 2017 15:01:01 +0100

swh-indexer (0.0.44-1~swh1) unstable-swh; urgency=medium

  * v0.0.44
  * swh.indexer: Make indexer use their own storage

 -- Antoine R. Dumont (@ardumont) <antoine.romain.dumont@gmail.com>  Thu, 07 Dec 2017 13:20:44 +0100

swh-indexer (0.0.43-1~swh1) unstable-swh; urgency=medium

  * v0.0.43
  * swh.indexer.mimetype: Work around problem in detection

 -- Antoine R. Dumont (@ardumont) <antoine.romain.dumont@gmail.com>  Wed, 29 Nov 2017 10:26:11 +0100

swh-indexer (0.0.42-1~swh1) unstable-swh; urgency=medium

  * v0.0.42
  * swh.indexer: Make indexers register tools in prepare method

 -- Antoine R. Dumont (@ardumont) <antoine.romain.dumont@gmail.com>  Fri, 24 Nov 2017 11:26:03 +0100

swh-indexer (0.0.41-1~swh1) unstable-swh; urgency=medium

  * v0.0.41
  * mimetype: Use magic library api instead of parsing `file` cli output

 -- Antoine R. Dumont (@ardumont) <antoine.romain.dumont@gmail.com>  Mon, 20 Nov 2017 13:05:29 +0100

swh-indexer (0.0.39-1~swh1) unstable-swh; urgency=medium

  * v0.0.39
  * swh.indexer.producer: Fix argument to match the abstract definition

 -- Antoine R. Dumont (@ardumont) <antoine.romain.dumont@gmail.com>  Thu, 19 Oct 2017 10:03:44 +0200

swh-indexer (0.0.38-1~swh1) unstable-swh; urgency=medium

  * v0.0.38
  * swh.indexer.indexer: Fix argument to match the abstract definition

 -- Antoine R. Dumont (@ardumont) <antoine.romain.dumont@gmail.com>  Wed, 18 Oct 2017 19:57:47 +0200

swh-indexer (0.0.37-1~swh1) unstable-swh; urgency=medium

  * v0.0.37
  * swh.indexer.indexer: Fix argument to match the abstract definition

 -- Antoine R. Dumont (@ardumont) <antoine.romain.dumont@gmail.com>  Wed, 18 Oct 2017 18:59:42 +0200

swh-indexer (0.0.36-1~swh1) unstable-swh; urgency=medium

  * v0.0.36
  * packaging: Cleanup
  * codemeta: Adding codemeta.json file to document metadata
  * swh.indexer.mimetype: Fix edge case regarding empty raw content
  * docs: sanitize docstrings for sphinx documentation generation
  * swh.indexer.metadata: Add RevisionMetadataIndexer
  * swh.indexer.metadata: Add ContentMetadataIndexer
  * swh.indexer: Refactor base class to improve inheritance
  * swh.indexer.metadata: First draft of the metadata content indexer
  * for npm (package.json)
  * swh.indexer.tests: Added tests for language indexer

 -- Antoine R. Dumont (@ardumont) <antoine.romain.dumont@gmail.com>  Wed, 18 Oct 2017 16:24:24 +0200

swh-indexer (0.0.35-1~swh1) unstable-swh; urgency=medium

  * Release swh.indexer 0.0.35
  * Update tasks to new swh.scheduler API

 -- Nicolas Dandrimont <nicolas@dandrimont.eu>  Mon, 12 Jun 2017 18:02:04 +0200

swh-indexer (0.0.34-1~swh1) unstable-swh; urgency=medium

  * v0.0.34
  * Fix unbound local error on edge case

 -- Antoine R. Dumont (@ardumont) <antoine.romain.dumont@gmail.com>  Wed, 07 Jun 2017 11:23:29 +0200

swh-indexer (0.0.33-1~swh1) unstable-swh; urgency=medium

  * v0.0.33
  * language indexer: Improve edge case policy

 -- Antoine R. Dumont (@ardumont) <antoine.romain.dumont@gmail.com>  Wed, 07 Jun 2017 11:02:47 +0200

swh-indexer (0.0.32-1~swh1) unstable-swh; urgency=medium

  * v0.0.32
  * Update fossology license to use the latest swh-storage
  * Improve language indexer to deal with potential error on bad
  * chunking

 -- Antoine R. Dumont (@ardumont) <antoine.romain.dumont@gmail.com>  Tue, 06 Jun 2017 18:13:40 +0200

swh-indexer (0.0.31-1~swh1) unstable-swh; urgency=medium

  * v0.0.31
  * Reduce log verbosity on language indexer

 -- Antoine R. Dumont (@ardumont) <antoine.romain.dumont@gmail.com>  Fri, 02 Jun 2017 19:08:52 +0200

swh-indexer (0.0.30-1~swh1) unstable-swh; urgency=medium

  * v0.0.30
  * Fix wrong default configuration

 -- Antoine R. Dumont (@ardumont) <antoine.romain.dumont@gmail.com>  Fri, 02 Jun 2017 18:01:27 +0200

swh-indexer (0.0.29-1~swh1) unstable-swh; urgency=medium

  * v0.0.29
  * Update indexer to resolve indexer configuration identifier
  * Adapt language indexer to use partial raw content

 -- Antoine R. Dumont (@ardumont) <antoine.romain.dumont@gmail.com>  Fri, 02 Jun 2017 16:21:27 +0200

swh-indexer (0.0.28-1~swh1) unstable-swh; urgency=medium

  * v0.0.28
  * Add error resilience to fossology indexer

 -- Antoine R. Dumont (@ardumont) <antoine.romain.dumont@gmail.com>  Mon, 22 May 2017 12:57:55 +0200

swh-indexer (0.0.27-1~swh1) unstable-swh; urgency=medium

  * v0.0.27
  * swh.indexer.language: Incremental encoding detection

 -- Antoine R. Dumont (@ardumont) <antoine.romain.dumont@gmail.com>  Wed, 17 May 2017 18:04:27 +0200

swh-indexer (0.0.26-1~swh1) unstable-swh; urgency=medium

  * v0.0.26
  * swh.indexer.orchestrator: Add batch size option per indexer
  * Log caught exception in a unified manner
  * Add rescheduling option (not by default) on rehash + indexers

 -- Antoine R. Dumont (@ardumont) <antoine.romain.dumont@gmail.com>  Wed, 17 May 2017 14:08:07 +0200

swh-indexer (0.0.25-1~swh1) unstable-swh; urgency=medium

  * v0.0.25
  * Add reschedule on error parameter for indexers

 -- Antoine R. Dumont (@ardumont) <antoine.romain.dumont@gmail.com>  Fri, 12 May 2017 12:13:15 +0200

swh-indexer (0.0.24-1~swh1) unstable-swh; urgency=medium

  * v0.0.24
  * Make rehash indexer more resilient to errors by rescheduling
    contents
  * in error (be it reading or updating problems)

 -- Antoine R. Dumont (@ardumont) <antoine.romain.dumont@gmail.com>  Thu, 04 May 2017 14:22:43 +0200

swh-indexer (0.0.23-1~swh1) unstable-swh; urgency=medium

  * v0.0.23
  * Improve producer to optionally make it synchronous

 -- Antoine R. Dumont (@ardumont) <antoine.romain.dumont@gmail.com>  Wed, 03 May 2017 15:29:44 +0200

swh-indexer (0.0.22-1~swh1) unstable-swh; urgency=medium

  * v0.0.22
  * Improve mimetype indexer implementation
  * Make the chaining option in the mimetype indexer

 -- Antoine R. Dumont (@ardumont) <antoine.romain.dumont@gmail.com>  Tue, 02 May 2017 16:31:14 +0200

swh-indexer (0.0.21-1~swh1) unstable-swh; urgency=medium

  * v0.0.21
  * swh.indexer.rehash: Actually make the worker log

 -- Antoine R. Dumont (@ardumont) <antoine.romain.dumont@gmail.com>  Tue, 02 May 2017 14:28:55 +0200

swh-indexer (0.0.20-1~swh1) unstable-swh; urgency=medium

  * v0.0.20
  * swh.indexer.rehash:
  * Improve reading from objstorage only when needed
  * Fix empty file use case (which was skipped)
  * Add logging

 -- Antoine R. Dumont (@ardumont) <antoine.romain.dumont@gmail.com>  Fri, 28 Apr 2017 09:39:09 +0200

swh-indexer (0.0.19-1~swh1) unstable-swh; urgency=medium

  * v0.0.19
  * Fix rehash indexer's default configuration file

 -- Antoine R. Dumont (@ardumont) <antoine.romain.dumont@gmail.com>  Thu, 27 Apr 2017 19:17:20 +0200

swh-indexer (0.0.18-1~swh1) unstable-swh; urgency=medium

  * v0.0.18
  * Add new rehash indexer

 -- Antoine R. Dumont (@ardumont) <antoine.romain.dumont@gmail.com>  Wed, 26 Apr 2017 15:23:02 +0200

swh-indexer (0.0.17-1~swh1) unstable-swh; urgency=medium

  * v0.0.17
  * Add information on indexer tools (T610)

 -- Antoine R. Dumont (@ardumont) <antoine.romain.dumont@gmail.com>  Fri, 02 Dec 2016 18:32:54 +0100

swh-indexer (0.0.16-1~swh1) unstable-swh; urgency=medium

  * v0.0.16
  * bug fixes

 -- Antoine R. Dumont (@ardumont) <antoine.romain.dumont@gmail.com>  Tue, 15 Nov 2016 19:31:52 +0100

swh-indexer (0.0.15-1~swh1) unstable-swh; urgency=medium

  * v0.0.15
  * Improve message producer

 -- Antoine R. Dumont (@ardumont) <antoine.romain.dumont@gmail.com>  Tue, 15 Nov 2016 18:16:42 +0100

swh-indexer (0.0.14-1~swh1) unstable-swh; urgency=medium

  * v0.0.14
  * Update package dependency on fossology-nomossa

 -- Antoine R. Dumont (@ardumont) <antoine.romain.dumont@gmail.com>  Tue, 15 Nov 2016 14:13:41 +0100

swh-indexer (0.0.13-1~swh1) unstable-swh; urgency=medium

  * v0.0.13
  * Add new license indexer
  * ctags indexer: align behavior with other indexers regarding the
  * conflict update policy

 -- Antoine R. Dumont (@ardumont) <antoine.romain.dumont@gmail.com>  Mon, 14 Nov 2016 14:13:34 +0100

swh-indexer (0.0.12-1~swh1) unstable-swh; urgency=medium

  * v0.0.12
  * Add runtime dependency on universal-ctags

 -- Antoine R. Dumont (@ardumont) <antoine.romain.dumont@gmail.com>  Fri, 04 Nov 2016 13:59:59 +0100

swh-indexer (0.0.11-1~swh1) unstable-swh; urgency=medium

  * v0.0.11
  * Remove dependency on exuberant-ctags

 -- Antoine R. Dumont (@ardumont) <antoine.romain.dumont@gmail.com>  Thu, 03 Nov 2016 16:13:26 +0100

swh-indexer (0.0.10-1~swh1) unstable-swh; urgency=medium

  * v0.0.10
  * Add ctags indexer

 -- Antoine R. Dumont (@ardumont) <antoine.romain.dumont@gmail.com>  Thu, 20 Oct 2016 16:12:42 +0200

swh-indexer (0.0.9-1~swh1) unstable-swh; urgency=medium

  * v0.0.9
  * d/control: Bump dependency to latest python3-swh.storage api
  * mimetype: Use the charset to filter out data
  * orchestrator: Separate 2 distincts orchestrators (one for all
  * contents, one for text contents)
  * mimetype: once index computed, send text contents to text
    orchestrator

 -- Antoine R. Dumont (@ardumont) <antoine.romain.dumont@gmail.com>  Thu, 13 Oct 2016 15:28:17 +0200

swh-indexer (0.0.8-1~swh1) unstable-swh; urgency=medium

  * v0.0.8
  * Separate configuration file per indexer (no need for language)
  * Rename module file_properties to mimetype consistently with other
  * layers

 -- Antoine R. Dumont (@ardumont) <antoine.romain.dumont@gmail.com>  Sat, 08 Oct 2016 11:46:29 +0200

swh-indexer (0.0.7-1~swh1) unstable-swh; urgency=medium

  * v0.0.7
  * Adapt indexer language and mimetype to store result in storage.
  * Clean up obsolete code

 -- Antoine R. Dumont (@ardumont) <antoine.romain.dumont@gmail.com>  Sat, 08 Oct 2016 10:26:08 +0200

swh-indexer (0.0.6-1~swh1) unstable-swh; urgency=medium

  * v0.0.6
  * Fix multiple issues on production

 -- Antoine R. Dumont (@ardumont) <antoine.romain.dumont@gmail.com>  Fri, 30 Sep 2016 17:00:11 +0200

swh-indexer (0.0.5-1~swh1) unstable-swh; urgency=medium

  * v0.0.5
  * Fix debian/control dependency issue

 -- Antoine R. Dumont (@ardumont) <antoine.romain.dumont@gmail.com>  Fri, 30 Sep 2016 16:06:20 +0200

swh-indexer (0.0.4-1~swh1) unstable-swh; urgency=medium

  * v0.0.4
  * Upgrade dependencies issues

 -- Antoine R. Dumont (@ardumont) <antoine.romain.dumont@gmail.com>  Fri, 30 Sep 2016 16:01:52 +0200

swh-indexer (0.0.3-1~swh1) unstable-swh; urgency=medium

  * v0.0.3
  * Add encoding detection
  * Use encoding to improve language detection
  * bypass language detection for binary files
  * bypass ctags for binary files or decoding failure file

 -- Antoine R. Dumont (@ardumont) <antoine.romain.dumont@gmail.com>  Fri, 30 Sep 2016 12:30:11 +0200

swh-indexer (0.0.2-1~swh1) unstable-swh; urgency=medium

  * v0.0.2
  * Provide one possible sha1's name for the multiple tools to ease
  * information extrapolation
  * Fix debian package dependency issue

 -- Antoine R. Dumont (@ardumont) <antoine.romain.dumont@gmail.com>  Thu, 29 Sep 2016 21:45:44 +0200

swh-indexer (0.0.1-1~swh1) unstable-swh; urgency=medium

  * Initial release
  * v0.0.1
  * First implementation on poc

 -- Antoine R. Dumont (@ardumont) <antoine.romain.dumont@gmail.com>  Wed, 28 Sep 2016 23:40:13 +0200<|MERGE_RESOLUTION|>--- conflicted
+++ resolved
@@ -1,10 +1,3 @@
-<<<<<<< HEAD
-swh-indexer (2.7.3-2~swh1~bpo10+1) buster-swh; urgency=medium
-
-  * Rebuild for buster-swh
-
- -- Software Heritage autobuilder (on jenkins-debian1) <jenkins@jenkins-debian1.internal.softwareheritage.org>  Wed, 02 Nov 2022 18:40:59 +0000
-=======
 swh-indexer (2.8.0-1~swh1) unstable-swh; urgency=medium
 
   * New upstream release 2.8.0     - (tagged by Valentin Lorentz
@@ -15,7 +8,6 @@
     support for metadata with origin in context
 
  -- Software Heritage autobuilder (on jenkins-debian1) <jenkins@jenkins-debian1.internal.softwareheritage.org>  Wed, 23 Nov 2022 08:04:03 +0000
->>>>>>> 35f93997
 
 swh-indexer (2.7.3-2~swh1) unstable-swh; urgency=medium
 
