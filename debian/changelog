--- conflicted
+++ resolved
@@ -1,10 +1,3 @@
-<<<<<<< HEAD
-swh-indexer (0.0.67-1~swh1~bpo9+1) stretch-swh; urgency=medium
-
-  * Rebuild for stretch-backports.
-
- -- Antoine R. Dumont (@ardumont) <antoine.romain.dumont@gmail.com>  Wed, 28 Nov 2018 11:35:37 +0100
-=======
 swh-indexer (0.0.118-1~swh1) unstable-swh; urgency=medium
 
   * v0.0.118
@@ -12,7 +5,6 @@
   * tests: Refactoring
 
  -- Antoine R. Dumont (@ardumont) <antoine.romain.dumont@gmail.com>  Fri, 30 Nov 2018 14:50:52 +0100
->>>>>>> 0134a978
 
 swh-indexer (0.0.67-1~swh1) unstable-swh; urgency=medium
 
