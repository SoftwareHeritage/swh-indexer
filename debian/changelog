<<<<<<< HEAD
swh-indexer (0.0.26-1~swh1~bpo9+1) stretch-swh; urgency=medium

  * Rebuild for stretch-backports.

 -- Antoine R. Dumont (@ardumont) <antoine.romain.dumont@gmail.com>  Wed, 17 May 2017 14:08:07 +0200
=======
swh-indexer (0.0.27-1~swh1) unstable-swh; urgency=medium

  * v0.0.27
  * swh.indexer.language: Incremental encoding detection

 -- Antoine R. Dumont (@ardumont) <antoine.romain.dumont@gmail.com>  Wed, 17 May 2017 18:04:27 +0200
>>>>>>> 18bce94a

swh-indexer (0.0.26-1~swh1) unstable-swh; urgency=medium

  * v0.0.26
  * swh.indexer.orchestrator: Add batch size option per indexer
  * Log caught exception in a unified manner
  * Add rescheduling option (not by default) on rehash + indexers

 -- Antoine R. Dumont (@ardumont) <antoine.romain.dumont@gmail.com>  Wed, 17 May 2017 14:08:07 +0200

swh-indexer (0.0.25-1~swh1) unstable-swh; urgency=medium

  * v0.0.25
  * Add reschedule on error parameter for indexers

 -- Antoine R. Dumont (@ardumont) <antoine.romain.dumont@gmail.com>  Fri, 12 May 2017 12:13:15 +0200

swh-indexer (0.0.24-1~swh1) unstable-swh; urgency=medium

  * v0.0.24
  * Make rehash indexer more resilient to errors by rescheduling
    contents
  * in error (be it reading or updating problems)

 -- Antoine R. Dumont (@ardumont) <antoine.romain.dumont@gmail.com>  Thu, 04 May 2017 14:22:43 +0200

swh-indexer (0.0.23-1~swh1) unstable-swh; urgency=medium

  * v0.0.23
  * Improve producer to optionally make it synchroneous

 -- Antoine R. Dumont (@ardumont) <antoine.romain.dumont@gmail.com>  Wed, 03 May 2017 15:29:44 +0200

swh-indexer (0.0.22-1~swh1) unstable-swh; urgency=medium

  * v0.0.22
  * Improve mimetype indexer implementation
  * Make the chaining option in the mimetype indexer

 -- Antoine R. Dumont (@ardumont) <antoine.romain.dumont@gmail.com>  Tue, 02 May 2017 16:31:14 +0200

swh-indexer (0.0.21-1~swh1) unstable-swh; urgency=medium

  * v0.0.21
  * swh.indexer.rehash: Actually make the worker log

 -- Antoine R. Dumont (@ardumont) <antoine.romain.dumont@gmail.com>  Tue, 02 May 2017 14:28:55 +0200

swh-indexer (0.0.20-1~swh1) unstable-swh; urgency=medium

  * v0.0.20
  * swh.indexer.rehash:
  * Improve reading from objstorage only when needed
  * Fix empty file use case (which was skipped)
  * Add logging

 -- Antoine R. Dumont (@ardumont) <antoine.romain.dumont@gmail.com>  Fri, 28 Apr 2017 09:39:09 +0200

swh-indexer (0.0.19-1~swh1) unstable-swh; urgency=medium

  * v0.0.19
  * Fix rehash indexer's default configuration file

 -- Antoine R. Dumont (@ardumont) <antoine.romain.dumont@gmail.com>  Thu, 27 Apr 2017 19:17:20 +0200

swh-indexer (0.0.18-1~swh1) unstable-swh; urgency=medium

  * v0.0.18
  * Add new rehash indexer

 -- Antoine R. Dumont (@ardumont) <antoine.romain.dumont@gmail.com>  Wed, 26 Apr 2017 15:23:02 +0200

swh-indexer (0.0.17-1~swh1) unstable-swh; urgency=medium

  * v0.0.17
  * Add information on indexer tools (T610)

 -- Antoine R. Dumont (@ardumont) <antoine.romain.dumont@gmail.com>  Fri, 02 Dec 2016 18:32:54 +0100

swh-indexer (0.0.16-1~swh1) unstable-swh; urgency=medium

  * v0.0.16
  * bug fixes

 -- Antoine R. Dumont (@ardumont) <antoine.romain.dumont@gmail.com>  Tue, 15 Nov 2016 19:31:52 +0100

swh-indexer (0.0.15-1~swh1) unstable-swh; urgency=medium

  * v0.0.15
  * Improve message producer

 -- Antoine R. Dumont (@ardumont) <antoine.romain.dumont@gmail.com>  Tue, 15 Nov 2016 18:16:42 +0100

swh-indexer (0.0.14-1~swh1) unstable-swh; urgency=medium

  * v0.0.14
  * Update package dependency on fossology-nomossa

 -- Antoine R. Dumont (@ardumont) <antoine.romain.dumont@gmail.com>  Tue, 15 Nov 2016 14:13:41 +0100

swh-indexer (0.0.13-1~swh1) unstable-swh; urgency=medium

  * v0.0.13
  * Add new license indexer
  * ctags indexer: align behavior with other indexers regarding the
  * conflict update policy

 -- Antoine R. Dumont (@ardumont) <antoine.romain.dumont@gmail.com>  Mon, 14 Nov 2016 14:13:34 +0100

swh-indexer (0.0.12-1~swh1) unstable-swh; urgency=medium

  * v0.0.12
  * Add runtime dependency on universal-ctags

 -- Antoine R. Dumont (@ardumont) <antoine.romain.dumont@gmail.com>  Fri, 04 Nov 2016 13:59:59 +0100

swh-indexer (0.0.11-1~swh1) unstable-swh; urgency=medium

  * v0.0.11
  * Remove dependency on exuberant-ctags

 -- Antoine R. Dumont (@ardumont) <antoine.romain.dumont@gmail.com>  Thu, 03 Nov 2016 16:13:26 +0100

swh-indexer (0.0.10-1~swh1) unstable-swh; urgency=medium

  * v0.0.10
  * Add ctags indexer

 -- Antoine R. Dumont (@ardumont) <antoine.romain.dumont@gmail.com>  Thu, 20 Oct 2016 16:12:42 +0200

swh-indexer (0.0.9-1~swh1) unstable-swh; urgency=medium

  * v0.0.9
  * d/control: Bump dependency to latest python3-swh.storage api
  * mimetype: Use the charset to filter out data
  * orchestrator: Separate 2 distincts orchestrators (one for all
  * contents, one for text contents)
  * mimetype: once index computed, send text contents to text
    orchestrator

 -- Antoine R. Dumont (@ardumont) <antoine.romain.dumont@gmail.com>  Thu, 13 Oct 2016 15:28:17 +0200

swh-indexer (0.0.8-1~swh1) unstable-swh; urgency=medium

  * v0.0.8
  * Separate configuration file per indexer (no need for language)
  * Rename module file_properties to mimetype consistently with other
  * layers

 -- Antoine R. Dumont (@ardumont) <antoine.romain.dumont@gmail.com>  Sat, 08 Oct 2016 11:46:29 +0200

swh-indexer (0.0.7-1~swh1) unstable-swh; urgency=medium

  * v0.0.7
  * Adapt indexer language and mimetype to store result in storage.
  * Clean up obsolete code

 -- Antoine R. Dumont (@ardumont) <antoine.romain.dumont@gmail.com>  Sat, 08 Oct 2016 10:26:08 +0200

swh-indexer (0.0.6-1~swh1) unstable-swh; urgency=medium

  * v0.0.6
  * Fix multiple issues on production

 -- Antoine R. Dumont (@ardumont) <antoine.romain.dumont@gmail.com>  Fri, 30 Sep 2016 17:00:11 +0200

swh-indexer (0.0.5-1~swh1) unstable-swh; urgency=medium

  * v0.0.5
  * Fix debian/control dependency issue

 -- Antoine R. Dumont (@ardumont) <antoine.romain.dumont@gmail.com>  Fri, 30 Sep 2016 16:06:20 +0200

swh-indexer (0.0.4-1~swh1) unstable-swh; urgency=medium

  * v0.0.4
  * Upgrade dependencies issues

 -- Antoine R. Dumont (@ardumont) <antoine.romain.dumont@gmail.com>  Fri, 30 Sep 2016 16:01:52 +0200

swh-indexer (0.0.3-1~swh1) unstable-swh; urgency=medium

  * v0.0.3
  * Add encoding detection
  * Use encoding to improve language detection
  * bypass language detection for binary files
  * bypass ctags for binary files or decoding failure file

 -- Antoine R. Dumont (@ardumont) <antoine.romain.dumont@gmail.com>  Fri, 30 Sep 2016 12:30:11 +0200

swh-indexer (0.0.2-1~swh1) unstable-swh; urgency=medium

  * v0.0.2
  * Provide one possible sha1's name for the multiple tools to ease
  * information extrapolation
  * Fix debian package dependency issue

 -- Antoine R. Dumont (@ardumont) <antoine.romain.dumont@gmail.com>  Thu, 29 Sep 2016 21:45:44 +0200

swh-indexer (0.0.1-1~swh1) unstable-swh; urgency=medium

  * Initial release
  * v0.0.1
  * First implementation on poc

 -- Antoine R. Dumont (@ardumont) <antoine.romain.dumont@gmail.com>  Wed, 28 Sep 2016 23:40:13 +0200<|MERGE_RESOLUTION|>--- conflicted
+++ resolved
@@ -1,17 +1,9 @@
-<<<<<<< HEAD
-swh-indexer (0.0.26-1~swh1~bpo9+1) stretch-swh; urgency=medium
-
-  * Rebuild for stretch-backports.
-
- -- Antoine R. Dumont (@ardumont) <antoine.romain.dumont@gmail.com>  Wed, 17 May 2017 14:08:07 +0200
-=======
 swh-indexer (0.0.27-1~swh1) unstable-swh; urgency=medium
 
   * v0.0.27
   * swh.indexer.language: Incremental encoding detection
 
  -- Antoine R. Dumont (@ardumont) <antoine.romain.dumont@gmail.com>  Wed, 17 May 2017 18:04:27 +0200
->>>>>>> 18bce94a
 
 swh-indexer (0.0.26-1~swh1) unstable-swh; urgency=medium
 
