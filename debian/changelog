<<<<<<< HEAD
swh-indexer (0.0.152-1~swh1~bpo10+1) buster-swh; urgency=medium

  * Rebuild for buster-swh

 -- Software Heritage autobuilder (on jenkins-debian1) <jenkins@jenkins-debian1.internal.softwareheritage.org>  Fri, 19 Jul 2019 09:22:21 +0000
=======
swh-indexer (0.0.153-1~swh1) unstable-swh; urgency=medium

  * New upstream release 0.0.153     - (tagged by Antoine R. Dumont
    (@ardumont) <antoine.romain.dumont@gmail.com> on 2019-09-11 11:46:41
    +0200)
  * Upstream changes:     - v0.0.153     - indexer-storage: Send smaller
    batches to origin_get     - Update
    origin_url/from_revision/metadata_tsvector when conflict_update=True
    - Remove concept of 'minimal set' of metadata     - npm: Fix crash
    on invalid 'author' field     - api/client: use RPCClient instead of
    deprecated SWHRemoteAPI     - api/server: use RPCServerApp instead
    of deprecated SWHServerAPIApp     - tests/utils: Fix various test
    data model issues failing validation

 -- Software Heritage autobuilder (on jenkins-debian1) <jenkins@jenkins-debian1.internal.softwareheritage.org>  Wed, 11 Sep 2019 09:50:58 +0000
>>>>>>> c70aa492

swh-indexer (0.0.152-1~swh1) unstable-swh; urgency=medium

  * New upstream release 0.0.152     - (tagged by Valentin Lorentz
    <vlorentz@softwareheritage.org> on 2019-07-19 11:15:41 +0200)
  * Upstream changes:     - Send smaller batches to revision_get

 -- Software Heritage autobuilder (on jenkins-debian1) <jenkins@jenkins-debian1.internal.softwareheritage.org>  Fri, 19 Jul 2019 09:20:34 +0000

swh-indexer (0.0.151-1~swh1) unstable-swh; urgency=medium

  * New upstream release 0.0.151     - (tagged by Valentin Lorentz
    <vlorentz@softwareheritage.org> on 2019-07-03 17:58:32 +0200)
  * Upstream changes:     - v0.0.151     - Fix key names in the journal
    client; it crashed in prod.

 -- Software Heritage autobuilder (on jenkins-debian1) <jenkins@jenkins-debian1.internal.softwareheritage.org>  Wed, 03 Jul 2019 16:03:07 +0000

swh-indexer (0.0.150-1~swh1) unstable-swh; urgency=medium

  * New upstream release 0.0.150     - (tagged by Antoine R. Dumont
    (@ardumont) <antoine.romain.dumont@gmail.com> on 2019-07-03 12:09:43
    +0200)
  * Upstream changes:     - v0.0.150     - indexer.cli: Drop unused
    extra alias `--consumer-id` flag

 -- Software Heritage autobuilder (on jenkins-debian1) <jenkins@jenkins-debian1.internal.softwareheritage.org>  Wed, 03 Jul 2019 10:20:46 +0000

swh-indexer (0.0.149-1~swh2) unstable-swh; urgency=medium

  * No-change: Bump dependency version

 -- Antoine R. Dumont (@ardumont) <antoine.romain.dumont@gmail.com>  Wed, 03 Jul 2019 10:44:12 +0200

swh-indexer (0.0.149-1~swh1) unstable-swh; urgency=medium

  * New upstream release 0.0.149     - (tagged by Antoine R. Dumont
    (@ardumont) <antoine.romain.dumont@gmail.com> on 2019-07-02 18:11:12
    +0200)
  * Upstream changes:     - v0.0.149     - swh.indexer.cli: Fix
    get_journal_client api call     - sql/upgrades/125: Fix migration
    script

 -- Software Heritage autobuilder (on jenkins-debian1) <jenkins@jenkins-debian1.internal.softwareheritage.org>  Tue, 02 Jul 2019 16:26:50 +0000

swh-indexer (0.0.148-1~swh3) unstable-swh; urgency=medium

  * Upstream release 0.0.148: Update version dependency

 -- Antoine Romain Dumont (@ardumont) <antoine.romain.dumont@gmail.com>  Mon, 01 Jul 2019 01:50:29 +0100

swh-indexer (0.0.148-1~swh2) unstable-swh; urgency=medium

  * Upstream release 0.0.148

 -- Antoine Romain Dumont (@ardumont) <antoine.romain.dumont@gmail.com>  Mon, 01 Jul 2019 01:50:29 +0100

swh-indexer (0.0.148-1~swh1) unstable-swh; urgency=medium

  * New upstream release 0.0.148     - (tagged by Antoine R. Dumont
    (@ardumont) <antoine.romain.dumont@gmail.com> on 2019-07-01 12:21:32
    +0200)
  * Upstream changes:     - v0.0.148     - Manipulate origin URLs
    instead of origin ids     - journal: create tasks for multiple
    origins     - Tests: Improvments

 -- Software Heritage autobuilder (on jenkins-debian1) <jenkins@jenkins-debian1.internal.softwareheritage.org>  Mon, 01 Jul 2019 10:34:26 +0000

swh-indexer (0.0.147-1~swh1) unstable-swh; urgency=medium

  * New upstream release 0.0.147     - (tagged by Antoine Lambert
    <antoine.lambert@inria.fr> on 2019-05-23 11:03:02 +0200)
  * Upstream changes:     - version 0.0.147

 -- Software Heritage autobuilder (on jenkins-debian1) <jenkins@jenkins-debian1.internal.softwareheritage.org>  Thu, 23 May 2019 09:11:05 +0000

swh-indexer (0.0.146-1~swh2) unstable-swh; urgency=medium

  * Remove hypothesis directory

 -- Nicolas Dandrimont <olasd@debian.org>  Thu, 18 Apr 2019 18:29:09 +0200

swh-indexer (0.0.146-1~swh1) unstable-swh; urgency=medium

  * New upstream release 0.0.146     - (tagged by Valentin Lorentz
    <vlorentz@softwareheritage.org> on 2019-04-11 11:08:29 +0200)
  * Upstream changes:     - Better explain what the 'string fields' are.

 -- Software Heritage autobuilder (on jenkins-debian1) <jenkins@jenkins-debian1.internal.softwareheritage.org>  Thu, 11 Apr 2019 09:47:24 +0000

swh-indexer (0.0.145-1~swh1) unstable-swh; urgency=medium

  * New upstream release 0.0.145     - (tagged by Valentin Lorentz
    <vlorentz@softwareheritage.org> on 2019-03-15 11:18:25 +0100)
  * Upstream changes:     - Add support for keywords in PKG-INFO.

 -- Software Heritage autobuilder (on jenkins-debian1) <jenkins@jenkins-debian1.internal.softwareheritage.org>  Fri, 15 Mar 2019 11:34:53 +0000

swh-indexer (0.0.144-1~swh1) unstable-swh; urgency=medium

  * New upstream release 0.0.144     - (tagged by Thibault Allançon
    <tallancon@gmail.com> on 2019-03-07 08:16:49 +0100)
  * Upstream changes:     - Fix heterogeneity of names in metadata
    tables

 -- Software Heritage autobuilder (on jenkins-debian1) <jenkins@jenkins-debian1.internal.softwareheritage.org>  Thu, 14 Mar 2019 13:30:44 +0000

swh-indexer (0.0.143-1~swh1) unstable-swh; urgency=medium

  * New upstream release 0.0.143     - (tagged by Thibault Allançon
    <tallancon@gmail.com> on 2019-03-12 10:18:37 +0100)
  * Upstream changes:     - Use hashutil.MultiHash in
    swh.indexer.tests.test_utils.fill_storage     - Summary: Closes
    T1448     - Reviewers: #reviewers     - Subscribers: swh-public-ci
    - Maniphest Tasks: T1448     - Differential Revision:
    https://forge.softwareheritage.org/D1235

 -- Software Heritage autobuilder (on jenkins-debian1) <jenkins@jenkins-debian1.internal.softwareheritage.org>  Wed, 13 Mar 2019 10:24:37 +0000

swh-indexer (0.0.142-1~swh1) unstable-swh; urgency=medium

  * New upstream release 0.0.142     - (tagged by Valentin Lorentz
    <vlorentz@softwareheritage.org> on 2019-03-01 14:19:05 +0100)
  * Upstream changes:     - Skip useless requests.

 -- Software Heritage autobuilder (on jenkins-debian1) <jenkins@jenkins-debian1.internal.softwareheritage.org>  Fri, 01 Mar 2019 13:26:06 +0000

swh-indexer (0.0.141-1~swh1) unstable-swh; urgency=medium

  * New upstream release 0.0.141     - (tagged by Valentin Lorentz
    <vlorentz@softwareheritage.org> on 2019-03-01 10:59:54 +0100)
  * Upstream changes:     - Prevent origin metadata indexer from writing
    empty records

 -- Software Heritage autobuilder (on jenkins-debian1) <jenkins@jenkins-debian1.internal.softwareheritage.org>  Fri, 01 Mar 2019 10:10:56 +0000

swh-indexer (0.0.140-1~swh1) unstable-swh; urgency=medium

  * New upstream release 0.0.140     - (tagged by Valentin Lorentz
    <vlorentz@softwareheritage.org> on 2019-02-25 10:38:52 +0100)
  * Upstream changes:     - Drop the 'context' and 'type' config of
    metadata indexers.     - They are both ignored already.

 -- Software Heritage autobuilder (on jenkins-debian1) <jenkins@jenkins-debian1.internal.softwareheritage.org>  Mon, 25 Feb 2019 10:40:10 +0000

swh-indexer (0.0.139-1~swh2) unstable-swh; urgency=low

  * New release fixing debian build

 -- Antoine Romain Dumont (@ardumont) <antoine.romain.dumont@gmail.com>  Fri, 22 Feb 2019 16:27:47 +0100

swh-indexer (0.0.139-1~swh1) unstable-swh; urgency=medium

  * New upstream release 0.0.139     - (tagged by Antoine R. Dumont
    (@ardumont) <antoine.romain.dumont@gmail.com> on 2019-02-22 15:53:22
    +0100)
  * Upstream changes:     - v0.0.139     - Clean up no longer used tasks

 -- Software Heritage autobuilder (on jenkins-debian1) <jenkins@jenkins-debian1.internal.softwareheritage.org>  Fri, 22 Feb 2019 14:59:40 +0000

swh-indexer (0.0.138-1~swh1) unstable-swh; urgency=medium

  * New upstream release 0.0.138     - (tagged by Valentin Lorentz
    <vlorentz@softwareheritage.org> on 2019-02-22 15:30:30 +0100)
  * Upstream changes:     - Make the 'config' argument of
    OriginMetadaIndexer optional again.

 -- Software Heritage autobuilder (on jenkins-debian1) <jenkins@jenkins-debian1.internal.softwareheritage.org>  Fri, 22 Feb 2019 14:37:35 +0000

swh-indexer (0.0.137-1~swh1) unstable-swh; urgency=medium

  * New upstream release 0.0.137     - (tagged by Antoine R. Dumont
    (@ardumont) <antoine.romain.dumont@gmail.com> on 2019-02-22 10:59:53
    +0100)
  * Upstream changes:     - v0.0.137     - swh.indexer.storage.api.wsgi:
    Open production wsgi entrypoint     - swh.indexer.cli: Move dev app
    entrypoint in dedicated cli     - indexer.storage: Make server load
    explicit configuration and check     - config: use already loaded
    swh config, if any, when instantiating an Indexer     - api: Add
    support for filtering by tool_id to
    origin_intrinsic_metadata_search_by_producer.     - api: Add storage
    endpoint to search metadata by mapping.     - runtime: Remove
    implicit configuration from the metadata indexers.     - debian:
    Remove debian packaging from master branch     - docs: Update
    missing documentation

 -- Software Heritage autobuilder (on jenkins-debian1) <jenkins@jenkins-debian1.internal.softwareheritage.org>  Fri, 22 Feb 2019 10:11:29 +0000

swh-indexer (0.0.136-1~swh1) unstable-swh; urgency=medium

  * New upstream release 0.0.136     - (tagged by Valentin Lorentz
    <vlorentz@softwareheritage.org> on 2019-02-14 17:09:00 +0100)
  * Upstream changes:     - Don't send 'None' as a revision id to
    storage.revision_get.     - This error wasn't caught before because
    the in-mem storage     - accepts None values, but the pg storage
    doesn't.

 -- Software Heritage autobuilder (on jenkins-debian1) <jenkins@jenkins-debian1.internal.softwareheritage.org>  Thu, 14 Feb 2019 16:22:41 +0000

swh-indexer (0.0.135-1~swh1) unstable-swh; urgency=medium

  * New upstream release 0.0.135     - (tagged by Valentin Lorentz
    <vlorentz@softwareheritage.org> on 2019-02-14 14:45:24 +0100)
  * Upstream changes:     - Fix deduplication of origins when persisting
    origin intrinsic metadata.

 -- Software Heritage autobuilder (on jenkins-debian1) <jenkins@jenkins-debian1.internal.softwareheritage.org>  Thu, 14 Feb 2019 14:32:55 +0000

swh-indexer (0.0.134-1~swh1) unstable-swh; urgency=medium

  * New upstream release 0.0.134     - (tagged by Antoine R. Dumont
    (@ardumont) <antoine.romain.dumont@gmail.com> on 2019-02-13 23:46:44
    +0100)
  * Upstream changes:     - v0.0.134     - package: Break dependency of
    swh.indexer.storage on swh.indexer.     - api/server: Do not read
    configuration at each request     - metadata: Fix gemspec test     -
    metadata: Prevent OriginMetadataIndexer from sending duplicate     -
    revisions to revision_metadata_add.     - test: Fix bugs found by
    hypothesis.     - test: Use hypothesis to generate adversarial
    inputs.     - Add more type checks in metadata dictionary.     - Add
    checks in the idx_storage that the same content/rev/orig is not     -
    present twice in the new data.

 -- Software Heritage autobuilder (on jenkins-debian1) <jenkins@jenkins-debian1.internal.softwareheritage.org>  Thu, 14 Feb 2019 09:16:15 +0000

swh-indexer (0.0.133-1~swh1) unstable-swh; urgency=medium

  * New upstream release 0.0.133     - (tagged by Antoine R. Dumont
    (@ardumont) <antoine.romain.dumont@gmail.com> on 2019-02-12 10:28:01
    +0100)
  * Upstream changes:     - v0.0.133     - Migrate BaseDB api calls from
    core to storage     - Improve storage api calls using latest storage
    api     - OriginIndexer: Refactoring     - tests: Refactoring     -
    metadata search: Use index     - indexer metadata: Provide stats per
    origin     - indexer metadata: Update mapping column     - indexer
    metadata: Improve and fix issues

 -- Software Heritage autobuilder (on jenkins-debian1) <jenkins@jenkins-debian1.internal.softwareheritage.org>  Tue, 12 Feb 2019 09:34:43 +0000

swh-indexer (0.0.132-1~swh1) unstable-swh; urgency=medium

  * New upstream release 0.0.132     - (tagged by Antoine R. Dumont
    (@ardumont) <antoine.romain.dumont@gmail.com> on 2019-01-30 15:03:14
    +0100)
  * Upstream changes:     - v0.0.132     - swh/indexer/tasks: Fix range
    indexer tasks     - Maven: Add support for empty XML nodes.     -
    Add support for alternative call format for Gem::Specification.new.

 -- Software Heritage autobuilder (on jenkins-debian1) <jenkins@jenkins-debian1.internal.softwareheritage.org>  Wed, 30 Jan 2019 14:09:48 +0000

swh-indexer (0.0.131-1~swh1) unstable-swh; urgency=medium

  * New upstream release 0.0.131     - (tagged by Antoine R. Dumont
    (@ardumont) <antoine.romain.dumont@gmail.com> on 2019-01-30 10:56:43
    +0100)
  * Upstream changes:     - v0.0.131     - fix pep8 violations     - fix
    misspellings

 -- Software Heritage autobuilder (on jenkins-debian1) <jenkins@jenkins-debian1.internal.softwareheritage.org>  Wed, 30 Jan 2019 10:01:47 +0000

swh-indexer (0.0.129-1~swh1) unstable-swh; urgency=medium

  * New upstream release 0.0.129     - (tagged by Valentin Lorentz
    <vlorentz@softwareheritage.org> on 2019-01-29 14:11:22 +0100)
  * Upstream changes:     - Fix missing config file name change.

 -- Software Heritage autobuilder (on jenkins-debian1) <jenkins@jenkins-debian1.internal.softwareheritage.org>  Tue, 29 Jan 2019 13:34:17 +0000

swh-indexer (0.0.128-1~swh1) unstable-swh; urgency=medium

  * New upstream release 0.0.128     - (tagged by Valentin Lorentz
    <vlorentz@softwareheritage.org> on 2019-01-25 15:22:52 +0100)
  * Upstream changes:     - Make metadata indexers store the mappings
    used to translate metadata.

 -- Software Heritage autobuilder (on jenkins-debian1) <jenkins@jenkins-debian1.internal.softwareheritage.org>  Tue, 29 Jan 2019 12:18:16 +0000

swh-indexer (0.0.127-1~swh1) unstable-swh; urgency=medium

  * New upstream release 0.0.127     - (tagged by Valentin Lorentz
    <vlorentz@softwareheritage.org> on 2019-01-15 15:56:49 +0100)
  * Upstream changes:     - Prevent repository normalization from
    crashing on malformed input.

 -- Software Heritage autobuilder (on jenkins-debian1) <jenkins@jenkins-debian1.internal.softwareheritage.org>  Tue, 15 Jan 2019 16:20:32 +0000

swh-indexer (0.0.126-1~swh1) unstable-swh; urgency=medium

  * New upstream release 0.0.126     - (tagged by Valentin Lorentz
    <vlorentz@softwareheritage.org> on 2019-01-14 11:42:52 +0100)
  * Upstream changes:     - Don't call OriginHeadIndexer.next_step when
    there is no revision.

 -- Software Heritage autobuilder (on jenkins-debian1) <jenkins@jenkins-debian1.internal.softwareheritage.org>  Mon, 14 Jan 2019 10:57:34 +0000

swh-indexer (0.0.125-1~swh1) unstable-swh; urgency=medium

  * New upstream release 0.0.125     - (tagged by Antoine R. Dumont
    (@ardumont) <antoine.romain.dumont@gmail.com> on 2019-01-11 12:01:42
    +0100)
  * Upstream changes:     - v0.0.125     - Add journal client that
    listens for origin visits and schedules     - OriginHead     - Fix
    tests to work with the new version of swh.storage

 -- Software Heritage autobuilder (on jenkins-debian1) <jenkins@jenkins-debian1.internal.softwareheritage.org>  Fri, 11 Jan 2019 11:08:51 +0000

swh-indexer (0.0.124-1~swh1) unstable-swh; urgency=medium

  * New upstream release 0.0.124     - (tagged by Antoine R. Dumont
    (@ardumont) <antoine.romain.dumont@gmail.com> on 2019-01-08 14:09:32
    +0100)
  * Upstream changes:     - v0.0.124     - indexer: Fix type check on
    indexing result

 -- Software Heritage autobuilder (on jenkins-debian1) <jenkins@jenkins-debian1.internal.softwareheritage.org>  Thu, 10 Jan 2019 17:12:07 +0000

swh-indexer (0.0.118-1~swh1) unstable-swh; urgency=medium

  * v0.0.118
  * metadata-indexer: Fix setup initialization
  * tests: Refactoring

 -- Antoine R. Dumont (@ardumont) <antoine.romain.dumont@gmail.com>  Fri, 30 Nov 2018 14:50:52 +0100

swh-indexer (0.0.67-1~swh1) unstable-swh; urgency=medium

  * v0.0.67
  * mimetype: Migrate to indexed data as text

 -- Antoine R. Dumont (@ardumont) <antoine.romain.dumont@gmail.com>  Wed, 28 Nov 2018 11:35:37 +0100

swh-indexer (0.0.66-1~swh1) unstable-swh; urgency=medium

  * v0.0.66
  * range-indexer: Stream indexing range computations

 -- Antoine R. Dumont (@ardumont) <antoine.romain.dumont@gmail.com>  Tue, 27 Nov 2018 11:48:24 +0100

swh-indexer (0.0.65-1~swh1) unstable-swh; urgency=medium

  * v0.0.65
  * Fix revision metadata indexer

 -- Antoine R. Dumont (@ardumont) <antoine.romain.dumont@gmail.com>  Mon, 26 Nov 2018 19:30:48 +0100

swh-indexer (0.0.64-1~swh1) unstable-swh; urgency=medium

  * v0.0.64
  * indexer: Fix mixed identifier encodings issues
  * Add missing config filename for origin intrinsic metadata indexer.

 -- Antoine R. Dumont (@ardumont) <antoine.romain.dumont@gmail.com>  Mon, 26 Nov 2018 12:20:01 +0100

swh-indexer (0.0.63-1~swh1) unstable-swh; urgency=medium

  * v0.0.63
  * Make the OriginMetadataIndexer fetch rev metadata from the storage
  * instead of getting them via the scheduler.
  * Make the 'result_name' key of 'next_step' optional.
  * Add missing return.
  * doc: update index to match new swh-doc format

 -- Antoine R. Dumont (@ardumont) <antoine.romain.dumont@gmail.com>  Fri, 23 Nov 2018 17:56:10 +0100

swh-indexer (0.0.62-1~swh1) unstable-swh; urgency=medium

  * v0.0.62
  * metadata indexer: Add empty tool configuration
  * Add fulltext search on origin intrinsic metadata

 -- Antoine R. Dumont (@ardumont) <antoine.romain.dumont@gmail.com>  Fri, 23 Nov 2018 14:25:55 +0100

swh-indexer (0.0.61-1~swh1) unstable-swh; urgency=medium

  * v0.0.61
  * indexer: Fix origin indexer's default arguments

 -- Antoine R. Dumont (@ardumont) <antoine.romain.dumont@gmail.com>  Wed, 21 Nov 2018 16:01:50 +0100

swh-indexer (0.0.60-1~swh1) unstable-swh; urgency=medium

  * v0.0.60
  * origin_head: Make next step optional
  * tests: Increase coverage

 -- Antoine R. Dumont (@ardumont) <antoine.romain.dumont@gmail.com>  Wed, 21 Nov 2018 12:33:13 +0100

swh-indexer (0.0.59-1~swh1) unstable-swh; urgency=medium

  * v0.0.59
  * fossology license: Fix issue on license computation
  * Improve docstrings
  * Fix pep8 violations
  * Increase coverage on content indexers

 -- Antoine R. Dumont (@ardumont) <antoine.romain.dumont@gmail.com>  Tue, 20 Nov 2018 14:27:20 +0100

swh-indexer (0.0.58-1~swh1) unstable-swh; urgency=medium

  * v0.0.58
  * Add missing default configuration for fossology license indexer
  * tests: Remove dead code

 -- Antoine R. Dumont (@ardumont) <antoine.romain.dumont@gmail.com>  Tue, 20 Nov 2018 12:06:56 +0100

swh-indexer (0.0.57-1~swh1) unstable-swh; urgency=medium

  * v0.0.57
  * storage: Open new endpoint on fossology license range retrieval
  * indexer: Open new fossology license range indexer

 -- Antoine R. Dumont (@ardumont) <antoine.romain.dumont@gmail.com>  Tue, 20 Nov 2018 11:44:57 +0100

swh-indexer (0.0.56-1~swh1) unstable-swh; urgency=medium

  * v0.0.56
  * storage.api: Open new endpoints (mimetype range, fossology range)
  * content indexers: Open mimetype and fossology range indexers
  * Remove orchestrator modules
  * tests: Improve coverage

 -- Antoine R. Dumont (@ardumont) <antoine.romain.dumont@gmail.com>  Mon, 19 Nov 2018 11:56:06 +0100

swh-indexer (0.0.55-1~swh1) unstable-swh; urgency=medium

  * v0.0.55
  * swh.indexer: Let task reschedule itself through the scheduler
  * Use swh.scheduler instead of celery leaking all around
  * swh.indexer.orchestrator: Fix orchestrator initialization step
  * swh.indexer.tasks: Fix type error when no result or list result

 -- Antoine R. Dumont (@ardumont) <antoine.romain.dumont@gmail.com>  Mon, 29 Oct 2018 10:41:54 +0100

swh-indexer (0.0.54-1~swh1) unstable-swh; urgency=medium

  * v0.0.54
  * swh.indexer.tasks: Fix task to use the scheduler's

 -- Antoine R. Dumont (@ardumont) <antoine.romain.dumont@gmail.com>  Thu, 25 Oct 2018 20:13:51 +0200

swh-indexer (0.0.53-1~swh1) unstable-swh; urgency=medium

  * v0.0.53
  * swh.indexer.rehash: Migrate to latest swh.model.hashutil.MultiHash
  * indexer: Add the origin intrinsic metadata indexer
  * indexer: Add OriginIndexer and OriginHeadIndexer.
  * indexer.storage: Add the origin intrinsic metadata storage database
  * indexer.storage: Autogenerate the Indexer Storage HTTP API.
  * setup: prepare for pypi upload
  * tests: Add a tox file
  * tests: migrate to pytest
  * tests: Add tests around celery stack
  * docs: Improve documentation and reuse README in generated
    documentation

 -- Antoine R. Dumont (@ardumont) <antoine.romain.dumont@gmail.com>  Thu, 25 Oct 2018 19:03:56 +0200

swh-indexer (0.0.52-1~swh1) unstable-swh; urgency=medium

  * v0.0.52
  * swh.indexer.storage: Refactor fossology license get (first external
  * contribution, cf. /CONTRIBUTORS)
  * swh.indexer.storage: Fix typo in invariable name metadata
  * swh.indexer.storage: No longer use temp table when reading data
  * swh.indexer.storage: Clean up unused import
  * swh.indexer.storage: Remove dead entry points origin_metadata*
  * swh.indexer.storage: Update docstrings information and format

 -- Antoine R. Dumont (@ardumont) <antoine.romain.dumont@gmail.com>  Wed, 13 Jun 2018 11:20:40 +0200

swh-indexer (0.0.51-1~swh1) unstable-swh; urgency=medium

  * Release swh.indexer v0.0.51
  * Update for new db_transaction{,_generator}

 -- Nicolas Dandrimont <nicolas@dandrimont.eu>  Tue, 05 Jun 2018 14:10:39 +0200

swh-indexer (0.0.50-1~swh1) unstable-swh; urgency=medium

  * v0.0.50
  * swh.indexer.api.client: Permit to specify the query timeout option

 -- Antoine R. Dumont (@ardumont) <antoine.romain.dumont@gmail.com>  Thu, 24 May 2018 12:19:06 +0200

swh-indexer (0.0.49-1~swh1) unstable-swh; urgency=medium

  * v0.0.49
  * test_storage: Instantiate the tools during tests' setUp phase
  * test_storage: Deallocate storage during teardown step
  * test_storage: Make storage test fixture connect to postgres itself
  * storage.api.server: Only instantiate storage backend once per import
  * Use thread-aware psycopg2 connection pooling for database access

 -- Antoine R. Dumont (@ardumont) <antoine.romain.dumont@gmail.com>  Mon, 14 May 2018 11:09:30 +0200

swh-indexer (0.0.48-1~swh1) unstable-swh; urgency=medium

  * Release swh.indexer v0.0.48
  * Update for new swh.storage

 -- Nicolas Dandrimont <nicolas@dandrimont.eu>  Sat, 12 May 2018 18:30:10 +0200

swh-indexer (0.0.47-1~swh1) unstable-swh; urgency=medium

  * v0.0.47
  * d/control: Fix runtime typo in packaging dependency

 -- Antoine R. Dumont (@ardumont) <antoine.romain.dumont@gmail.com>  Thu, 07 Dec 2017 16:54:49 +0100

swh-indexer (0.0.46-1~swh1) unstable-swh; urgency=medium

  * v0.0.46
  * Split swh-indexer packages in 2 python3-swh.indexer.storage and
  * python3-swh.indexer

 -- Antoine R. Dumont (@ardumont) <antoine.romain.dumont@gmail.com>  Thu, 07 Dec 2017 16:18:04 +0100

swh-indexer (0.0.45-1~swh1) unstable-swh; urgency=medium

  * v0.0.45
  * Fix usual error raised when deploying

 -- Antoine R. Dumont (@ardumont) <antoine.romain.dumont@gmail.com>  Thu, 07 Dec 2017 15:01:01 +0100

swh-indexer (0.0.44-1~swh1) unstable-swh; urgency=medium

  * v0.0.44
  * swh.indexer: Make indexer use their own storage

 -- Antoine R. Dumont (@ardumont) <antoine.romain.dumont@gmail.com>  Thu, 07 Dec 2017 13:20:44 +0100

swh-indexer (0.0.43-1~swh1) unstable-swh; urgency=medium

  * v0.0.43
  * swh.indexer.mimetype: Work around problem in detection

 -- Antoine R. Dumont (@ardumont) <antoine.romain.dumont@gmail.com>  Wed, 29 Nov 2017 10:26:11 +0100

swh-indexer (0.0.42-1~swh1) unstable-swh; urgency=medium

  * v0.0.42
  * swh.indexer: Make indexers register tools in prepare method

 -- Antoine R. Dumont (@ardumont) <antoine.romain.dumont@gmail.com>  Fri, 24 Nov 2017 11:26:03 +0100

swh-indexer (0.0.41-1~swh1) unstable-swh; urgency=medium

  * v0.0.41
  * mimetype: Use magic library api instead of parsing `file` cli output

 -- Antoine R. Dumont (@ardumont) <antoine.romain.dumont@gmail.com>  Mon, 20 Nov 2017 13:05:29 +0100

swh-indexer (0.0.39-1~swh1) unstable-swh; urgency=medium

  * v0.0.39
  * swh.indexer.producer: Fix argument to match the abstract definition

 -- Antoine R. Dumont (@ardumont) <antoine.romain.dumont@gmail.com>  Thu, 19 Oct 2017 10:03:44 +0200

swh-indexer (0.0.38-1~swh1) unstable-swh; urgency=medium

  * v0.0.38
  * swh.indexer.indexer: Fix argument to match the abstract definition

 -- Antoine R. Dumont (@ardumont) <antoine.romain.dumont@gmail.com>  Wed, 18 Oct 2017 19:57:47 +0200

swh-indexer (0.0.37-1~swh1) unstable-swh; urgency=medium

  * v0.0.37
  * swh.indexer.indexer: Fix argument to match the abstract definition

 -- Antoine R. Dumont (@ardumont) <antoine.romain.dumont@gmail.com>  Wed, 18 Oct 2017 18:59:42 +0200

swh-indexer (0.0.36-1~swh1) unstable-swh; urgency=medium

  * v0.0.36
  * packaging: Cleanup
  * codemeta: Adding codemeta.json file to document metadata
  * swh.indexer.mimetype: Fix edge case regarding empty raw content
  * docs: sanitize docstrings for sphinx documentation generation
  * swh.indexer.metadata: Add RevisionMetadataIndexer
  * swh.indexer.metadata: Add ContentMetadataIndexer
  * swh.indexer: Refactor base class to improve inheritance
  * swh.indexer.metadata: First draft of the metadata content indexer
  * for npm (package.json)
  * swh.indexer.tests: Added tests for language indexer

 -- Antoine R. Dumont (@ardumont) <antoine.romain.dumont@gmail.com>  Wed, 18 Oct 2017 16:24:24 +0200

swh-indexer (0.0.35-1~swh1) unstable-swh; urgency=medium

  * Release swh.indexer 0.0.35
  * Update tasks to new swh.scheduler API

 -- Nicolas Dandrimont <nicolas@dandrimont.eu>  Mon, 12 Jun 2017 18:02:04 +0200

swh-indexer (0.0.34-1~swh1) unstable-swh; urgency=medium

  * v0.0.34
  * Fix unbound local error on edge case

 -- Antoine R. Dumont (@ardumont) <antoine.romain.dumont@gmail.com>  Wed, 07 Jun 2017 11:23:29 +0200

swh-indexer (0.0.33-1~swh1) unstable-swh; urgency=medium

  * v0.0.33
  * language indexer: Improve edge case policy

 -- Antoine R. Dumont (@ardumont) <antoine.romain.dumont@gmail.com>  Wed, 07 Jun 2017 11:02:47 +0200

swh-indexer (0.0.32-1~swh1) unstable-swh; urgency=medium

  * v0.0.32
  * Update fossology license to use the latest swh-storage
  * Improve language indexer to deal with potential error on bad
  * chunking

 -- Antoine R. Dumont (@ardumont) <antoine.romain.dumont@gmail.com>  Tue, 06 Jun 2017 18:13:40 +0200

swh-indexer (0.0.31-1~swh1) unstable-swh; urgency=medium

  * v0.0.31
  * Reduce log verbosity on language indexer

 -- Antoine R. Dumont (@ardumont) <antoine.romain.dumont@gmail.com>  Fri, 02 Jun 2017 19:08:52 +0200

swh-indexer (0.0.30-1~swh1) unstable-swh; urgency=medium

  * v0.0.30
  * Fix wrong default configuration

 -- Antoine R. Dumont (@ardumont) <antoine.romain.dumont@gmail.com>  Fri, 02 Jun 2017 18:01:27 +0200

swh-indexer (0.0.29-1~swh1) unstable-swh; urgency=medium

  * v0.0.29
  * Update indexer to resolve indexer configuration identifier
  * Adapt language indexer to use partial raw content

 -- Antoine R. Dumont (@ardumont) <antoine.romain.dumont@gmail.com>  Fri, 02 Jun 2017 16:21:27 +0200

swh-indexer (0.0.28-1~swh1) unstable-swh; urgency=medium

  * v0.0.28
  * Add error resilience to fossology indexer

 -- Antoine R. Dumont (@ardumont) <antoine.romain.dumont@gmail.com>  Mon, 22 May 2017 12:57:55 +0200

swh-indexer (0.0.27-1~swh1) unstable-swh; urgency=medium

  * v0.0.27
  * swh.indexer.language: Incremental encoding detection

 -- Antoine R. Dumont (@ardumont) <antoine.romain.dumont@gmail.com>  Wed, 17 May 2017 18:04:27 +0200

swh-indexer (0.0.26-1~swh1) unstable-swh; urgency=medium

  * v0.0.26
  * swh.indexer.orchestrator: Add batch size option per indexer
  * Log caught exception in a unified manner
  * Add rescheduling option (not by default) on rehash + indexers

 -- Antoine R. Dumont (@ardumont) <antoine.romain.dumont@gmail.com>  Wed, 17 May 2017 14:08:07 +0200

swh-indexer (0.0.25-1~swh1) unstable-swh; urgency=medium

  * v0.0.25
  * Add reschedule on error parameter for indexers

 -- Antoine R. Dumont (@ardumont) <antoine.romain.dumont@gmail.com>  Fri, 12 May 2017 12:13:15 +0200

swh-indexer (0.0.24-1~swh1) unstable-swh; urgency=medium

  * v0.0.24
  * Make rehash indexer more resilient to errors by rescheduling
    contents
  * in error (be it reading or updating problems)

 -- Antoine R. Dumont (@ardumont) <antoine.romain.dumont@gmail.com>  Thu, 04 May 2017 14:22:43 +0200

swh-indexer (0.0.23-1~swh1) unstable-swh; urgency=medium

  * v0.0.23
  * Improve producer to optionally make it synchroneous

 -- Antoine R. Dumont (@ardumont) <antoine.romain.dumont@gmail.com>  Wed, 03 May 2017 15:29:44 +0200

swh-indexer (0.0.22-1~swh1) unstable-swh; urgency=medium

  * v0.0.22
  * Improve mimetype indexer implementation
  * Make the chaining option in the mimetype indexer

 -- Antoine R. Dumont (@ardumont) <antoine.romain.dumont@gmail.com>  Tue, 02 May 2017 16:31:14 +0200

swh-indexer (0.0.21-1~swh1) unstable-swh; urgency=medium

  * v0.0.21
  * swh.indexer.rehash: Actually make the worker log

 -- Antoine R. Dumont (@ardumont) <antoine.romain.dumont@gmail.com>  Tue, 02 May 2017 14:28:55 +0200

swh-indexer (0.0.20-1~swh1) unstable-swh; urgency=medium

  * v0.0.20
  * swh.indexer.rehash:
  * Improve reading from objstorage only when needed
  * Fix empty file use case (which was skipped)
  * Add logging

 -- Antoine R. Dumont (@ardumont) <antoine.romain.dumont@gmail.com>  Fri, 28 Apr 2017 09:39:09 +0200

swh-indexer (0.0.19-1~swh1) unstable-swh; urgency=medium

  * v0.0.19
  * Fix rehash indexer's default configuration file

 -- Antoine R. Dumont (@ardumont) <antoine.romain.dumont@gmail.com>  Thu, 27 Apr 2017 19:17:20 +0200

swh-indexer (0.0.18-1~swh1) unstable-swh; urgency=medium

  * v0.0.18
  * Add new rehash indexer

 -- Antoine R. Dumont (@ardumont) <antoine.romain.dumont@gmail.com>  Wed, 26 Apr 2017 15:23:02 +0200

swh-indexer (0.0.17-1~swh1) unstable-swh; urgency=medium

  * v0.0.17
  * Add information on indexer tools (T610)

 -- Antoine R. Dumont (@ardumont) <antoine.romain.dumont@gmail.com>  Fri, 02 Dec 2016 18:32:54 +0100

swh-indexer (0.0.16-1~swh1) unstable-swh; urgency=medium

  * v0.0.16
  * bug fixes

 -- Antoine R. Dumont (@ardumont) <antoine.romain.dumont@gmail.com>  Tue, 15 Nov 2016 19:31:52 +0100

swh-indexer (0.0.15-1~swh1) unstable-swh; urgency=medium

  * v0.0.15
  * Improve message producer

 -- Antoine R. Dumont (@ardumont) <antoine.romain.dumont@gmail.com>  Tue, 15 Nov 2016 18:16:42 +0100

swh-indexer (0.0.14-1~swh1) unstable-swh; urgency=medium

  * v0.0.14
  * Update package dependency on fossology-nomossa

 -- Antoine R. Dumont (@ardumont) <antoine.romain.dumont@gmail.com>  Tue, 15 Nov 2016 14:13:41 +0100

swh-indexer (0.0.13-1~swh1) unstable-swh; urgency=medium

  * v0.0.13
  * Add new license indexer
  * ctags indexer: align behavior with other indexers regarding the
  * conflict update policy

 -- Antoine R. Dumont (@ardumont) <antoine.romain.dumont@gmail.com>  Mon, 14 Nov 2016 14:13:34 +0100

swh-indexer (0.0.12-1~swh1) unstable-swh; urgency=medium

  * v0.0.12
  * Add runtime dependency on universal-ctags

 -- Antoine R. Dumont (@ardumont) <antoine.romain.dumont@gmail.com>  Fri, 04 Nov 2016 13:59:59 +0100

swh-indexer (0.0.11-1~swh1) unstable-swh; urgency=medium

  * v0.0.11
  * Remove dependency on exuberant-ctags

 -- Antoine R. Dumont (@ardumont) <antoine.romain.dumont@gmail.com>  Thu, 03 Nov 2016 16:13:26 +0100

swh-indexer (0.0.10-1~swh1) unstable-swh; urgency=medium

  * v0.0.10
  * Add ctags indexer

 -- Antoine R. Dumont (@ardumont) <antoine.romain.dumont@gmail.com>  Thu, 20 Oct 2016 16:12:42 +0200

swh-indexer (0.0.9-1~swh1) unstable-swh; urgency=medium

  * v0.0.9
  * d/control: Bump dependency to latest python3-swh.storage api
  * mimetype: Use the charset to filter out data
  * orchestrator: Separate 2 distincts orchestrators (one for all
  * contents, one for text contents)
  * mimetype: once index computed, send text contents to text
    orchestrator

 -- Antoine R. Dumont (@ardumont) <antoine.romain.dumont@gmail.com>  Thu, 13 Oct 2016 15:28:17 +0200

swh-indexer (0.0.8-1~swh1) unstable-swh; urgency=medium

  * v0.0.8
  * Separate configuration file per indexer (no need for language)
  * Rename module file_properties to mimetype consistently with other
  * layers

 -- Antoine R. Dumont (@ardumont) <antoine.romain.dumont@gmail.com>  Sat, 08 Oct 2016 11:46:29 +0200

swh-indexer (0.0.7-1~swh1) unstable-swh; urgency=medium

  * v0.0.7
  * Adapt indexer language and mimetype to store result in storage.
  * Clean up obsolete code

 -- Antoine R. Dumont (@ardumont) <antoine.romain.dumont@gmail.com>  Sat, 08 Oct 2016 10:26:08 +0200

swh-indexer (0.0.6-1~swh1) unstable-swh; urgency=medium

  * v0.0.6
  * Fix multiple issues on production

 -- Antoine R. Dumont (@ardumont) <antoine.romain.dumont@gmail.com>  Fri, 30 Sep 2016 17:00:11 +0200

swh-indexer (0.0.5-1~swh1) unstable-swh; urgency=medium

  * v0.0.5
  * Fix debian/control dependency issue

 -- Antoine R. Dumont (@ardumont) <antoine.romain.dumont@gmail.com>  Fri, 30 Sep 2016 16:06:20 +0200

swh-indexer (0.0.4-1~swh1) unstable-swh; urgency=medium

  * v0.0.4
  * Upgrade dependencies issues

 -- Antoine R. Dumont (@ardumont) <antoine.romain.dumont@gmail.com>  Fri, 30 Sep 2016 16:01:52 +0200

swh-indexer (0.0.3-1~swh1) unstable-swh; urgency=medium

  * v0.0.3
  * Add encoding detection
  * Use encoding to improve language detection
  * bypass language detection for binary files
  * bypass ctags for binary files or decoding failure file

 -- Antoine R. Dumont (@ardumont) <antoine.romain.dumont@gmail.com>  Fri, 30 Sep 2016 12:30:11 +0200

swh-indexer (0.0.2-1~swh1) unstable-swh; urgency=medium

  * v0.0.2
  * Provide one possible sha1's name for the multiple tools to ease
  * information extrapolation
  * Fix debian package dependency issue

 -- Antoine R. Dumont (@ardumont) <antoine.romain.dumont@gmail.com>  Thu, 29 Sep 2016 21:45:44 +0200

swh-indexer (0.0.1-1~swh1) unstable-swh; urgency=medium

  * Initial release
  * v0.0.1
  * First implementation on poc

 -- Antoine R. Dumont (@ardumont) <antoine.romain.dumont@gmail.com>  Wed, 28 Sep 2016 23:40:13 +0200<|MERGE_RESOLUTION|>--- conflicted
+++ resolved
@@ -1,10 +1,3 @@
-<<<<<<< HEAD
-swh-indexer (0.0.152-1~swh1~bpo10+1) buster-swh; urgency=medium
-
-  * Rebuild for buster-swh
-
- -- Software Heritage autobuilder (on jenkins-debian1) <jenkins@jenkins-debian1.internal.softwareheritage.org>  Fri, 19 Jul 2019 09:22:21 +0000
-=======
 swh-indexer (0.0.153-1~swh1) unstable-swh; urgency=medium
 
   * New upstream release 0.0.153     - (tagged by Antoine R. Dumont
@@ -20,7 +13,6 @@
     data model issues failing validation
 
  -- Software Heritage autobuilder (on jenkins-debian1) <jenkins@jenkins-debian1.internal.softwareheritage.org>  Wed, 11 Sep 2019 09:50:58 +0000
->>>>>>> c70aa492
 
 swh-indexer (0.0.152-1~swh1) unstable-swh; urgency=medium
 
