--- conflicted
+++ resolved
@@ -1,10 +1,3 @@
-<<<<<<< HEAD
-swh-indexer (2.7.1-1~swh1~bpo10+1) buster-swh; urgency=medium
-
-  * Rebuild for buster-swh
-
- -- Software Heritage autobuilder (on jenkins-debian1) <jenkins@jenkins-debian1.internal.softwareheritage.org>  Fri, 07 Oct 2022 10:17:42 +0000
-=======
 swh-indexer (2.7.3-2~swh1) unstable-swh; urgency=medium
 
   * Fix debian package build by adding debian/pybuild.testfiles
@@ -31,7 +24,6 @@
     outputs when translating from SWORD
 
  -- Software Heritage autobuilder (on jenkins-debian1) <jenkins@jenkins-debian1.internal.softwareheritage.org>  Thu, 27 Oct 2022 12:35:51 +0000
->>>>>>> c96aa584
 
 swh-indexer (2.7.1-1~swh1) unstable-swh; urgency=medium
 
