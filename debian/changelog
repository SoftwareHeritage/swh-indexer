<<<<<<< HEAD
swh-indexer (0.0.34-1~swh1~bpo9+1) stretch-swh; urgency=medium

  * Rebuild for stretch-backports.

 -- Antoine R. Dumont (@ardumont) <antoine.romain.dumont@gmail.com>  Wed, 07 Jun 2017 11:23:29 +0200
=======
swh-indexer (0.0.35-1~swh1) unstable-swh; urgency=medium

  * Release swh.indexer 0.0.35
  * Update tasks to new swh.scheduler API

 -- Nicolas Dandrimont <nicolas@dandrimont.eu>  Mon, 12 Jun 2017 18:02:04 +0200
>>>>>>> 16c9f730

swh-indexer (0.0.34-1~swh1) unstable-swh; urgency=medium

  * v0.0.34
  * Fix unbound local error on edge case

 -- Antoine R. Dumont (@ardumont) <antoine.romain.dumont@gmail.com>  Wed, 07 Jun 2017 11:23:29 +0200

swh-indexer (0.0.33-1~swh1) unstable-swh; urgency=medium

  * v0.0.33
  * language indexer: Improve edge case policy

 -- Antoine R. Dumont (@ardumont) <antoine.romain.dumont@gmail.com>  Wed, 07 Jun 2017 11:02:47 +0200

swh-indexer (0.0.32-1~swh1) unstable-swh; urgency=medium

  * v0.0.32
  * Update fossology license to use the latest swh-storage
  * Improve language indexer to deal with potential error on bad
  * chunking

 -- Antoine R. Dumont (@ardumont) <antoine.romain.dumont@gmail.com>  Tue, 06 Jun 2017 18:13:40 +0200

swh-indexer (0.0.31-1~swh1) unstable-swh; urgency=medium

  * v0.0.31
  * Reduce log verbosity on language indexer

 -- Antoine R. Dumont (@ardumont) <antoine.romain.dumont@gmail.com>  Fri, 02 Jun 2017 19:08:52 +0200

swh-indexer (0.0.30-1~swh1) unstable-swh; urgency=medium

  * v0.0.30
  * Fix wrong default configuration

 -- Antoine R. Dumont (@ardumont) <antoine.romain.dumont@gmail.com>  Fri, 02 Jun 2017 18:01:27 +0200

swh-indexer (0.0.29-1~swh1) unstable-swh; urgency=medium

  * v0.0.29
  * Update indexer to resolve indexer configuration identifier
  * Adapt language indexer to use partial raw content

 -- Antoine R. Dumont (@ardumont) <antoine.romain.dumont@gmail.com>  Fri, 02 Jun 2017 16:21:27 +0200

swh-indexer (0.0.28-1~swh1) unstable-swh; urgency=medium

  * v0.0.28
  * Add error resilience to fossology indexer

 -- Antoine R. Dumont (@ardumont) <antoine.romain.dumont@gmail.com>  Mon, 22 May 2017 12:57:55 +0200

swh-indexer (0.0.27-1~swh1) unstable-swh; urgency=medium

  * v0.0.27
  * swh.indexer.language: Incremental encoding detection

 -- Antoine R. Dumont (@ardumont) <antoine.romain.dumont@gmail.com>  Wed, 17 May 2017 18:04:27 +0200

swh-indexer (0.0.26-1~swh1) unstable-swh; urgency=medium

  * v0.0.26
  * swh.indexer.orchestrator: Add batch size option per indexer
  * Log caught exception in a unified manner
  * Add rescheduling option (not by default) on rehash + indexers

 -- Antoine R. Dumont (@ardumont) <antoine.romain.dumont@gmail.com>  Wed, 17 May 2017 14:08:07 +0200

swh-indexer (0.0.25-1~swh1) unstable-swh; urgency=medium

  * v0.0.25
  * Add reschedule on error parameter for indexers

 -- Antoine R. Dumont (@ardumont) <antoine.romain.dumont@gmail.com>  Fri, 12 May 2017 12:13:15 +0200

swh-indexer (0.0.24-1~swh1) unstable-swh; urgency=medium

  * v0.0.24
  * Make rehash indexer more resilient to errors by rescheduling
    contents
  * in error (be it reading or updating problems)

 -- Antoine R. Dumont (@ardumont) <antoine.romain.dumont@gmail.com>  Thu, 04 May 2017 14:22:43 +0200

swh-indexer (0.0.23-1~swh1) unstable-swh; urgency=medium

  * v0.0.23
  * Improve producer to optionally make it synchroneous

 -- Antoine R. Dumont (@ardumont) <antoine.romain.dumont@gmail.com>  Wed, 03 May 2017 15:29:44 +0200

swh-indexer (0.0.22-1~swh1) unstable-swh; urgency=medium

  * v0.0.22
  * Improve mimetype indexer implementation
  * Make the chaining option in the mimetype indexer

 -- Antoine R. Dumont (@ardumont) <antoine.romain.dumont@gmail.com>  Tue, 02 May 2017 16:31:14 +0200

swh-indexer (0.0.21-1~swh1) unstable-swh; urgency=medium

  * v0.0.21
  * swh.indexer.rehash: Actually make the worker log

 -- Antoine R. Dumont (@ardumont) <antoine.romain.dumont@gmail.com>  Tue, 02 May 2017 14:28:55 +0200

swh-indexer (0.0.20-1~swh1) unstable-swh; urgency=medium

  * v0.0.20
  * swh.indexer.rehash:
  * Improve reading from objstorage only when needed
  * Fix empty file use case (which was skipped)
  * Add logging

 -- Antoine R. Dumont (@ardumont) <antoine.romain.dumont@gmail.com>  Fri, 28 Apr 2017 09:39:09 +0200

swh-indexer (0.0.19-1~swh1) unstable-swh; urgency=medium

  * v0.0.19
  * Fix rehash indexer's default configuration file

 -- Antoine R. Dumont (@ardumont) <antoine.romain.dumont@gmail.com>  Thu, 27 Apr 2017 19:17:20 +0200

swh-indexer (0.0.18-1~swh1) unstable-swh; urgency=medium

  * v0.0.18
  * Add new rehash indexer

 -- Antoine R. Dumont (@ardumont) <antoine.romain.dumont@gmail.com>  Wed, 26 Apr 2017 15:23:02 +0200

swh-indexer (0.0.17-1~swh1) unstable-swh; urgency=medium

  * v0.0.17
  * Add information on indexer tools (T610)

 -- Antoine R. Dumont (@ardumont) <antoine.romain.dumont@gmail.com>  Fri, 02 Dec 2016 18:32:54 +0100

swh-indexer (0.0.16-1~swh1) unstable-swh; urgency=medium

  * v0.0.16
  * bug fixes

 -- Antoine R. Dumont (@ardumont) <antoine.romain.dumont@gmail.com>  Tue, 15 Nov 2016 19:31:52 +0100

swh-indexer (0.0.15-1~swh1) unstable-swh; urgency=medium

  * v0.0.15
  * Improve message producer

 -- Antoine R. Dumont (@ardumont) <antoine.romain.dumont@gmail.com>  Tue, 15 Nov 2016 18:16:42 +0100

swh-indexer (0.0.14-1~swh1) unstable-swh; urgency=medium

  * v0.0.14
  * Update package dependency on fossology-nomossa

 -- Antoine R. Dumont (@ardumont) <antoine.romain.dumont@gmail.com>  Tue, 15 Nov 2016 14:13:41 +0100

swh-indexer (0.0.13-1~swh1) unstable-swh; urgency=medium

  * v0.0.13
  * Add new license indexer
  * ctags indexer: align behavior with other indexers regarding the
  * conflict update policy

 -- Antoine R. Dumont (@ardumont) <antoine.romain.dumont@gmail.com>  Mon, 14 Nov 2016 14:13:34 +0100

swh-indexer (0.0.12-1~swh1) unstable-swh; urgency=medium

  * v0.0.12
  * Add runtime dependency on universal-ctags

 -- Antoine R. Dumont (@ardumont) <antoine.romain.dumont@gmail.com>  Fri, 04 Nov 2016 13:59:59 +0100

swh-indexer (0.0.11-1~swh1) unstable-swh; urgency=medium

  * v0.0.11
  * Remove dependency on exuberant-ctags

 -- Antoine R. Dumont (@ardumont) <antoine.romain.dumont@gmail.com>  Thu, 03 Nov 2016 16:13:26 +0100

swh-indexer (0.0.10-1~swh1) unstable-swh; urgency=medium

  * v0.0.10
  * Add ctags indexer

 -- Antoine R. Dumont (@ardumont) <antoine.romain.dumont@gmail.com>  Thu, 20 Oct 2016 16:12:42 +0200

swh-indexer (0.0.9-1~swh1) unstable-swh; urgency=medium

  * v0.0.9
  * d/control: Bump dependency to latest python3-swh.storage api
  * mimetype: Use the charset to filter out data
  * orchestrator: Separate 2 distincts orchestrators (one for all
  * contents, one for text contents)
  * mimetype: once index computed, send text contents to text
    orchestrator

 -- Antoine R. Dumont (@ardumont) <antoine.romain.dumont@gmail.com>  Thu, 13 Oct 2016 15:28:17 +0200

swh-indexer (0.0.8-1~swh1) unstable-swh; urgency=medium

  * v0.0.8
  * Separate configuration file per indexer (no need for language)
  * Rename module file_properties to mimetype consistently with other
  * layers

 -- Antoine R. Dumont (@ardumont) <antoine.romain.dumont@gmail.com>  Sat, 08 Oct 2016 11:46:29 +0200

swh-indexer (0.0.7-1~swh1) unstable-swh; urgency=medium

  * v0.0.7
  * Adapt indexer language and mimetype to store result in storage.
  * Clean up obsolete code

 -- Antoine R. Dumont (@ardumont) <antoine.romain.dumont@gmail.com>  Sat, 08 Oct 2016 10:26:08 +0200

swh-indexer (0.0.6-1~swh1) unstable-swh; urgency=medium

  * v0.0.6
  * Fix multiple issues on production

 -- Antoine R. Dumont (@ardumont) <antoine.romain.dumont@gmail.com>  Fri, 30 Sep 2016 17:00:11 +0200

swh-indexer (0.0.5-1~swh1) unstable-swh; urgency=medium

  * v0.0.5
  * Fix debian/control dependency issue

 -- Antoine R. Dumont (@ardumont) <antoine.romain.dumont@gmail.com>  Fri, 30 Sep 2016 16:06:20 +0200

swh-indexer (0.0.4-1~swh1) unstable-swh; urgency=medium

  * v0.0.4
  * Upgrade dependencies issues

 -- Antoine R. Dumont (@ardumont) <antoine.romain.dumont@gmail.com>  Fri, 30 Sep 2016 16:01:52 +0200

swh-indexer (0.0.3-1~swh1) unstable-swh; urgency=medium

  * v0.0.3
  * Add encoding detection
  * Use encoding to improve language detection
  * bypass language detection for binary files
  * bypass ctags for binary files or decoding failure file

 -- Antoine R. Dumont (@ardumont) <antoine.romain.dumont@gmail.com>  Fri, 30 Sep 2016 12:30:11 +0200

swh-indexer (0.0.2-1~swh1) unstable-swh; urgency=medium

  * v0.0.2
  * Provide one possible sha1's name for the multiple tools to ease
  * information extrapolation
  * Fix debian package dependency issue

 -- Antoine R. Dumont (@ardumont) <antoine.romain.dumont@gmail.com>  Thu, 29 Sep 2016 21:45:44 +0200

swh-indexer (0.0.1-1~swh1) unstable-swh; urgency=medium

  * Initial release
  * v0.0.1
  * First implementation on poc

 -- Antoine R. Dumont (@ardumont) <antoine.romain.dumont@gmail.com>  Wed, 28 Sep 2016 23:40:13 +0200<|MERGE_RESOLUTION|>--- conflicted
+++ resolved
@@ -1,17 +1,9 @@
-<<<<<<< HEAD
-swh-indexer (0.0.34-1~swh1~bpo9+1) stretch-swh; urgency=medium
-
-  * Rebuild for stretch-backports.
-
- -- Antoine R. Dumont (@ardumont) <antoine.romain.dumont@gmail.com>  Wed, 07 Jun 2017 11:23:29 +0200
-=======
 swh-indexer (0.0.35-1~swh1) unstable-swh; urgency=medium
 
   * Release swh.indexer 0.0.35
   * Update tasks to new swh.scheduler API
 
  -- Nicolas Dandrimont <nicolas@dandrimont.eu>  Mon, 12 Jun 2017 18:02:04 +0200
->>>>>>> 16c9f730
 
 swh-indexer (0.0.34-1~swh1) unstable-swh; urgency=medium
 
