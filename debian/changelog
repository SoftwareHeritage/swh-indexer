<<<<<<< HEAD
swh-indexer (0.4.2-1~swh1~bpo10+1) buster-swh; urgency=medium

  * Rebuild for buster-swh

 -- Software Heritage autobuilder (on jenkins-debian1) <jenkins@jenkins-debian1.internal.softwareheritage.org>  Fri, 30 Oct 2020 17:11:44 +0000
=======
swh-indexer (0.5.0-1~swh1) unstable-swh; urgency=medium

  * New upstream release 0.5.0     - (tagged by Valentin Lorentz
    <vlorentz@softwareheritage.org> on 2020-11-06 15:25:04 +0100)
  * Upstream changes:     - v0.5.0     - * Remove metadata deletion
    endpoints and algorithms     - * Remove
    conflict_update/policy_update option from BaseIndexer.run()     - *
    Remove conflict_update option from _add() endpoints.

 -- Software Heritage autobuilder (on jenkins-debian1) <jenkins@jenkins-debian1.internal.softwareheritage.org>  Fri, 06 Nov 2020 14:28:05 +0000
>>>>>>> fa36cef6

swh-indexer (0.4.2-1~swh1) unstable-swh; urgency=medium

  * New upstream release 0.4.2     - (tagged by Antoine R. Dumont
    (@ardumont) <ardumont@softwareheritage.org> on 2020-10-30 17:22:22
    +0100)
  * Upstream changes:     - v0.4.2     - tests.conftest: Fix the indexer
    scheduler initialization     - indexer.cli: Fix missing retries_left
    parameter     - Rename sql files according to new conventions

 -- Software Heritage autobuilder (on jenkins-debian1) <jenkins@jenkins-debian1.internal.softwareheritage.org>  Fri, 30 Oct 2020 16:24:14 +0000

swh-indexer (0.4.1-1~swh1) unstable-swh; urgency=medium

  * New upstream release 0.4.1     - (tagged by Antoine R. Dumont
    (@ardumont) <ardumont@softwareheritage.org> on 2020-10-16 10:48:51
    +0200)
  * Upstream changes:     - v0.4.1     - test_cli: Remove unneeded
    config args parameter     - api.server: Align configuration
    structure with clients configuration     - storage.api.server: Add
    types to module and refactor tests

 -- Software Heritage autobuilder (on jenkins-debian1) <jenkins@jenkins-debian1.internal.softwareheritage.org>  Fri, 16 Oct 2020 08:59:09 +0000

swh-indexer (0.4.0-1~swh1) unstable-swh; urgency=medium

  * New upstream release 0.4.0     - (tagged by Antoine R. Dumont
    (@ardumont) <ardumont@softwareheritage.org> on 2020-10-15 18:17:59
    +0200)
  * Upstream changes:     - v0.4.0     - swh.indexer.storage: Unify
    get_indexer_storage function with others

 -- Software Heritage autobuilder (on jenkins-debian1) <jenkins@jenkins-debian1.internal.softwareheritage.org>  Thu, 15 Oct 2020 16:19:01 +0000

swh-indexer (0.3.0-1~swh1) unstable-swh; urgency=medium

  * New upstream release 0.3.0     - (tagged by Valentin Lorentz
    <vlorentz@softwareheritage.org> on 2020-10-08 13:33:02 +0200)
  * Upstream changes:     - v0.3.0     - * Make indexer-storage
    endpoints use attr-based classes instead of dicts     - * Add more
    typing to indexers and their tests

 -- Software Heritage autobuilder (on jenkins-debian1) <jenkins@jenkins-debian1.internal.softwareheritage.org>  Thu, 08 Oct 2020 11:35:50 +0000

swh-indexer (0.2.4-1~swh1) unstable-swh; urgency=medium

  * New upstream release 0.2.4     - (tagged by David Douard
    <david.douard@sdfa3.org> on 2020-09-25 12:49:04 +0200)
  * Upstream changes:     - v0.2.4

 -- Software Heritage autobuilder (on jenkins-debian1) <jenkins@jenkins-debian1.internal.softwareheritage.org>  Fri, 25 Sep 2020 10:51:28 +0000

swh-indexer (0.2.3-1~swh1) unstable-swh; urgency=medium

  * New upstream release 0.2.3     - (tagged by David Douard
    <david.douard@sdfa3.org> on 2020-09-11 15:12:01 +0200)
  * Upstream changes:     - v0.2.3

 -- Software Heritage autobuilder (on jenkins-debian1) <jenkins@jenkins-debian1.internal.softwareheritage.org>  Fri, 11 Sep 2020 13:15:41 +0000

swh-indexer (0.2.2-1~swh1) unstable-swh; urgency=medium

  * New upstream release 0.2.2     - (tagged by Antoine R. Dumont
    (@ardumont) <ardumont@softwareheritage.org> on 2020-09-04 13:21:19
    +0200)
  * Upstream changes:     - v0.2.2     - metadata: Adapt to latest
    storage revision_get change     - Tell pytest not to recurse in
    dotdirs.

 -- Software Heritage autobuilder (on jenkins-debian1) <jenkins@jenkins-debian1.internal.softwareheritage.org>  Fri, 04 Sep 2020 11:33:41 +0000

swh-indexer (0.2.1-1~swh1) unstable-swh; urgency=medium

  * New upstream release 0.2.1     - (tagged by Valentin Lorentz
    <vlorentz@softwareheritage.org> on 2020-08-20 12:59:53 +0200)
  * Upstream changes:     - v0.2.1     - * indexer.rehash: Adapt
    content_get_metadata call to content_get     - * origin_head: Use
    snapshot_get_all_branches instead of snapshot_get.     - * Import
    SortedList, db_transaction_generator, and db_transaction from swh-
    core instead of swh-storage.     - * tests: remove invalid assertion

 -- Software Heritage autobuilder (on jenkins-debian1) <jenkins@jenkins-debian1.internal.softwareheritage.org>  Thu, 20 Aug 2020 11:03:58 +0000

swh-indexer (0.2.0-1~swh2) unstable-swh; urgency=medium

  * Bump dependencies

 -- Antoine R. Dumont (@ardumont) <ardumont@softwareheritage.org>  Wed, 06 Aug 2020 13:28:00 +0200

swh-indexer (0.2.0-1~swh1) unstable-swh; urgency=medium

  * New upstream release 0.2.0     - (tagged by Antoine R. Dumont
    (@ardumont) <ardumont@softwareheritage.org> on 2020-08-06 15:12:44
    +0200)
  * Upstream changes:     - v0.2.0     - Make content indexer work on
    partition of ids

 -- Software Heritage autobuilder (on jenkins-debian1) <jenkins@jenkins-debian1.internal.softwareheritage.org>  Thu, 06 Aug 2020 13:14:35 +0000

swh-indexer (0.1.1-1~swh1) unstable-swh; urgency=medium

  * New upstream release 0.1.1     - (tagged by Antoine R. Dumont
    (@ardumont) <ardumont@softwareheritage.org> on 2020-07-28 12:42:19
    +0200)
  * Upstream changes:     - v0.1.1     - setup.py: Migrate from
    vcversioner to setuptools-scm     - MANIFEST: Include missing
    conftest.py requirement     - metadata: Update
    swh.storage.origin_get call to latest api change     - Drop
    unsupported "validate" proxy     - tests: Drop deprecated
    storage.origin_add_one use     - Drop useless use of pifpaf     -
    Clean up the swh.scheduler and swh.storage pytest plugin imports
    - tests: Drop obsolete origin visit fields

 -- Software Heritage autobuilder (on jenkins-debian1) <jenkins@jenkins-debian1.internal.softwareheritage.org>  Tue, 28 Jul 2020 10:44:54 +0000

swh-indexer (0.1.0-1~swh1) unstable-swh; urgency=medium

  * New upstream release 0.1.0     - (tagged by Antoine R. Dumont
    (@ardumont) <ardumont@softwareheritage.org> on 2020-06-23 15:44:15
    +0200)
  * Upstream changes:     - v0.1.0     - origin_head: Retrieve snapshot
    out of the last visit status     - Fix tests according to latest
    internal api changes

 -- Software Heritage autobuilder (on jenkins-debian1) <jenkins@jenkins-debian1.internal.softwareheritage.org>  Tue, 23 Jun 2020 13:46:23 +0000

swh-indexer (0.0.171-1~swh1) unstable-swh; urgency=medium

  * New upstream release 0.0.171     - (tagged by Antoine R. Dumont
    (@ardumont) <antoine.romain.dumont@gmail.com> on 2020-04-23 16:46:52
    +0200)
  * Upstream changes:     - v0.0.171     - cli: Adapt journal client
    instantiation according to latest change     - codemeta: Add
    compatibility with PyLD >= 2.0.0.     - setup: Update the minimum
    required runtime python3 version     - Add a pyproject.toml file to
    target py37 for black     - Enable black     - test: make test data
    properly typed     - indexer.cli.journal_client: Simplify the
    journal client call     - Remove type from origin_add calls     -
    Rename --max-messages to --stop-after-objects.     - tests: Migrate
    to latest swh-storage api change

 -- Software Heritage autobuilder (on jenkins-debian1) <jenkins@jenkins-debian1.internal.softwareheritage.org>  Thu, 23 Apr 2020 14:49:17 +0000

swh-indexer (0.0.170-1~swh1) unstable-swh; urgency=medium

  * New upstream release 0.0.170     - (tagged by Antoine R. Dumont
    (@ardumont) <antoine.romain.dumont@gmail.com> on 2020-03-08 09:57:39
    +0100)
  * Upstream changes:     - v0.0.170     - indexer.metadata: Make
    compatible old task format

 -- Software Heritage autobuilder (on jenkins-debian1) <jenkins@jenkins-debian1.internal.softwareheritage.org>  Sun, 08 Mar 2020 09:03:59 +0000

swh-indexer (0.0.169-1~swh1) unstable-swh; urgency=medium

  * New upstream release 0.0.169     - (tagged by Antoine R. Dumont
    (@ardumont) <antoine.romain.dumont@gmail.com> on 2020-03-06 15:19:21
    +0100)
  * Upstream changes:     - v0.0.169     - storage: Add @timed metrics
    on remaining indexer storage endpoints     - indexer.storage: Use
    the correct metrics module     - idx.storage: Add time and counter
    metric to idx_configuration_add     - indexer.storage: Remove
    redundant calls to send_metric     - indexer: Fix mypy issues

 -- Software Heritage autobuilder (on jenkins-debian1) <jenkins@jenkins-debian1.internal.softwareheritage.org>  Fri, 06 Mar 2020 14:24:50 +0000

swh-indexer (0.0.168-1~swh1) unstable-swh; urgency=medium

  * New upstream release 0.0.168     - (tagged by Antoine R. Dumont
    (@ardumont) <antoine.romain.dumont@gmail.com> on 2020-03-05 15:48:32
    +0100)
  * Upstream changes:     - v0.0.168     - mimetype: Make the parsing
    more resilient     - storage.fossology_license_add: Fix one insert
    query too many     - tests: Migrate some tests to pytest

 -- Software Heritage autobuilder (on jenkins-debian1) <jenkins@jenkins-debian1.internal.softwareheritage.org>  Thu, 05 Mar 2020 14:52:27 +0000

swh-indexer (0.0.167-1~swh1) unstable-swh; urgency=medium

  * New upstream release 0.0.167     - (tagged by Antoine R. Dumont
    (@ardumont) <antoine.romain.dumont@gmail.com> on 2020-03-04 16:33:20
    +0100)
  * Upstream changes:     - v0.0.167     - indexer (revision, origin):
    Fix indexer summary to output a status

 -- Software Heritage autobuilder (on jenkins-debian1) <jenkins@jenkins-debian1.internal.softwareheritage.org>  Wed, 04 Mar 2020 15:37:59 +0000

swh-indexer (0.0.166-1~swh1) unstable-swh; urgency=medium

  * New upstream release 0.0.166     - (tagged by Valentin Lorentz
    <vlorentz@softwareheritage.org> on 2020-03-04 15:46:37 +0100)
  * Upstream changes:     - v0.0.166     - * Fix merging documents with
    @list elements.

 -- Software Heritage autobuilder (on jenkins-debian1) <jenkins@jenkins-debian1.internal.softwareheritage.org>  Wed, 04 Mar 2020 14:50:54 +0000

swh-indexer (0.0.165-1~swh1) unstable-swh; urgency=medium

  * New upstream release 0.0.165     - (tagged by Antoine R. Dumont
    (@ardumont) <antoine.romain.dumont@gmail.com> on 2020-03-04 15:29:52
    +0100)
  * Upstream changes:     - v0.0.165     - indexers: Fix summary
    computation for range indexers     - tests: Use assertEqual instead
    of deprecated assertEquals

 -- Software Heritage autobuilder (on jenkins-debian1) <jenkins@jenkins-debian1.internal.softwareheritage.org>  Wed, 04 Mar 2020 14:33:09 +0000

swh-indexer (0.0.164-1~swh1) unstable-swh; urgency=medium

  * New upstream release 0.0.164     - (tagged by Antoine R. Dumont
    (@ardumont) <antoine.romain.dumont@gmail.com> on 2020-03-04 13:52:15
    +0100)
  * Upstream changes:     - v0.0.164     - range-indexers: Fix hard-
    coded summary key value     - indexers: Improve
    persist_index_computations type     - indexer.metadata: Fix wrong
    update

 -- Software Heritage autobuilder (on jenkins-debian1) <jenkins@jenkins-debian1.internal.softwareheritage.org>  Wed, 04 Mar 2020 13:00:18 +0000

swh-indexer (0.0.163-1~swh1) unstable-swh; urgency=medium

  * New upstream release 0.0.163     - (tagged by Antoine R. Dumont
    (@ardumont) <antoine.romain.dumont@gmail.com> on 2020-03-04 11:26:56
    +0100)
  * Upstream changes:     - v0.0.163     - Make indexers return a
    summary of their actions     - swh.indexer.storage: Add metrics to
    add/del endpoints     - indexer.storage: Make add/del endpoints sum
    up added objects count     - indexer: Remove unused next_step
    pattern

 -- Software Heritage autobuilder (on jenkins-debian1) <jenkins@jenkins-debian1.internal.softwareheritage.org>  Wed, 04 Mar 2020 10:31:03 +0000

swh-indexer (0.0.162-1~swh1) unstable-swh; urgency=medium

  * New upstream release 0.0.162     - (tagged by Antoine R. Dumont
    (@ardumont) <antoine.romain.dumont@gmail.com> on 2020-02-27 11:01:29
    +0100)
  * Upstream changes:     - v0.0.162     - fossology_license: Improve
    add query endpoint     - pgstorage: Empty temp tables instead of
    dropping them     - indexer.metadata: Fix edge case on unknown
    origin

 -- Software Heritage autobuilder (on jenkins-debian1) <jenkins@jenkins-debian1.internal.softwareheritage.org>  Thu, 27 Feb 2020 10:09:36 +0000

swh-indexer (0.0.161-1~swh1) unstable-swh; urgency=medium

  * New upstream release 0.0.161     - (tagged by Antoine R. Dumont
    (@ardumont) <antoine.romain.dumont@gmail.com> on 2020-02-25 12:07:39
    +0100)
  * Upstream changes:     - v0.0.161     - sql/128: Add content_mimetype
    index     - storage.db: Improve content range queries to actually
    finish     - Add a new IndexerStorageArgumentException class, for
    exceptions caused by the client.     - Use swh-storage validation
    proxy.     - Fix type errors with hypothesis 5.5     - Add type
    annotations to indexer classes

 -- Software Heritage autobuilder (on jenkins-debian1) <jenkins@jenkins-debian1.internal.softwareheritage.org>  Tue, 25 Feb 2020 11:20:51 +0000

swh-indexer (0.0.160-1~swh1) unstable-swh; urgency=medium

  * New upstream release 0.0.160     - (tagged by Antoine R. Dumont
    (@ardumont) <antoine.romain.dumont@gmail.com> on 2020-02-05 18:13:16
    +0100)
  * Upstream changes:     - v0.0.160     - Fix missing import

 -- Software Heritage autobuilder (on jenkins-debian1) <jenkins@jenkins-debian1.internal.softwareheritage.org>  Wed, 05 Feb 2020 17:28:18 +0000

swh-indexer (0.0.159-1~swh1) unstable-swh; urgency=medium

  * New upstream release 0.0.159     - (tagged by Antoine R. Dumont
    (@ardumont) <antoine.romain.dumont@gmail.com> on 2020-02-05 16:01:03
    +0100)
  * Upstream changes:     - v0.0.159     - Monkey-patch backend classes
    instead of 'get_storage' functions.     - Fix DeprecationWarning
    about get_storage args.     - Move IndexerStorage documentation and
    endpoint paths to a new IndexerStorageInterface class.     -
    conftest: Use module's `get_<storage-backend>` to instantiate
    backend     - docs: Fix sphinx warnings     - Fix merge_documents to
    work with input document with an @id.     - Fix support of VCSs
    whose HEAD branch is an alias.     - Fix type of 'author' in gemspec
    mapping output.     - Fix test_origin_metadata mistakenly broken by
    e50660efca     - Fix several typos reported by pre-commit hooks     -
    Add a pre-commit config file     - Remove unused property-based test
    environment     - Migrate tox.ini to extras = xxx instead of deps =
    .[testing]     - Merge tox test environments     - Drop version
    constraint on pytest     - Include all requirements in MANIFEST.in

 -- Software Heritage autobuilder (on jenkins-debian1) <jenkins@jenkins-debian1.internal.softwareheritage.org>  Wed, 05 Feb 2020 15:09:42 +0000

swh-indexer (0.0.158-1~swh1) unstable-swh; urgency=medium

  * New upstream release 0.0.158     - (tagged by Antoine R. Dumont
    (@ardumont) <antoine.romain.dumont@gmail.com> on 2019-11-20 10:26:59
    +0100)
  * Upstream changes:     - v0.0.158     - Re-enable tests for the in-
    memory storage.     - Truncate result list instead of doing a copy.
    - journal client: add support for new origin_visit schema.     - Fix
    alter table rename column syntax on 126->127 upgrade script

 -- Software Heritage autobuilder (on jenkins-debian1) <jenkins@jenkins-debian1.internal.softwareheritage.org>  Wed, 20 Nov 2019 09:30:37 +0000

swh-indexer (0.0.157-1~swh1) unstable-swh; urgency=medium

  * New upstream release 0.0.157     - (tagged by Valentin Lorentz
    <vlorentz@softwareheritage.org> on 2019-11-08 16:33:36 +0100)
  * Upstream changes:     - v0.0.157     - * migrate storage tests to
    pytest     - * proper pagination for
    IndexerStorage.origin_intrinsic_metadata_search_by_producer

 -- Software Heritage autobuilder (on jenkins-debian1) <jenkins@jenkins-debian1.internal.softwareheritage.org>  Fri, 08 Nov 2019 15:36:48 +0000

swh-indexer (0.0.156-1~swh1) unstable-swh; urgency=medium

  * New upstream release 0.0.156     - (tagged by Stefano Zacchiroli
    <zack@upsilon.cc> on 2019-11-05 17:36:11 +0100)
  * Upstream changes:     - v0.0.156     - * update indexer for storage
    0.0.156     - * cli: fix max-message handling in the journal-client
    command     - * tests: fix test_metadata.py for frozen entities in
    swh.model.model     - * tests: update tests for storage>=0.0.155
    - * test_metadata typing: use type-specific mappings instead of cast
    - * storage/db.py: drop unused format arg regconfig from query     -
    * typing: minimal changes to make a no-op mypy run pass

 -- Software Heritage autobuilder (on jenkins-debian1) <jenkins@jenkins-debian1.internal.softwareheritage.org>  Tue, 05 Nov 2019 16:45:10 +0000

swh-indexer (0.0.155-1~swh1) unstable-swh; urgency=medium

  * New upstream release 0.0.155     - (tagged by Valentin Lorentz
    <vlorentz@softwareheritage.org> on 2019-10-15 14:51:28 +0200)
  * Upstream changes:     - v0.0.155     - * Avoid spamming logs with
    processed %d messages every message     - * tox.ini: Fix py3
    environment to use packaged tests     - * Remove indirection
    swh.indexer.storage.api.wsgi to start server     - * Add a command-
    line tool to run metadata translation.

 -- Software Heritage autobuilder (on jenkins-debian1) <jenkins@jenkins-debian1.internal.softwareheritage.org>  Tue, 15 Oct 2019 12:55:33 +0000

swh-indexer (0.0.154-1~swh2) unstable-swh; urgency=medium

  * Force pg_ctl path

 -- Nicolas Dandrimont <olasd@debian.org>  Mon, 07 Oct 2019 16:42:08 +0200

swh-indexer (0.0.154-1~swh1) unstable-swh; urgency=medium

  * New upstream release 0.0.154     - (tagged by Nicolas Dandrimont
    <nicolas@dandrimont.eu> on 2019-10-07 16:34:20 +0200)
  * Upstream changes:     - Release swh.indexer v0.0.154     - Remove
    old scheduler compat code     - Clean up CLI aliases     - Port to
    python-magic instead of file_magic

 -- Software Heritage autobuilder (on jenkins-debian1) <jenkins@jenkins-debian1.internal.softwareheritage.org>  Mon, 07 Oct 2019 14:38:47 +0000

swh-indexer (0.0.153-1~swh1) unstable-swh; urgency=medium

  * New upstream release 0.0.153     - (tagged by Antoine R. Dumont
    (@ardumont) <antoine.romain.dumont@gmail.com> on 2019-09-11 11:46:41
    +0200)
  * Upstream changes:     - v0.0.153     - indexer-storage: Send smaller
    batches to origin_get     - Update
    origin_url/from_revision/metadata_tsvector when conflict_update=True
    - Remove concept of 'minimal set' of metadata     - npm: Fix crash
    on invalid 'author' field     - api/client: use RPCClient instead of
    deprecated SWHRemoteAPI     - api/server: use RPCServerApp instead
    of deprecated SWHServerAPIApp     - tests/utils: Fix various test
    data model issues failing validation

 -- Software Heritage autobuilder (on jenkins-debian1) <jenkins@jenkins-debian1.internal.softwareheritage.org>  Wed, 11 Sep 2019 09:50:58 +0000

swh-indexer (0.0.152-1~swh1) unstable-swh; urgency=medium

  * New upstream release 0.0.152     - (tagged by Valentin Lorentz
    <vlorentz@softwareheritage.org> on 2019-07-19 11:15:41 +0200)
  * Upstream changes:     - Send smaller batches to revision_get

 -- Software Heritage autobuilder (on jenkins-debian1) <jenkins@jenkins-debian1.internal.softwareheritage.org>  Fri, 19 Jul 2019 09:20:34 +0000

swh-indexer (0.0.151-1~swh1) unstable-swh; urgency=medium

  * New upstream release 0.0.151     - (tagged by Valentin Lorentz
    <vlorentz@softwareheritage.org> on 2019-07-03 17:58:32 +0200)
  * Upstream changes:     - v0.0.151     - Fix key names in the journal
    client; it crashed in prod.

 -- Software Heritage autobuilder (on jenkins-debian1) <jenkins@jenkins-debian1.internal.softwareheritage.org>  Wed, 03 Jul 2019 16:03:07 +0000

swh-indexer (0.0.150-1~swh1) unstable-swh; urgency=medium

  * New upstream release 0.0.150     - (tagged by Antoine R. Dumont
    (@ardumont) <antoine.romain.dumont@gmail.com> on 2019-07-03 12:09:43
    +0200)
  * Upstream changes:     - v0.0.150     - indexer.cli: Drop unused
    extra alias `--consumer-id` flag

 -- Software Heritage autobuilder (on jenkins-debian1) <jenkins@jenkins-debian1.internal.softwareheritage.org>  Wed, 03 Jul 2019 10:20:46 +0000

swh-indexer (0.0.149-1~swh2) unstable-swh; urgency=medium

  * No-change: Bump dependency version

 -- Antoine R. Dumont (@ardumont) <antoine.romain.dumont@gmail.com>  Wed, 03 Jul 2019 10:44:12 +0200

swh-indexer (0.0.149-1~swh1) unstable-swh; urgency=medium

  * New upstream release 0.0.149     - (tagged by Antoine R. Dumont
    (@ardumont) <antoine.romain.dumont@gmail.com> on 2019-07-02 18:11:12
    +0200)
  * Upstream changes:     - v0.0.149     - swh.indexer.cli: Fix
    get_journal_client api call     - sql/upgrades/125: Fix migration
    script

 -- Software Heritage autobuilder (on jenkins-debian1) <jenkins@jenkins-debian1.internal.softwareheritage.org>  Tue, 02 Jul 2019 16:26:50 +0000

swh-indexer (0.0.148-1~swh3) unstable-swh; urgency=medium

  * Upstream release 0.0.148: Update version dependency

 -- Antoine Romain Dumont (@ardumont) <antoine.romain.dumont@gmail.com>  Mon, 01 Jul 2019 01:50:29 +0100

swh-indexer (0.0.148-1~swh2) unstable-swh; urgency=medium

  * Upstream release 0.0.148

 -- Antoine Romain Dumont (@ardumont) <antoine.romain.dumont@gmail.com>  Mon, 01 Jul 2019 01:50:29 +0100

swh-indexer (0.0.148-1~swh1) unstable-swh; urgency=medium

  * New upstream release 0.0.148     - (tagged by Antoine R. Dumont
    (@ardumont) <antoine.romain.dumont@gmail.com> on 2019-07-01 12:21:32
    +0200)
  * Upstream changes:     - v0.0.148     - Manipulate origin URLs
    instead of origin ids     - journal: create tasks for multiple
    origins     - Tests: Improvments

 -- Software Heritage autobuilder (on jenkins-debian1) <jenkins@jenkins-debian1.internal.softwareheritage.org>  Mon, 01 Jul 2019 10:34:26 +0000

swh-indexer (0.0.147-1~swh1) unstable-swh; urgency=medium

  * New upstream release 0.0.147     - (tagged by Antoine Lambert
    <antoine.lambert@inria.fr> on 2019-05-23 11:03:02 +0200)
  * Upstream changes:     - version 0.0.147

 -- Software Heritage autobuilder (on jenkins-debian1) <jenkins@jenkins-debian1.internal.softwareheritage.org>  Thu, 23 May 2019 09:11:05 +0000

swh-indexer (0.0.146-1~swh2) unstable-swh; urgency=medium

  * Remove hypothesis directory

 -- Nicolas Dandrimont <olasd@debian.org>  Thu, 18 Apr 2019 18:29:09 +0200

swh-indexer (0.0.146-1~swh1) unstable-swh; urgency=medium

  * New upstream release 0.0.146     - (tagged by Valentin Lorentz
    <vlorentz@softwareheritage.org> on 2019-04-11 11:08:29 +0200)
  * Upstream changes:     - Better explain what the 'string fields' are.

 -- Software Heritage autobuilder (on jenkins-debian1) <jenkins@jenkins-debian1.internal.softwareheritage.org>  Thu, 11 Apr 2019 09:47:24 +0000

swh-indexer (0.0.145-1~swh1) unstable-swh; urgency=medium

  * New upstream release 0.0.145     - (tagged by Valentin Lorentz
    <vlorentz@softwareheritage.org> on 2019-03-15 11:18:25 +0100)
  * Upstream changes:     - Add support for keywords in PKG-INFO.

 -- Software Heritage autobuilder (on jenkins-debian1) <jenkins@jenkins-debian1.internal.softwareheritage.org>  Fri, 15 Mar 2019 11:34:53 +0000

swh-indexer (0.0.144-1~swh1) unstable-swh; urgency=medium

  * New upstream release 0.0.144     - (tagged by Thibault Allançon
    <tallancon@gmail.com> on 2019-03-07 08:16:49 +0100)
  * Upstream changes:     - Fix heterogeneity of names in metadata
    tables

 -- Software Heritage autobuilder (on jenkins-debian1) <jenkins@jenkins-debian1.internal.softwareheritage.org>  Thu, 14 Mar 2019 13:30:44 +0000

swh-indexer (0.0.143-1~swh1) unstable-swh; urgency=medium

  * New upstream release 0.0.143     - (tagged by Thibault Allançon
    <tallancon@gmail.com> on 2019-03-12 10:18:37 +0100)
  * Upstream changes:     - Use hashutil.MultiHash in
    swh.indexer.tests.test_utils.fill_storage     - Summary: Closes
    T1448     - Reviewers: #reviewers     - Subscribers: swh-public-ci
    - Maniphest Tasks: T1448     - Differential Revision:
    https://forge.softwareheritage.org/D1235

 -- Software Heritage autobuilder (on jenkins-debian1) <jenkins@jenkins-debian1.internal.softwareheritage.org>  Wed, 13 Mar 2019 10:24:37 +0000

swh-indexer (0.0.142-1~swh1) unstable-swh; urgency=medium

  * New upstream release 0.0.142     - (tagged by Valentin Lorentz
    <vlorentz@softwareheritage.org> on 2019-03-01 14:19:05 +0100)
  * Upstream changes:     - Skip useless requests.

 -- Software Heritage autobuilder (on jenkins-debian1) <jenkins@jenkins-debian1.internal.softwareheritage.org>  Fri, 01 Mar 2019 13:26:06 +0000

swh-indexer (0.0.141-1~swh1) unstable-swh; urgency=medium

  * New upstream release 0.0.141     - (tagged by Valentin Lorentz
    <vlorentz@softwareheritage.org> on 2019-03-01 10:59:54 +0100)
  * Upstream changes:     - Prevent origin metadata indexer from writing
    empty records

 -- Software Heritage autobuilder (on jenkins-debian1) <jenkins@jenkins-debian1.internal.softwareheritage.org>  Fri, 01 Mar 2019 10:10:56 +0000

swh-indexer (0.0.140-1~swh1) unstable-swh; urgency=medium

  * New upstream release 0.0.140     - (tagged by Valentin Lorentz
    <vlorentz@softwareheritage.org> on 2019-02-25 10:38:52 +0100)
  * Upstream changes:     - Drop the 'context' and 'type' config of
    metadata indexers.     - They are both ignored already.

 -- Software Heritage autobuilder (on jenkins-debian1) <jenkins@jenkins-debian1.internal.softwareheritage.org>  Mon, 25 Feb 2019 10:40:10 +0000

swh-indexer (0.0.139-1~swh2) unstable-swh; urgency=low

  * New release fixing debian build

 -- Antoine Romain Dumont (@ardumont) <antoine.romain.dumont@gmail.com>  Fri, 22 Feb 2019 16:27:47 +0100

swh-indexer (0.0.139-1~swh1) unstable-swh; urgency=medium

  * New upstream release 0.0.139     - (tagged by Antoine R. Dumont
    (@ardumont) <antoine.romain.dumont@gmail.com> on 2019-02-22 15:53:22
    +0100)
  * Upstream changes:     - v0.0.139     - Clean up no longer used tasks

 -- Software Heritage autobuilder (on jenkins-debian1) <jenkins@jenkins-debian1.internal.softwareheritage.org>  Fri, 22 Feb 2019 14:59:40 +0000

swh-indexer (0.0.138-1~swh1) unstable-swh; urgency=medium

  * New upstream release 0.0.138     - (tagged by Valentin Lorentz
    <vlorentz@softwareheritage.org> on 2019-02-22 15:30:30 +0100)
  * Upstream changes:     - Make the 'config' argument of
    OriginMetadaIndexer optional again.

 -- Software Heritage autobuilder (on jenkins-debian1) <jenkins@jenkins-debian1.internal.softwareheritage.org>  Fri, 22 Feb 2019 14:37:35 +0000

swh-indexer (0.0.137-1~swh1) unstable-swh; urgency=medium

  * New upstream release 0.0.137     - (tagged by Antoine R. Dumont
    (@ardumont) <antoine.romain.dumont@gmail.com> on 2019-02-22 10:59:53
    +0100)
  * Upstream changes:     - v0.0.137     - swh.indexer.storage.api.wsgi:
    Open production wsgi entrypoint     - swh.indexer.cli: Move dev app
    entrypoint in dedicated cli     - indexer.storage: Make server load
    explicit configuration and check     - config: use already loaded
    swh config, if any, when instantiating an Indexer     - api: Add
    support for filtering by tool_id to
    origin_intrinsic_metadata_search_by_producer.     - api: Add storage
    endpoint to search metadata by mapping.     - runtime: Remove
    implicit configuration from the metadata indexers.     - debian:
    Remove debian packaging from master branch     - docs: Update
    missing documentation

 -- Software Heritage autobuilder (on jenkins-debian1) <jenkins@jenkins-debian1.internal.softwareheritage.org>  Fri, 22 Feb 2019 10:11:29 +0000

swh-indexer (0.0.136-1~swh1) unstable-swh; urgency=medium

  * New upstream release 0.0.136     - (tagged by Valentin Lorentz
    <vlorentz@softwareheritage.org> on 2019-02-14 17:09:00 +0100)
  * Upstream changes:     - Don't send 'None' as a revision id to
    storage.revision_get.     - This error wasn't caught before because
    the in-mem storage     - accepts None values, but the pg storage
    doesn't.

 -- Software Heritage autobuilder (on jenkins-debian1) <jenkins@jenkins-debian1.internal.softwareheritage.org>  Thu, 14 Feb 2019 16:22:41 +0000

swh-indexer (0.0.135-1~swh1) unstable-swh; urgency=medium

  * New upstream release 0.0.135     - (tagged by Valentin Lorentz
    <vlorentz@softwareheritage.org> on 2019-02-14 14:45:24 +0100)
  * Upstream changes:     - Fix deduplication of origins when persisting
    origin intrinsic metadata.

 -- Software Heritage autobuilder (on jenkins-debian1) <jenkins@jenkins-debian1.internal.softwareheritage.org>  Thu, 14 Feb 2019 14:32:55 +0000

swh-indexer (0.0.134-1~swh1) unstable-swh; urgency=medium

  * New upstream release 0.0.134     - (tagged by Antoine R. Dumont
    (@ardumont) <antoine.romain.dumont@gmail.com> on 2019-02-13 23:46:44
    +0100)
  * Upstream changes:     - v0.0.134     - package: Break dependency of
    swh.indexer.storage on swh.indexer.     - api/server: Do not read
    configuration at each request     - metadata: Fix gemspec test     -
    metadata: Prevent OriginMetadataIndexer from sending duplicate     -
    revisions to revision_metadata_add.     - test: Fix bugs found by
    hypothesis.     - test: Use hypothesis to generate adversarial
    inputs.     - Add more type checks in metadata dictionary.     - Add
    checks in the idx_storage that the same content/rev/orig is not     -
    present twice in the new data.

 -- Software Heritage autobuilder (on jenkins-debian1) <jenkins@jenkins-debian1.internal.softwareheritage.org>  Thu, 14 Feb 2019 09:16:15 +0000

swh-indexer (0.0.133-1~swh1) unstable-swh; urgency=medium

  * New upstream release 0.0.133     - (tagged by Antoine R. Dumont
    (@ardumont) <antoine.romain.dumont@gmail.com> on 2019-02-12 10:28:01
    +0100)
  * Upstream changes:     - v0.0.133     - Migrate BaseDB api calls from
    core to storage     - Improve storage api calls using latest storage
    api     - OriginIndexer: Refactoring     - tests: Refactoring     -
    metadata search: Use index     - indexer metadata: Provide stats per
    origin     - indexer metadata: Update mapping column     - indexer
    metadata: Improve and fix issues

 -- Software Heritage autobuilder (on jenkins-debian1) <jenkins@jenkins-debian1.internal.softwareheritage.org>  Tue, 12 Feb 2019 09:34:43 +0000

swh-indexer (0.0.132-1~swh1) unstable-swh; urgency=medium

  * New upstream release 0.0.132     - (tagged by Antoine R. Dumont
    (@ardumont) <antoine.romain.dumont@gmail.com> on 2019-01-30 15:03:14
    +0100)
  * Upstream changes:     - v0.0.132     - swh/indexer/tasks: Fix range
    indexer tasks     - Maven: Add support for empty XML nodes.     -
    Add support for alternative call format for Gem::Specification.new.

 -- Software Heritage autobuilder (on jenkins-debian1) <jenkins@jenkins-debian1.internal.softwareheritage.org>  Wed, 30 Jan 2019 14:09:48 +0000

swh-indexer (0.0.131-1~swh1) unstable-swh; urgency=medium

  * New upstream release 0.0.131     - (tagged by Antoine R. Dumont
    (@ardumont) <antoine.romain.dumont@gmail.com> on 2019-01-30 10:56:43
    +0100)
  * Upstream changes:     - v0.0.131     - fix pep8 violations     - fix
    misspellings

 -- Software Heritage autobuilder (on jenkins-debian1) <jenkins@jenkins-debian1.internal.softwareheritage.org>  Wed, 30 Jan 2019 10:01:47 +0000

swh-indexer (0.0.129-1~swh1) unstable-swh; urgency=medium

  * New upstream release 0.0.129     - (tagged by Valentin Lorentz
    <vlorentz@softwareheritage.org> on 2019-01-29 14:11:22 +0100)
  * Upstream changes:     - Fix missing config file name change.

 -- Software Heritage autobuilder (on jenkins-debian1) <jenkins@jenkins-debian1.internal.softwareheritage.org>  Tue, 29 Jan 2019 13:34:17 +0000

swh-indexer (0.0.128-1~swh1) unstable-swh; urgency=medium

  * New upstream release 0.0.128     - (tagged by Valentin Lorentz
    <vlorentz@softwareheritage.org> on 2019-01-25 15:22:52 +0100)
  * Upstream changes:     - Make metadata indexers store the mappings
    used to translate metadata.

 -- Software Heritage autobuilder (on jenkins-debian1) <jenkins@jenkins-debian1.internal.softwareheritage.org>  Tue, 29 Jan 2019 12:18:16 +0000

swh-indexer (0.0.127-1~swh1) unstable-swh; urgency=medium

  * New upstream release 0.0.127     - (tagged by Valentin Lorentz
    <vlorentz@softwareheritage.org> on 2019-01-15 15:56:49 +0100)
  * Upstream changes:     - Prevent repository normalization from
    crashing on malformed input.

 -- Software Heritage autobuilder (on jenkins-debian1) <jenkins@jenkins-debian1.internal.softwareheritage.org>  Tue, 15 Jan 2019 16:20:32 +0000

swh-indexer (0.0.126-1~swh1) unstable-swh; urgency=medium

  * New upstream release 0.0.126     - (tagged by Valentin Lorentz
    <vlorentz@softwareheritage.org> on 2019-01-14 11:42:52 +0100)
  * Upstream changes:     - Don't call OriginHeadIndexer.next_step when
    there is no revision.

 -- Software Heritage autobuilder (on jenkins-debian1) <jenkins@jenkins-debian1.internal.softwareheritage.org>  Mon, 14 Jan 2019 10:57:34 +0000

swh-indexer (0.0.125-1~swh1) unstable-swh; urgency=medium

  * New upstream release 0.0.125     - (tagged by Antoine R. Dumont
    (@ardumont) <antoine.romain.dumont@gmail.com> on 2019-01-11 12:01:42
    +0100)
  * Upstream changes:     - v0.0.125     - Add journal client that
    listens for origin visits and schedules     - OriginHead     - Fix
    tests to work with the new version of swh.storage

 -- Software Heritage autobuilder (on jenkins-debian1) <jenkins@jenkins-debian1.internal.softwareheritage.org>  Fri, 11 Jan 2019 11:08:51 +0000

swh-indexer (0.0.124-1~swh1) unstable-swh; urgency=medium

  * New upstream release 0.0.124     - (tagged by Antoine R. Dumont
    (@ardumont) <antoine.romain.dumont@gmail.com> on 2019-01-08 14:09:32
    +0100)
  * Upstream changes:     - v0.0.124     - indexer: Fix type check on
    indexing result

 -- Software Heritage autobuilder (on jenkins-debian1) <jenkins@jenkins-debian1.internal.softwareheritage.org>  Thu, 10 Jan 2019 17:12:07 +0000

swh-indexer (0.0.118-1~swh1) unstable-swh; urgency=medium

  * v0.0.118
  * metadata-indexer: Fix setup initialization
  * tests: Refactoring

 -- Antoine R. Dumont (@ardumont) <antoine.romain.dumont@gmail.com>  Fri, 30 Nov 2018 14:50:52 +0100

swh-indexer (0.0.67-1~swh1) unstable-swh; urgency=medium

  * v0.0.67
  * mimetype: Migrate to indexed data as text

 -- Antoine R. Dumont (@ardumont) <antoine.romain.dumont@gmail.com>  Wed, 28 Nov 2018 11:35:37 +0100

swh-indexer (0.0.66-1~swh1) unstable-swh; urgency=medium

  * v0.0.66
  * range-indexer: Stream indexing range computations

 -- Antoine R. Dumont (@ardumont) <antoine.romain.dumont@gmail.com>  Tue, 27 Nov 2018 11:48:24 +0100

swh-indexer (0.0.65-1~swh1) unstable-swh; urgency=medium

  * v0.0.65
  * Fix revision metadata indexer

 -- Antoine R. Dumont (@ardumont) <antoine.romain.dumont@gmail.com>  Mon, 26 Nov 2018 19:30:48 +0100

swh-indexer (0.0.64-1~swh1) unstable-swh; urgency=medium

  * v0.0.64
  * indexer: Fix mixed identifier encodings issues
  * Add missing config filename for origin intrinsic metadata indexer.

 -- Antoine R. Dumont (@ardumont) <antoine.romain.dumont@gmail.com>  Mon, 26 Nov 2018 12:20:01 +0100

swh-indexer (0.0.63-1~swh1) unstable-swh; urgency=medium

  * v0.0.63
  * Make the OriginMetadataIndexer fetch rev metadata from the storage
  * instead of getting them via the scheduler.
  * Make the 'result_name' key of 'next_step' optional.
  * Add missing return.
  * doc: update index to match new swh-doc format

 -- Antoine R. Dumont (@ardumont) <antoine.romain.dumont@gmail.com>  Fri, 23 Nov 2018 17:56:10 +0100

swh-indexer (0.0.62-1~swh1) unstable-swh; urgency=medium

  * v0.0.62
  * metadata indexer: Add empty tool configuration
  * Add fulltext search on origin intrinsic metadata

 -- Antoine R. Dumont (@ardumont) <antoine.romain.dumont@gmail.com>  Fri, 23 Nov 2018 14:25:55 +0100

swh-indexer (0.0.61-1~swh1) unstable-swh; urgency=medium

  * v0.0.61
  * indexer: Fix origin indexer's default arguments

 -- Antoine R. Dumont (@ardumont) <antoine.romain.dumont@gmail.com>  Wed, 21 Nov 2018 16:01:50 +0100

swh-indexer (0.0.60-1~swh1) unstable-swh; urgency=medium

  * v0.0.60
  * origin_head: Make next step optional
  * tests: Increase coverage

 -- Antoine R. Dumont (@ardumont) <antoine.romain.dumont@gmail.com>  Wed, 21 Nov 2018 12:33:13 +0100

swh-indexer (0.0.59-1~swh1) unstable-swh; urgency=medium

  * v0.0.59
  * fossology license: Fix issue on license computation
  * Improve docstrings
  * Fix pep8 violations
  * Increase coverage on content indexers

 -- Antoine R. Dumont (@ardumont) <antoine.romain.dumont@gmail.com>  Tue, 20 Nov 2018 14:27:20 +0100

swh-indexer (0.0.58-1~swh1) unstable-swh; urgency=medium

  * v0.0.58
  * Add missing default configuration for fossology license indexer
  * tests: Remove dead code

 -- Antoine R. Dumont (@ardumont) <antoine.romain.dumont@gmail.com>  Tue, 20 Nov 2018 12:06:56 +0100

swh-indexer (0.0.57-1~swh1) unstable-swh; urgency=medium

  * v0.0.57
  * storage: Open new endpoint on fossology license range retrieval
  * indexer: Open new fossology license range indexer

 -- Antoine R. Dumont (@ardumont) <antoine.romain.dumont@gmail.com>  Tue, 20 Nov 2018 11:44:57 +0100

swh-indexer (0.0.56-1~swh1) unstable-swh; urgency=medium

  * v0.0.56
  * storage.api: Open new endpoints (mimetype range, fossology range)
  * content indexers: Open mimetype and fossology range indexers
  * Remove orchestrator modules
  * tests: Improve coverage

 -- Antoine R. Dumont (@ardumont) <antoine.romain.dumont@gmail.com>  Mon, 19 Nov 2018 11:56:06 +0100

swh-indexer (0.0.55-1~swh1) unstable-swh; urgency=medium

  * v0.0.55
  * swh.indexer: Let task reschedule itself through the scheduler
  * Use swh.scheduler instead of celery leaking all around
  * swh.indexer.orchestrator: Fix orchestrator initialization step
  * swh.indexer.tasks: Fix type error when no result or list result

 -- Antoine R. Dumont (@ardumont) <antoine.romain.dumont@gmail.com>  Mon, 29 Oct 2018 10:41:54 +0100

swh-indexer (0.0.54-1~swh1) unstable-swh; urgency=medium

  * v0.0.54
  * swh.indexer.tasks: Fix task to use the scheduler's

 -- Antoine R. Dumont (@ardumont) <antoine.romain.dumont@gmail.com>  Thu, 25 Oct 2018 20:13:51 +0200

swh-indexer (0.0.53-1~swh1) unstable-swh; urgency=medium

  * v0.0.53
  * swh.indexer.rehash: Migrate to latest swh.model.hashutil.MultiHash
  * indexer: Add the origin intrinsic metadata indexer
  * indexer: Add OriginIndexer and OriginHeadIndexer.
  * indexer.storage: Add the origin intrinsic metadata storage database
  * indexer.storage: Autogenerate the Indexer Storage HTTP API.
  * setup: prepare for pypi upload
  * tests: Add a tox file
  * tests: migrate to pytest
  * tests: Add tests around celery stack
  * docs: Improve documentation and reuse README in generated
    documentation

 -- Antoine R. Dumont (@ardumont) <antoine.romain.dumont@gmail.com>  Thu, 25 Oct 2018 19:03:56 +0200

swh-indexer (0.0.52-1~swh1) unstable-swh; urgency=medium

  * v0.0.52
  * swh.indexer.storage: Refactor fossology license get (first external
  * contribution, cf. /CONTRIBUTORS)
  * swh.indexer.storage: Fix typo in invariable name metadata
  * swh.indexer.storage: No longer use temp table when reading data
  * swh.indexer.storage: Clean up unused import
  * swh.indexer.storage: Remove dead entry points origin_metadata*
  * swh.indexer.storage: Update docstrings information and format

 -- Antoine R. Dumont (@ardumont) <antoine.romain.dumont@gmail.com>  Wed, 13 Jun 2018 11:20:40 +0200

swh-indexer (0.0.51-1~swh1) unstable-swh; urgency=medium

  * Release swh.indexer v0.0.51
  * Update for new db_transaction{,_generator}

 -- Nicolas Dandrimont <nicolas@dandrimont.eu>  Tue, 05 Jun 2018 14:10:39 +0200

swh-indexer (0.0.50-1~swh1) unstable-swh; urgency=medium

  * v0.0.50
  * swh.indexer.api.client: Permit to specify the query timeout option

 -- Antoine R. Dumont (@ardumont) <antoine.romain.dumont@gmail.com>  Thu, 24 May 2018 12:19:06 +0200

swh-indexer (0.0.49-1~swh1) unstable-swh; urgency=medium

  * v0.0.49
  * test_storage: Instantiate the tools during tests' setUp phase
  * test_storage: Deallocate storage during teardown step
  * test_storage: Make storage test fixture connect to postgres itself
  * storage.api.server: Only instantiate storage backend once per import
  * Use thread-aware psycopg2 connection pooling for database access

 -- Antoine R. Dumont (@ardumont) <antoine.romain.dumont@gmail.com>  Mon, 14 May 2018 11:09:30 +0200

swh-indexer (0.0.48-1~swh1) unstable-swh; urgency=medium

  * Release swh.indexer v0.0.48
  * Update for new swh.storage

 -- Nicolas Dandrimont <nicolas@dandrimont.eu>  Sat, 12 May 2018 18:30:10 +0200

swh-indexer (0.0.47-1~swh1) unstable-swh; urgency=medium

  * v0.0.47
  * d/control: Fix runtime typo in packaging dependency

 -- Antoine R. Dumont (@ardumont) <antoine.romain.dumont@gmail.com>  Thu, 07 Dec 2017 16:54:49 +0100

swh-indexer (0.0.46-1~swh1) unstable-swh; urgency=medium

  * v0.0.46
  * Split swh-indexer packages in 2 python3-swh.indexer.storage and
  * python3-swh.indexer

 -- Antoine R. Dumont (@ardumont) <antoine.romain.dumont@gmail.com>  Thu, 07 Dec 2017 16:18:04 +0100

swh-indexer (0.0.45-1~swh1) unstable-swh; urgency=medium

  * v0.0.45
  * Fix usual error raised when deploying

 -- Antoine R. Dumont (@ardumont) <antoine.romain.dumont@gmail.com>  Thu, 07 Dec 2017 15:01:01 +0100

swh-indexer (0.0.44-1~swh1) unstable-swh; urgency=medium

  * v0.0.44
  * swh.indexer: Make indexer use their own storage

 -- Antoine R. Dumont (@ardumont) <antoine.romain.dumont@gmail.com>  Thu, 07 Dec 2017 13:20:44 +0100

swh-indexer (0.0.43-1~swh1) unstable-swh; urgency=medium

  * v0.0.43
  * swh.indexer.mimetype: Work around problem in detection

 -- Antoine R. Dumont (@ardumont) <antoine.romain.dumont@gmail.com>  Wed, 29 Nov 2017 10:26:11 +0100

swh-indexer (0.0.42-1~swh1) unstable-swh; urgency=medium

  * v0.0.42
  * swh.indexer: Make indexers register tools in prepare method

 -- Antoine R. Dumont (@ardumont) <antoine.romain.dumont@gmail.com>  Fri, 24 Nov 2017 11:26:03 +0100

swh-indexer (0.0.41-1~swh1) unstable-swh; urgency=medium

  * v0.0.41
  * mimetype: Use magic library api instead of parsing `file` cli output

 -- Antoine R. Dumont (@ardumont) <antoine.romain.dumont@gmail.com>  Mon, 20 Nov 2017 13:05:29 +0100

swh-indexer (0.0.39-1~swh1) unstable-swh; urgency=medium

  * v0.0.39
  * swh.indexer.producer: Fix argument to match the abstract definition

 -- Antoine R. Dumont (@ardumont) <antoine.romain.dumont@gmail.com>  Thu, 19 Oct 2017 10:03:44 +0200

swh-indexer (0.0.38-1~swh1) unstable-swh; urgency=medium

  * v0.0.38
  * swh.indexer.indexer: Fix argument to match the abstract definition

 -- Antoine R. Dumont (@ardumont) <antoine.romain.dumont@gmail.com>  Wed, 18 Oct 2017 19:57:47 +0200

swh-indexer (0.0.37-1~swh1) unstable-swh; urgency=medium

  * v0.0.37
  * swh.indexer.indexer: Fix argument to match the abstract definition

 -- Antoine R. Dumont (@ardumont) <antoine.romain.dumont@gmail.com>  Wed, 18 Oct 2017 18:59:42 +0200

swh-indexer (0.0.36-1~swh1) unstable-swh; urgency=medium

  * v0.0.36
  * packaging: Cleanup
  * codemeta: Adding codemeta.json file to document metadata
  * swh.indexer.mimetype: Fix edge case regarding empty raw content
  * docs: sanitize docstrings for sphinx documentation generation
  * swh.indexer.metadata: Add RevisionMetadataIndexer
  * swh.indexer.metadata: Add ContentMetadataIndexer
  * swh.indexer: Refactor base class to improve inheritance
  * swh.indexer.metadata: First draft of the metadata content indexer
  * for npm (package.json)
  * swh.indexer.tests: Added tests for language indexer

 -- Antoine R. Dumont (@ardumont) <antoine.romain.dumont@gmail.com>  Wed, 18 Oct 2017 16:24:24 +0200

swh-indexer (0.0.35-1~swh1) unstable-swh; urgency=medium

  * Release swh.indexer 0.0.35
  * Update tasks to new swh.scheduler API

 -- Nicolas Dandrimont <nicolas@dandrimont.eu>  Mon, 12 Jun 2017 18:02:04 +0200

swh-indexer (0.0.34-1~swh1) unstable-swh; urgency=medium

  * v0.0.34
  * Fix unbound local error on edge case

 -- Antoine R. Dumont (@ardumont) <antoine.romain.dumont@gmail.com>  Wed, 07 Jun 2017 11:23:29 +0200

swh-indexer (0.0.33-1~swh1) unstable-swh; urgency=medium

  * v0.0.33
  * language indexer: Improve edge case policy

 -- Antoine R. Dumont (@ardumont) <antoine.romain.dumont@gmail.com>  Wed, 07 Jun 2017 11:02:47 +0200

swh-indexer (0.0.32-1~swh1) unstable-swh; urgency=medium

  * v0.0.32
  * Update fossology license to use the latest swh-storage
  * Improve language indexer to deal with potential error on bad
  * chunking

 -- Antoine R. Dumont (@ardumont) <antoine.romain.dumont@gmail.com>  Tue, 06 Jun 2017 18:13:40 +0200

swh-indexer (0.0.31-1~swh1) unstable-swh; urgency=medium

  * v0.0.31
  * Reduce log verbosity on language indexer

 -- Antoine R. Dumont (@ardumont) <antoine.romain.dumont@gmail.com>  Fri, 02 Jun 2017 19:08:52 +0200

swh-indexer (0.0.30-1~swh1) unstable-swh; urgency=medium

  * v0.0.30
  * Fix wrong default configuration

 -- Antoine R. Dumont (@ardumont) <antoine.romain.dumont@gmail.com>  Fri, 02 Jun 2017 18:01:27 +0200

swh-indexer (0.0.29-1~swh1) unstable-swh; urgency=medium

  * v0.0.29
  * Update indexer to resolve indexer configuration identifier
  * Adapt language indexer to use partial raw content

 -- Antoine R. Dumont (@ardumont) <antoine.romain.dumont@gmail.com>  Fri, 02 Jun 2017 16:21:27 +0200

swh-indexer (0.0.28-1~swh1) unstable-swh; urgency=medium

  * v0.0.28
  * Add error resilience to fossology indexer

 -- Antoine R. Dumont (@ardumont) <antoine.romain.dumont@gmail.com>  Mon, 22 May 2017 12:57:55 +0200

swh-indexer (0.0.27-1~swh1) unstable-swh; urgency=medium

  * v0.0.27
  * swh.indexer.language: Incremental encoding detection

 -- Antoine R. Dumont (@ardumont) <antoine.romain.dumont@gmail.com>  Wed, 17 May 2017 18:04:27 +0200

swh-indexer (0.0.26-1~swh1) unstable-swh; urgency=medium

  * v0.0.26
  * swh.indexer.orchestrator: Add batch size option per indexer
  * Log caught exception in a unified manner
  * Add rescheduling option (not by default) on rehash + indexers

 -- Antoine R. Dumont (@ardumont) <antoine.romain.dumont@gmail.com>  Wed, 17 May 2017 14:08:07 +0200

swh-indexer (0.0.25-1~swh1) unstable-swh; urgency=medium

  * v0.0.25
  * Add reschedule on error parameter for indexers

 -- Antoine R. Dumont (@ardumont) <antoine.romain.dumont@gmail.com>  Fri, 12 May 2017 12:13:15 +0200

swh-indexer (0.0.24-1~swh1) unstable-swh; urgency=medium

  * v0.0.24
  * Make rehash indexer more resilient to errors by rescheduling
    contents
  * in error (be it reading or updating problems)

 -- Antoine R. Dumont (@ardumont) <antoine.romain.dumont@gmail.com>  Thu, 04 May 2017 14:22:43 +0200

swh-indexer (0.0.23-1~swh1) unstable-swh; urgency=medium

  * v0.0.23
  * Improve producer to optionally make it synchroneous

 -- Antoine R. Dumont (@ardumont) <antoine.romain.dumont@gmail.com>  Wed, 03 May 2017 15:29:44 +0200

swh-indexer (0.0.22-1~swh1) unstable-swh; urgency=medium

  * v0.0.22
  * Improve mimetype indexer implementation
  * Make the chaining option in the mimetype indexer

 -- Antoine R. Dumont (@ardumont) <antoine.romain.dumont@gmail.com>  Tue, 02 May 2017 16:31:14 +0200

swh-indexer (0.0.21-1~swh1) unstable-swh; urgency=medium

  * v0.0.21
  * swh.indexer.rehash: Actually make the worker log

 -- Antoine R. Dumont (@ardumont) <antoine.romain.dumont@gmail.com>  Tue, 02 May 2017 14:28:55 +0200

swh-indexer (0.0.20-1~swh1) unstable-swh; urgency=medium

  * v0.0.20
  * swh.indexer.rehash:
  * Improve reading from objstorage only when needed
  * Fix empty file use case (which was skipped)
  * Add logging

 -- Antoine R. Dumont (@ardumont) <antoine.romain.dumont@gmail.com>  Fri, 28 Apr 2017 09:39:09 +0200

swh-indexer (0.0.19-1~swh1) unstable-swh; urgency=medium

  * v0.0.19
  * Fix rehash indexer's default configuration file

 -- Antoine R. Dumont (@ardumont) <antoine.romain.dumont@gmail.com>  Thu, 27 Apr 2017 19:17:20 +0200

swh-indexer (0.0.18-1~swh1) unstable-swh; urgency=medium

  * v0.0.18
  * Add new rehash indexer

 -- Antoine R. Dumont (@ardumont) <antoine.romain.dumont@gmail.com>  Wed, 26 Apr 2017 15:23:02 +0200

swh-indexer (0.0.17-1~swh1) unstable-swh; urgency=medium

  * v0.0.17
  * Add information on indexer tools (T610)

 -- Antoine R. Dumont (@ardumont) <antoine.romain.dumont@gmail.com>  Fri, 02 Dec 2016 18:32:54 +0100

swh-indexer (0.0.16-1~swh1) unstable-swh; urgency=medium

  * v0.0.16
  * bug fixes

 -- Antoine R. Dumont (@ardumont) <antoine.romain.dumont@gmail.com>  Tue, 15 Nov 2016 19:31:52 +0100

swh-indexer (0.0.15-1~swh1) unstable-swh; urgency=medium

  * v0.0.15
  * Improve message producer

 -- Antoine R. Dumont (@ardumont) <antoine.romain.dumont@gmail.com>  Tue, 15 Nov 2016 18:16:42 +0100

swh-indexer (0.0.14-1~swh1) unstable-swh; urgency=medium

  * v0.0.14
  * Update package dependency on fossology-nomossa

 -- Antoine R. Dumont (@ardumont) <antoine.romain.dumont@gmail.com>  Tue, 15 Nov 2016 14:13:41 +0100

swh-indexer (0.0.13-1~swh1) unstable-swh; urgency=medium

  * v0.0.13
  * Add new license indexer
  * ctags indexer: align behavior with other indexers regarding the
  * conflict update policy

 -- Antoine R. Dumont (@ardumont) <antoine.romain.dumont@gmail.com>  Mon, 14 Nov 2016 14:13:34 +0100

swh-indexer (0.0.12-1~swh1) unstable-swh; urgency=medium

  * v0.0.12
  * Add runtime dependency on universal-ctags

 -- Antoine R. Dumont (@ardumont) <antoine.romain.dumont@gmail.com>  Fri, 04 Nov 2016 13:59:59 +0100

swh-indexer (0.0.11-1~swh1) unstable-swh; urgency=medium

  * v0.0.11
  * Remove dependency on exuberant-ctags

 -- Antoine R. Dumont (@ardumont) <antoine.romain.dumont@gmail.com>  Thu, 03 Nov 2016 16:13:26 +0100

swh-indexer (0.0.10-1~swh1) unstable-swh; urgency=medium

  * v0.0.10
  * Add ctags indexer

 -- Antoine R. Dumont (@ardumont) <antoine.romain.dumont@gmail.com>  Thu, 20 Oct 2016 16:12:42 +0200

swh-indexer (0.0.9-1~swh1) unstable-swh; urgency=medium

  * v0.0.9
  * d/control: Bump dependency to latest python3-swh.storage api
  * mimetype: Use the charset to filter out data
  * orchestrator: Separate 2 distincts orchestrators (one for all
  * contents, one for text contents)
  * mimetype: once index computed, send text contents to text
    orchestrator

 -- Antoine R. Dumont (@ardumont) <antoine.romain.dumont@gmail.com>  Thu, 13 Oct 2016 15:28:17 +0200

swh-indexer (0.0.8-1~swh1) unstable-swh; urgency=medium

  * v0.0.8
  * Separate configuration file per indexer (no need for language)
  * Rename module file_properties to mimetype consistently with other
  * layers

 -- Antoine R. Dumont (@ardumont) <antoine.romain.dumont@gmail.com>  Sat, 08 Oct 2016 11:46:29 +0200

swh-indexer (0.0.7-1~swh1) unstable-swh; urgency=medium

  * v0.0.7
  * Adapt indexer language and mimetype to store result in storage.
  * Clean up obsolete code

 -- Antoine R. Dumont (@ardumont) <antoine.romain.dumont@gmail.com>  Sat, 08 Oct 2016 10:26:08 +0200

swh-indexer (0.0.6-1~swh1) unstable-swh; urgency=medium

  * v0.0.6
  * Fix multiple issues on production

 -- Antoine R. Dumont (@ardumont) <antoine.romain.dumont@gmail.com>  Fri, 30 Sep 2016 17:00:11 +0200

swh-indexer (0.0.5-1~swh1) unstable-swh; urgency=medium

  * v0.0.5
  * Fix debian/control dependency issue

 -- Antoine R. Dumont (@ardumont) <antoine.romain.dumont@gmail.com>  Fri, 30 Sep 2016 16:06:20 +0200

swh-indexer (0.0.4-1~swh1) unstable-swh; urgency=medium

  * v0.0.4
  * Upgrade dependencies issues

 -- Antoine R. Dumont (@ardumont) <antoine.romain.dumont@gmail.com>  Fri, 30 Sep 2016 16:01:52 +0200

swh-indexer (0.0.3-1~swh1) unstable-swh; urgency=medium

  * v0.0.3
  * Add encoding detection
  * Use encoding to improve language detection
  * bypass language detection for binary files
  * bypass ctags for binary files or decoding failure file

 -- Antoine R. Dumont (@ardumont) <antoine.romain.dumont@gmail.com>  Fri, 30 Sep 2016 12:30:11 +0200

swh-indexer (0.0.2-1~swh1) unstable-swh; urgency=medium

  * v0.0.2
  * Provide one possible sha1's name for the multiple tools to ease
  * information extrapolation
  * Fix debian package dependency issue

 -- Antoine R. Dumont (@ardumont) <antoine.romain.dumont@gmail.com>  Thu, 29 Sep 2016 21:45:44 +0200

swh-indexer (0.0.1-1~swh1) unstable-swh; urgency=medium

  * Initial release
  * v0.0.1
  * First implementation on poc

 -- Antoine R. Dumont (@ardumont) <antoine.romain.dumont@gmail.com>  Wed, 28 Sep 2016 23:40:13 +0200<|MERGE_RESOLUTION|>--- conflicted
+++ resolved
@@ -1,10 +1,3 @@
-<<<<<<< HEAD
-swh-indexer (0.4.2-1~swh1~bpo10+1) buster-swh; urgency=medium
-
-  * Rebuild for buster-swh
-
- -- Software Heritage autobuilder (on jenkins-debian1) <jenkins@jenkins-debian1.internal.softwareheritage.org>  Fri, 30 Oct 2020 17:11:44 +0000
-=======
 swh-indexer (0.5.0-1~swh1) unstable-swh; urgency=medium
 
   * New upstream release 0.5.0     - (tagged by Valentin Lorentz
@@ -15,7 +8,6 @@
     Remove conflict_update option from _add() endpoints.
 
  -- Software Heritage autobuilder (on jenkins-debian1) <jenkins@jenkins-debian1.internal.softwareheritage.org>  Fri, 06 Nov 2020 14:28:05 +0000
->>>>>>> fa36cef6
 
 swh-indexer (0.4.2-1~swh1) unstable-swh; urgency=medium
 
