--- conflicted
+++ resolved
@@ -1,10 +1,3 @@
-<<<<<<< HEAD
-swh-indexer (0.0.6-1~swh1~bpo9+1) stretch-swh; urgency=medium
-
-  * Rebuild for stretch-backports.
-
- -- Antoine R. Dumont (@ardumont) <antoine.romain.dumont@gmail.com>  Fri, 30 Sep 2016 17:00:11 +0200
-=======
 swh-indexer (0.0.7-1~swh1) unstable-swh; urgency=medium
 
   * v0.0.7
@@ -12,7 +5,6 @@
   * Clean up obsolete code
 
  -- Antoine R. Dumont (@ardumont) <antoine.romain.dumont@gmail.com>  Sat, 08 Oct 2016 10:26:08 +0200
->>>>>>> 4058a2a9
 
 swh-indexer (0.0.6-1~swh1) unstable-swh; urgency=medium
 
