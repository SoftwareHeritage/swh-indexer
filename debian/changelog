<<<<<<< HEAD
swh-indexer (0.0.151-1~swh1~bpo9+1) stretch-swh; urgency=medium

  * Rebuild for stretch-swh

 -- Software Heritage autobuilder (on jenkins-debian1) <jenkins@jenkins-debian1.internal.softwareheritage.org>  Wed, 03 Jul 2019 16:04:52 +0000
=======
swh-indexer (0.0.152-1~swh1) unstable-swh; urgency=medium

  * New upstream release 0.0.152     - (tagged by Valentin Lorentz
    <vlorentz@softwareheritage.org> on 2019-07-19 11:15:41 +0200)
  * Upstream changes:     - Send smaller batches to revision_get

 -- Software Heritage autobuilder (on jenkins-debian1) <jenkins@jenkins-debian1.internal.softwareheritage.org>  Fri, 19 Jul 2019 09:20:34 +0000
>>>>>>> c027d15a

swh-indexer (0.0.151-1~swh1) unstable-swh; urgency=medium

  * New upstream release 0.0.151     - (tagged by Valentin Lorentz
    <vlorentz@softwareheritage.org> on 2019-07-03 17:58:32 +0200)
  * Upstream changes:     - v0.0.151     - Fix key names in the journal
    client; it crashed in prod.

 -- Software Heritage autobuilder (on jenkins-debian1) <jenkins@jenkins-debian1.internal.softwareheritage.org>  Wed, 03 Jul 2019 16:03:07 +0000

swh-indexer (0.0.150-1~swh1) unstable-swh; urgency=medium

  * New upstream release 0.0.150     - (tagged by Antoine R. Dumont
    (@ardumont) <antoine.romain.dumont@gmail.com> on 2019-07-03 12:09:43
    +0200)
  * Upstream changes:     - v0.0.150     - indexer.cli: Drop unused
    extra alias `--consumer-id` flag

 -- Software Heritage autobuilder (on jenkins-debian1) <jenkins@jenkins-debian1.internal.softwareheritage.org>  Wed, 03 Jul 2019 10:20:46 +0000

swh-indexer (0.0.149-1~swh2) unstable-swh; urgency=medium

  * No-change: Bump dependency version

 -- Antoine R. Dumont (@ardumont) <antoine.romain.dumont@gmail.com>  Wed, 03 Jul 2019 10:44:12 +0200

swh-indexer (0.0.149-1~swh1) unstable-swh; urgency=medium

  * New upstream release 0.0.149     - (tagged by Antoine R. Dumont
    (@ardumont) <antoine.romain.dumont@gmail.com> on 2019-07-02 18:11:12
    +0200)
  * Upstream changes:     - v0.0.149     - swh.indexer.cli: Fix
    get_journal_client api call     - sql/upgrades/125: Fix migration
    script

 -- Software Heritage autobuilder (on jenkins-debian1) <jenkins@jenkins-debian1.internal.softwareheritage.org>  Tue, 02 Jul 2019 16:26:50 +0000

swh-indexer (0.0.148-1~swh3) unstable-swh; urgency=medium

  * Upstream release 0.0.148: Update version dependency

 -- Antoine Romain Dumont (@ardumont) <antoine.romain.dumont@gmail.com>  Mon, 01 Jul 2019 01:50:29 +0100

swh-indexer (0.0.148-1~swh2) unstable-swh; urgency=medium

  * Upstream release 0.0.148

 -- Antoine Romain Dumont (@ardumont) <antoine.romain.dumont@gmail.com>  Mon, 01 Jul 2019 01:50:29 +0100

swh-indexer (0.0.148-1~swh1) unstable-swh; urgency=medium

  * New upstream release 0.0.148     - (tagged by Antoine R. Dumont
    (@ardumont) <antoine.romain.dumont@gmail.com> on 2019-07-01 12:21:32
    +0200)
  * Upstream changes:     - v0.0.148     - Manipulate origin URLs
    instead of origin ids     - journal: create tasks for multiple
    origins     - Tests: Improvments

 -- Software Heritage autobuilder (on jenkins-debian1) <jenkins@jenkins-debian1.internal.softwareheritage.org>  Mon, 01 Jul 2019 10:34:26 +0000

swh-indexer (0.0.147-1~swh1) unstable-swh; urgency=medium

  * New upstream release 0.0.147     - (tagged by Antoine Lambert
    <antoine.lambert@inria.fr> on 2019-05-23 11:03:02 +0200)
  * Upstream changes:     - version 0.0.147

 -- Software Heritage autobuilder (on jenkins-debian1) <jenkins@jenkins-debian1.internal.softwareheritage.org>  Thu, 23 May 2019 09:11:05 +0000

swh-indexer (0.0.146-1~swh2) unstable-swh; urgency=medium

  * Remove hypothesis directory

 -- Nicolas Dandrimont <olasd@debian.org>  Thu, 18 Apr 2019 18:29:09 +0200

swh-indexer (0.0.146-1~swh1) unstable-swh; urgency=medium

  * New upstream release 0.0.146     - (tagged by Valentin Lorentz
    <vlorentz@softwareheritage.org> on 2019-04-11 11:08:29 +0200)
  * Upstream changes:     - Better explain what the 'string fields' are.

 -- Software Heritage autobuilder (on jenkins-debian1) <jenkins@jenkins-debian1.internal.softwareheritage.org>  Thu, 11 Apr 2019 09:47:24 +0000

swh-indexer (0.0.145-1~swh1) unstable-swh; urgency=medium

  * New upstream release 0.0.145     - (tagged by Valentin Lorentz
    <vlorentz@softwareheritage.org> on 2019-03-15 11:18:25 +0100)
  * Upstream changes:     - Add support for keywords in PKG-INFO.

 -- Software Heritage autobuilder (on jenkins-debian1) <jenkins@jenkins-debian1.internal.softwareheritage.org>  Fri, 15 Mar 2019 11:34:53 +0000

swh-indexer (0.0.144-1~swh1) unstable-swh; urgency=medium

  * New upstream release 0.0.144     - (tagged by Thibault Allançon
    <tallancon@gmail.com> on 2019-03-07 08:16:49 +0100)
  * Upstream changes:     - Fix heterogeneity of names in metadata
    tables

 -- Software Heritage autobuilder (on jenkins-debian1) <jenkins@jenkins-debian1.internal.softwareheritage.org>  Thu, 14 Mar 2019 13:30:44 +0000

swh-indexer (0.0.143-1~swh1) unstable-swh; urgency=medium

  * New upstream release 0.0.143     - (tagged by Thibault Allançon
    <tallancon@gmail.com> on 2019-03-12 10:18:37 +0100)
  * Upstream changes:     - Use hashutil.MultiHash in
    swh.indexer.tests.test_utils.fill_storage     - Summary: Closes
    T1448     - Reviewers: #reviewers     - Subscribers: swh-public-ci
    - Maniphest Tasks: T1448     - Differential Revision:
    https://forge.softwareheritage.org/D1235

 -- Software Heritage autobuilder (on jenkins-debian1) <jenkins@jenkins-debian1.internal.softwareheritage.org>  Wed, 13 Mar 2019 10:24:37 +0000

swh-indexer (0.0.142-1~swh1) unstable-swh; urgency=medium

  * New upstream release 0.0.142     - (tagged by Valentin Lorentz
    <vlorentz@softwareheritage.org> on 2019-03-01 14:19:05 +0100)
  * Upstream changes:     - Skip useless requests.

 -- Software Heritage autobuilder (on jenkins-debian1) <jenkins@jenkins-debian1.internal.softwareheritage.org>  Fri, 01 Mar 2019 13:26:06 +0000

swh-indexer (0.0.141-1~swh1) unstable-swh; urgency=medium

  * New upstream release 0.0.141     - (tagged by Valentin Lorentz
    <vlorentz@softwareheritage.org> on 2019-03-01 10:59:54 +0100)
  * Upstream changes:     - Prevent origin metadata indexer from writing
    empty records

 -- Software Heritage autobuilder (on jenkins-debian1) <jenkins@jenkins-debian1.internal.softwareheritage.org>  Fri, 01 Mar 2019 10:10:56 +0000

swh-indexer (0.0.140-1~swh1) unstable-swh; urgency=medium

  * New upstream release 0.0.140     - (tagged by Valentin Lorentz
    <vlorentz@softwareheritage.org> on 2019-02-25 10:38:52 +0100)
  * Upstream changes:     - Drop the 'context' and 'type' config of
    metadata indexers.     - They are both ignored already.

 -- Software Heritage autobuilder (on jenkins-debian1) <jenkins@jenkins-debian1.internal.softwareheritage.org>  Mon, 25 Feb 2019 10:40:10 +0000

swh-indexer (0.0.139-1~swh2) unstable-swh; urgency=low

  * New release fixing debian build

 -- Antoine Romain Dumont (@ardumont) <antoine.romain.dumont@gmail.com>  Fri, 22 Feb 2019 16:27:47 +0100

swh-indexer (0.0.139-1~swh1) unstable-swh; urgency=medium

  * New upstream release 0.0.139     - (tagged by Antoine R. Dumont
    (@ardumont) <antoine.romain.dumont@gmail.com> on 2019-02-22 15:53:22
    +0100)
  * Upstream changes:     - v0.0.139     - Clean up no longer used tasks

 -- Software Heritage autobuilder (on jenkins-debian1) <jenkins@jenkins-debian1.internal.softwareheritage.org>  Fri, 22 Feb 2019 14:59:40 +0000

swh-indexer (0.0.138-1~swh1) unstable-swh; urgency=medium

  * New upstream release 0.0.138     - (tagged by Valentin Lorentz
    <vlorentz@softwareheritage.org> on 2019-02-22 15:30:30 +0100)
  * Upstream changes:     - Make the 'config' argument of
    OriginMetadaIndexer optional again.

 -- Software Heritage autobuilder (on jenkins-debian1) <jenkins@jenkins-debian1.internal.softwareheritage.org>  Fri, 22 Feb 2019 14:37:35 +0000

swh-indexer (0.0.137-1~swh1) unstable-swh; urgency=medium

  * New upstream release 0.0.137     - (tagged by Antoine R. Dumont
    (@ardumont) <antoine.romain.dumont@gmail.com> on 2019-02-22 10:59:53
    +0100)
  * Upstream changes:     - v0.0.137     - swh.indexer.storage.api.wsgi:
    Open production wsgi entrypoint     - swh.indexer.cli: Move dev app
    entrypoint in dedicated cli     - indexer.storage: Make server load
    explicit configuration and check     - config: use already loaded
    swh config, if any, when instantiating an Indexer     - api: Add
    support for filtering by tool_id to
    origin_intrinsic_metadata_search_by_producer.     - api: Add storage
    endpoint to search metadata by mapping.     - runtime: Remove
    implicit configuration from the metadata indexers.     - debian:
    Remove debian packaging from master branch     - docs: Update
    missing documentation

 -- Software Heritage autobuilder (on jenkins-debian1) <jenkins@jenkins-debian1.internal.softwareheritage.org>  Fri, 22 Feb 2019 10:11:29 +0000

swh-indexer (0.0.136-1~swh1) unstable-swh; urgency=medium

  * New upstream release 0.0.136     - (tagged by Valentin Lorentz
    <vlorentz@softwareheritage.org> on 2019-02-14 17:09:00 +0100)
  * Upstream changes:     - Don't send 'None' as a revision id to
    storage.revision_get.     - This error wasn't caught before because
    the in-mem storage     - accepts None values, but the pg storage
    doesn't.

 -- Software Heritage autobuilder (on jenkins-debian1) <jenkins@jenkins-debian1.internal.softwareheritage.org>  Thu, 14 Feb 2019 16:22:41 +0000

swh-indexer (0.0.135-1~swh1) unstable-swh; urgency=medium

  * New upstream release 0.0.135     - (tagged by Valentin Lorentz
    <vlorentz@softwareheritage.org> on 2019-02-14 14:45:24 +0100)
  * Upstream changes:     - Fix deduplication of origins when persisting
    origin intrinsic metadata.

 -- Software Heritage autobuilder (on jenkins-debian1) <jenkins@jenkins-debian1.internal.softwareheritage.org>  Thu, 14 Feb 2019 14:32:55 +0000

swh-indexer (0.0.134-1~swh1) unstable-swh; urgency=medium

  * New upstream release 0.0.134     - (tagged by Antoine R. Dumont
    (@ardumont) <antoine.romain.dumont@gmail.com> on 2019-02-13 23:46:44
    +0100)
  * Upstream changes:     - v0.0.134     - package: Break dependency of
    swh.indexer.storage on swh.indexer.     - api/server: Do not read
    configuration at each request     - metadata: Fix gemspec test     -
    metadata: Prevent OriginMetadataIndexer from sending duplicate     -
    revisions to revision_metadata_add.     - test: Fix bugs found by
    hypothesis.     - test: Use hypothesis to generate adversarial
    inputs.     - Add more type checks in metadata dictionary.     - Add
    checks in the idx_storage that the same content/rev/orig is not     -
    present twice in the new data.

 -- Software Heritage autobuilder (on jenkins-debian1) <jenkins@jenkins-debian1.internal.softwareheritage.org>  Thu, 14 Feb 2019 09:16:15 +0000

swh-indexer (0.0.133-1~swh1) unstable-swh; urgency=medium

  * New upstream release 0.0.133     - (tagged by Antoine R. Dumont
    (@ardumont) <antoine.romain.dumont@gmail.com> on 2019-02-12 10:28:01
    +0100)
  * Upstream changes:     - v0.0.133     - Migrate BaseDB api calls from
    core to storage     - Improve storage api calls using latest storage
    api     - OriginIndexer: Refactoring     - tests: Refactoring     -
    metadata search: Use index     - indexer metadata: Provide stats per
    origin     - indexer metadata: Update mapping column     - indexer
    metadata: Improve and fix issues

 -- Software Heritage autobuilder (on jenkins-debian1) <jenkins@jenkins-debian1.internal.softwareheritage.org>  Tue, 12 Feb 2019 09:34:43 +0000

swh-indexer (0.0.132-1~swh1) unstable-swh; urgency=medium

  * New upstream release 0.0.132     - (tagged by Antoine R. Dumont
    (@ardumont) <antoine.romain.dumont@gmail.com> on 2019-01-30 15:03:14
    +0100)
  * Upstream changes:     - v0.0.132     - swh/indexer/tasks: Fix range
    indexer tasks     - Maven: Add support for empty XML nodes.     -
    Add support for alternative call format for Gem::Specification.new.

 -- Software Heritage autobuilder (on jenkins-debian1) <jenkins@jenkins-debian1.internal.softwareheritage.org>  Wed, 30 Jan 2019 14:09:48 +0000

swh-indexer (0.0.131-1~swh1) unstable-swh; urgency=medium

  * New upstream release 0.0.131     - (tagged by Antoine R. Dumont
    (@ardumont) <antoine.romain.dumont@gmail.com> on 2019-01-30 10:56:43
    +0100)
  * Upstream changes:     - v0.0.131     - fix pep8 violations     - fix
    misspellings

 -- Software Heritage autobuilder (on jenkins-debian1) <jenkins@jenkins-debian1.internal.softwareheritage.org>  Wed, 30 Jan 2019 10:01:47 +0000

swh-indexer (0.0.129-1~swh1) unstable-swh; urgency=medium

  * New upstream release 0.0.129     - (tagged by Valentin Lorentz
    <vlorentz@softwareheritage.org> on 2019-01-29 14:11:22 +0100)
  * Upstream changes:     - Fix missing config file name change.

 -- Software Heritage autobuilder (on jenkins-debian1) <jenkins@jenkins-debian1.internal.softwareheritage.org>  Tue, 29 Jan 2019 13:34:17 +0000

swh-indexer (0.0.128-1~swh1) unstable-swh; urgency=medium

  * New upstream release 0.0.128     - (tagged by Valentin Lorentz
    <vlorentz@softwareheritage.org> on 2019-01-25 15:22:52 +0100)
  * Upstream changes:     - Make metadata indexers store the mappings
    used to translate metadata.

 -- Software Heritage autobuilder (on jenkins-debian1) <jenkins@jenkins-debian1.internal.softwareheritage.org>  Tue, 29 Jan 2019 12:18:16 +0000

swh-indexer (0.0.127-1~swh1) unstable-swh; urgency=medium

  * New upstream release 0.0.127     - (tagged by Valentin Lorentz
    <vlorentz@softwareheritage.org> on 2019-01-15 15:56:49 +0100)
  * Upstream changes:     - Prevent repository normalization from
    crashing on malformed input.

 -- Software Heritage autobuilder (on jenkins-debian1) <jenkins@jenkins-debian1.internal.softwareheritage.org>  Tue, 15 Jan 2019 16:20:32 +0000

swh-indexer (0.0.126-1~swh1) unstable-swh; urgency=medium

  * New upstream release 0.0.126     - (tagged by Valentin Lorentz
    <vlorentz@softwareheritage.org> on 2019-01-14 11:42:52 +0100)
  * Upstream changes:     - Don't call OriginHeadIndexer.next_step when
    there is no revision.

 -- Software Heritage autobuilder (on jenkins-debian1) <jenkins@jenkins-debian1.internal.softwareheritage.org>  Mon, 14 Jan 2019 10:57:34 +0000

swh-indexer (0.0.125-1~swh1) unstable-swh; urgency=medium

  * New upstream release 0.0.125     - (tagged by Antoine R. Dumont
    (@ardumont) <antoine.romain.dumont@gmail.com> on 2019-01-11 12:01:42
    +0100)
  * Upstream changes:     - v0.0.125     - Add journal client that
    listens for origin visits and schedules     - OriginHead     - Fix
    tests to work with the new version of swh.storage

 -- Software Heritage autobuilder (on jenkins-debian1) <jenkins@jenkins-debian1.internal.softwareheritage.org>  Fri, 11 Jan 2019 11:08:51 +0000

swh-indexer (0.0.124-1~swh1) unstable-swh; urgency=medium

  * New upstream release 0.0.124     - (tagged by Antoine R. Dumont
    (@ardumont) <antoine.romain.dumont@gmail.com> on 2019-01-08 14:09:32
    +0100)
  * Upstream changes:     - v0.0.124     - indexer: Fix type check on
    indexing result

 -- Software Heritage autobuilder (on jenkins-debian1) <jenkins@jenkins-debian1.internal.softwareheritage.org>  Thu, 10 Jan 2019 17:12:07 +0000

swh-indexer (0.0.118-1~swh1) unstable-swh; urgency=medium

  * v0.0.118
  * metadata-indexer: Fix setup initialization
  * tests: Refactoring

 -- Antoine R. Dumont (@ardumont) <antoine.romain.dumont@gmail.com>  Fri, 30 Nov 2018 14:50:52 +0100

swh-indexer (0.0.67-1~swh1) unstable-swh; urgency=medium

  * v0.0.67
  * mimetype: Migrate to indexed data as text

 -- Antoine R. Dumont (@ardumont) <antoine.romain.dumont@gmail.com>  Wed, 28 Nov 2018 11:35:37 +0100

swh-indexer (0.0.66-1~swh1) unstable-swh; urgency=medium

  * v0.0.66
  * range-indexer: Stream indexing range computations

 -- Antoine R. Dumont (@ardumont) <antoine.romain.dumont@gmail.com>  Tue, 27 Nov 2018 11:48:24 +0100

swh-indexer (0.0.65-1~swh1) unstable-swh; urgency=medium

  * v0.0.65
  * Fix revision metadata indexer

 -- Antoine R. Dumont (@ardumont) <antoine.romain.dumont@gmail.com>  Mon, 26 Nov 2018 19:30:48 +0100

swh-indexer (0.0.64-1~swh1) unstable-swh; urgency=medium

  * v0.0.64
  * indexer: Fix mixed identifier encodings issues
  * Add missing config filename for origin intrinsic metadata indexer.

 -- Antoine R. Dumont (@ardumont) <antoine.romain.dumont@gmail.com>  Mon, 26 Nov 2018 12:20:01 +0100

swh-indexer (0.0.63-1~swh1) unstable-swh; urgency=medium

  * v0.0.63
  * Make the OriginMetadataIndexer fetch rev metadata from the storage
  * instead of getting them via the scheduler.
  * Make the 'result_name' key of 'next_step' optional.
  * Add missing return.
  * doc: update index to match new swh-doc format

 -- Antoine R. Dumont (@ardumont) <antoine.romain.dumont@gmail.com>  Fri, 23 Nov 2018 17:56:10 +0100

swh-indexer (0.0.62-1~swh1) unstable-swh; urgency=medium

  * v0.0.62
  * metadata indexer: Add empty tool configuration
  * Add fulltext search on origin intrinsic metadata

 -- Antoine R. Dumont (@ardumont) <antoine.romain.dumont@gmail.com>  Fri, 23 Nov 2018 14:25:55 +0100

swh-indexer (0.0.61-1~swh1) unstable-swh; urgency=medium

  * v0.0.61
  * indexer: Fix origin indexer's default arguments

 -- Antoine R. Dumont (@ardumont) <antoine.romain.dumont@gmail.com>  Wed, 21 Nov 2018 16:01:50 +0100

swh-indexer (0.0.60-1~swh1) unstable-swh; urgency=medium

  * v0.0.60
  * origin_head: Make next step optional
  * tests: Increase coverage

 -- Antoine R. Dumont (@ardumont) <antoine.romain.dumont@gmail.com>  Wed, 21 Nov 2018 12:33:13 +0100

swh-indexer (0.0.59-1~swh1) unstable-swh; urgency=medium

  * v0.0.59
  * fossology license: Fix issue on license computation
  * Improve docstrings
  * Fix pep8 violations
  * Increase coverage on content indexers

 -- Antoine R. Dumont (@ardumont) <antoine.romain.dumont@gmail.com>  Tue, 20 Nov 2018 14:27:20 +0100

swh-indexer (0.0.58-1~swh1) unstable-swh; urgency=medium

  * v0.0.58
  * Add missing default configuration for fossology license indexer
  * tests: Remove dead code

 -- Antoine R. Dumont (@ardumont) <antoine.romain.dumont@gmail.com>  Tue, 20 Nov 2018 12:06:56 +0100

swh-indexer (0.0.57-1~swh1) unstable-swh; urgency=medium

  * v0.0.57
  * storage: Open new endpoint on fossology license range retrieval
  * indexer: Open new fossology license range indexer

 -- Antoine R. Dumont (@ardumont) <antoine.romain.dumont@gmail.com>  Tue, 20 Nov 2018 11:44:57 +0100

swh-indexer (0.0.56-1~swh1) unstable-swh; urgency=medium

  * v0.0.56
  * storage.api: Open new endpoints (mimetype range, fossology range)
  * content indexers: Open mimetype and fossology range indexers
  * Remove orchestrator modules
  * tests: Improve coverage

 -- Antoine R. Dumont (@ardumont) <antoine.romain.dumont@gmail.com>  Mon, 19 Nov 2018 11:56:06 +0100

swh-indexer (0.0.55-1~swh1) unstable-swh; urgency=medium

  * v0.0.55
  * swh.indexer: Let task reschedule itself through the scheduler
  * Use swh.scheduler instead of celery leaking all around
  * swh.indexer.orchestrator: Fix orchestrator initialization step
  * swh.indexer.tasks: Fix type error when no result or list result

 -- Antoine R. Dumont (@ardumont) <antoine.romain.dumont@gmail.com>  Mon, 29 Oct 2018 10:41:54 +0100

swh-indexer (0.0.54-1~swh1) unstable-swh; urgency=medium

  * v0.0.54
  * swh.indexer.tasks: Fix task to use the scheduler's

 -- Antoine R. Dumont (@ardumont) <antoine.romain.dumont@gmail.com>  Thu, 25 Oct 2018 20:13:51 +0200

swh-indexer (0.0.53-1~swh1) unstable-swh; urgency=medium

  * v0.0.53
  * swh.indexer.rehash: Migrate to latest swh.model.hashutil.MultiHash
  * indexer: Add the origin intrinsic metadata indexer
  * indexer: Add OriginIndexer and OriginHeadIndexer.
  * indexer.storage: Add the origin intrinsic metadata storage database
  * indexer.storage: Autogenerate the Indexer Storage HTTP API.
  * setup: prepare for pypi upload
  * tests: Add a tox file
  * tests: migrate to pytest
  * tests: Add tests around celery stack
  * docs: Improve documentation and reuse README in generated
    documentation

 -- Antoine R. Dumont (@ardumont) <antoine.romain.dumont@gmail.com>  Thu, 25 Oct 2018 19:03:56 +0200

swh-indexer (0.0.52-1~swh1) unstable-swh; urgency=medium

  * v0.0.52
  * swh.indexer.storage: Refactor fossology license get (first external
  * contribution, cf. /CONTRIBUTORS)
  * swh.indexer.storage: Fix typo in invariable name metadata
  * swh.indexer.storage: No longer use temp table when reading data
  * swh.indexer.storage: Clean up unused import
  * swh.indexer.storage: Remove dead entry points origin_metadata*
  * swh.indexer.storage: Update docstrings information and format

 -- Antoine R. Dumont (@ardumont) <antoine.romain.dumont@gmail.com>  Wed, 13 Jun 2018 11:20:40 +0200

swh-indexer (0.0.51-1~swh1) unstable-swh; urgency=medium

  * Release swh.indexer v0.0.51
  * Update for new db_transaction{,_generator}

 -- Nicolas Dandrimont <nicolas@dandrimont.eu>  Tue, 05 Jun 2018 14:10:39 +0200

swh-indexer (0.0.50-1~swh1) unstable-swh; urgency=medium

  * v0.0.50
  * swh.indexer.api.client: Permit to specify the query timeout option

 -- Antoine R. Dumont (@ardumont) <antoine.romain.dumont@gmail.com>  Thu, 24 May 2018 12:19:06 +0200

swh-indexer (0.0.49-1~swh1) unstable-swh; urgency=medium

  * v0.0.49
  * test_storage: Instantiate the tools during tests' setUp phase
  * test_storage: Deallocate storage during teardown step
  * test_storage: Make storage test fixture connect to postgres itself
  * storage.api.server: Only instantiate storage backend once per import
  * Use thread-aware psycopg2 connection pooling for database access

 -- Antoine R. Dumont (@ardumont) <antoine.romain.dumont@gmail.com>  Mon, 14 May 2018 11:09:30 +0200

swh-indexer (0.0.48-1~swh1) unstable-swh; urgency=medium

  * Release swh.indexer v0.0.48
  * Update for new swh.storage

 -- Nicolas Dandrimont <nicolas@dandrimont.eu>  Sat, 12 May 2018 18:30:10 +0200

swh-indexer (0.0.47-1~swh1) unstable-swh; urgency=medium

  * v0.0.47
  * d/control: Fix runtime typo in packaging dependency

 -- Antoine R. Dumont (@ardumont) <antoine.romain.dumont@gmail.com>  Thu, 07 Dec 2017 16:54:49 +0100

swh-indexer (0.0.46-1~swh1) unstable-swh; urgency=medium

  * v0.0.46
  * Split swh-indexer packages in 2 python3-swh.indexer.storage and
  * python3-swh.indexer

 -- Antoine R. Dumont (@ardumont) <antoine.romain.dumont@gmail.com>  Thu, 07 Dec 2017 16:18:04 +0100

swh-indexer (0.0.45-1~swh1) unstable-swh; urgency=medium

  * v0.0.45
  * Fix usual error raised when deploying

 -- Antoine R. Dumont (@ardumont) <antoine.romain.dumont@gmail.com>  Thu, 07 Dec 2017 15:01:01 +0100

swh-indexer (0.0.44-1~swh1) unstable-swh; urgency=medium

  * v0.0.44
  * swh.indexer: Make indexer use their own storage

 -- Antoine R. Dumont (@ardumont) <antoine.romain.dumont@gmail.com>  Thu, 07 Dec 2017 13:20:44 +0100

swh-indexer (0.0.43-1~swh1) unstable-swh; urgency=medium

  * v0.0.43
  * swh.indexer.mimetype: Work around problem in detection

 -- Antoine R. Dumont (@ardumont) <antoine.romain.dumont@gmail.com>  Wed, 29 Nov 2017 10:26:11 +0100

swh-indexer (0.0.42-1~swh1) unstable-swh; urgency=medium

  * v0.0.42
  * swh.indexer: Make indexers register tools in prepare method

 -- Antoine R. Dumont (@ardumont) <antoine.romain.dumont@gmail.com>  Fri, 24 Nov 2017 11:26:03 +0100

swh-indexer (0.0.41-1~swh1) unstable-swh; urgency=medium

  * v0.0.41
  * mimetype: Use magic library api instead of parsing `file` cli output

 -- Antoine R. Dumont (@ardumont) <antoine.romain.dumont@gmail.com>  Mon, 20 Nov 2017 13:05:29 +0100

swh-indexer (0.0.39-1~swh1) unstable-swh; urgency=medium

  * v0.0.39
  * swh.indexer.producer: Fix argument to match the abstract definition

 -- Antoine R. Dumont (@ardumont) <antoine.romain.dumont@gmail.com>  Thu, 19 Oct 2017 10:03:44 +0200

swh-indexer (0.0.38-1~swh1) unstable-swh; urgency=medium

  * v0.0.38
  * swh.indexer.indexer: Fix argument to match the abstract definition

 -- Antoine R. Dumont (@ardumont) <antoine.romain.dumont@gmail.com>  Wed, 18 Oct 2017 19:57:47 +0200

swh-indexer (0.0.37-1~swh1) unstable-swh; urgency=medium

  * v0.0.37
  * swh.indexer.indexer: Fix argument to match the abstract definition

 -- Antoine R. Dumont (@ardumont) <antoine.romain.dumont@gmail.com>  Wed, 18 Oct 2017 18:59:42 +0200

swh-indexer (0.0.36-1~swh1) unstable-swh; urgency=medium

  * v0.0.36
  * packaging: Cleanup
  * codemeta: Adding codemeta.json file to document metadata
  * swh.indexer.mimetype: Fix edge case regarding empty raw content
  * docs: sanitize docstrings for sphinx documentation generation
  * swh.indexer.metadata: Add RevisionMetadataIndexer
  * swh.indexer.metadata: Add ContentMetadataIndexer
  * swh.indexer: Refactor base class to improve inheritance
  * swh.indexer.metadata: First draft of the metadata content indexer
  * for npm (package.json)
  * swh.indexer.tests: Added tests for language indexer

 -- Antoine R. Dumont (@ardumont) <antoine.romain.dumont@gmail.com>  Wed, 18 Oct 2017 16:24:24 +0200

swh-indexer (0.0.35-1~swh1) unstable-swh; urgency=medium

  * Release swh.indexer 0.0.35
  * Update tasks to new swh.scheduler API

 -- Nicolas Dandrimont <nicolas@dandrimont.eu>  Mon, 12 Jun 2017 18:02:04 +0200

swh-indexer (0.0.34-1~swh1) unstable-swh; urgency=medium

  * v0.0.34
  * Fix unbound local error on edge case

 -- Antoine R. Dumont (@ardumont) <antoine.romain.dumont@gmail.com>  Wed, 07 Jun 2017 11:23:29 +0200

swh-indexer (0.0.33-1~swh1) unstable-swh; urgency=medium

  * v0.0.33
  * language indexer: Improve edge case policy

 -- Antoine R. Dumont (@ardumont) <antoine.romain.dumont@gmail.com>  Wed, 07 Jun 2017 11:02:47 +0200

swh-indexer (0.0.32-1~swh1) unstable-swh; urgency=medium

  * v0.0.32
  * Update fossology license to use the latest swh-storage
  * Improve language indexer to deal with potential error on bad
  * chunking

 -- Antoine R. Dumont (@ardumont) <antoine.romain.dumont@gmail.com>  Tue, 06 Jun 2017 18:13:40 +0200

swh-indexer (0.0.31-1~swh1) unstable-swh; urgency=medium

  * v0.0.31
  * Reduce log verbosity on language indexer

 -- Antoine R. Dumont (@ardumont) <antoine.romain.dumont@gmail.com>  Fri, 02 Jun 2017 19:08:52 +0200

swh-indexer (0.0.30-1~swh1) unstable-swh; urgency=medium

  * v0.0.30
  * Fix wrong default configuration

 -- Antoine R. Dumont (@ardumont) <antoine.romain.dumont@gmail.com>  Fri, 02 Jun 2017 18:01:27 +0200

swh-indexer (0.0.29-1~swh1) unstable-swh; urgency=medium

  * v0.0.29
  * Update indexer to resolve indexer configuration identifier
  * Adapt language indexer to use partial raw content

 -- Antoine R. Dumont (@ardumont) <antoine.romain.dumont@gmail.com>  Fri, 02 Jun 2017 16:21:27 +0200

swh-indexer (0.0.28-1~swh1) unstable-swh; urgency=medium

  * v0.0.28
  * Add error resilience to fossology indexer

 -- Antoine R. Dumont (@ardumont) <antoine.romain.dumont@gmail.com>  Mon, 22 May 2017 12:57:55 +0200

swh-indexer (0.0.27-1~swh1) unstable-swh; urgency=medium

  * v0.0.27
  * swh.indexer.language: Incremental encoding detection

 -- Antoine R. Dumont (@ardumont) <antoine.romain.dumont@gmail.com>  Wed, 17 May 2017 18:04:27 +0200

swh-indexer (0.0.26-1~swh1) unstable-swh; urgency=medium

  * v0.0.26
  * swh.indexer.orchestrator: Add batch size option per indexer
  * Log caught exception in a unified manner
  * Add rescheduling option (not by default) on rehash + indexers

 -- Antoine R. Dumont (@ardumont) <antoine.romain.dumont@gmail.com>  Wed, 17 May 2017 14:08:07 +0200

swh-indexer (0.0.25-1~swh1) unstable-swh; urgency=medium

  * v0.0.25
  * Add reschedule on error parameter for indexers

 -- Antoine R. Dumont (@ardumont) <antoine.romain.dumont@gmail.com>  Fri, 12 May 2017 12:13:15 +0200

swh-indexer (0.0.24-1~swh1) unstable-swh; urgency=medium

  * v0.0.24
  * Make rehash indexer more resilient to errors by rescheduling
    contents
  * in error (be it reading or updating problems)

 -- Antoine R. Dumont (@ardumont) <antoine.romain.dumont@gmail.com>  Thu, 04 May 2017 14:22:43 +0200

swh-indexer (0.0.23-1~swh1) unstable-swh; urgency=medium

  * v0.0.23
  * Improve producer to optionally make it synchroneous

 -- Antoine R. Dumont (@ardumont) <antoine.romain.dumont@gmail.com>  Wed, 03 May 2017 15:29:44 +0200

swh-indexer (0.0.22-1~swh1) unstable-swh; urgency=medium

  * v0.0.22
  * Improve mimetype indexer implementation
  * Make the chaining option in the mimetype indexer

 -- Antoine R. Dumont (@ardumont) <antoine.romain.dumont@gmail.com>  Tue, 02 May 2017 16:31:14 +0200

swh-indexer (0.0.21-1~swh1) unstable-swh; urgency=medium

  * v0.0.21
  * swh.indexer.rehash: Actually make the worker log

 -- Antoine R. Dumont (@ardumont) <antoine.romain.dumont@gmail.com>  Tue, 02 May 2017 14:28:55 +0200

swh-indexer (0.0.20-1~swh1) unstable-swh; urgency=medium

  * v0.0.20
  * swh.indexer.rehash:
  * Improve reading from objstorage only when needed
  * Fix empty file use case (which was skipped)
  * Add logging

 -- Antoine R. Dumont (@ardumont) <antoine.romain.dumont@gmail.com>  Fri, 28 Apr 2017 09:39:09 +0200

swh-indexer (0.0.19-1~swh1) unstable-swh; urgency=medium

  * v0.0.19
  * Fix rehash indexer's default configuration file

 -- Antoine R. Dumont (@ardumont) <antoine.romain.dumont@gmail.com>  Thu, 27 Apr 2017 19:17:20 +0200

swh-indexer (0.0.18-1~swh1) unstable-swh; urgency=medium

  * v0.0.18
  * Add new rehash indexer

 -- Antoine R. Dumont (@ardumont) <antoine.romain.dumont@gmail.com>  Wed, 26 Apr 2017 15:23:02 +0200

swh-indexer (0.0.17-1~swh1) unstable-swh; urgency=medium

  * v0.0.17
  * Add information on indexer tools (T610)

 -- Antoine R. Dumont (@ardumont) <antoine.romain.dumont@gmail.com>  Fri, 02 Dec 2016 18:32:54 +0100

swh-indexer (0.0.16-1~swh1) unstable-swh; urgency=medium

  * v0.0.16
  * bug fixes

 -- Antoine R. Dumont (@ardumont) <antoine.romain.dumont@gmail.com>  Tue, 15 Nov 2016 19:31:52 +0100

swh-indexer (0.0.15-1~swh1) unstable-swh; urgency=medium

  * v0.0.15
  * Improve message producer

 -- Antoine R. Dumont (@ardumont) <antoine.romain.dumont@gmail.com>  Tue, 15 Nov 2016 18:16:42 +0100

swh-indexer (0.0.14-1~swh1) unstable-swh; urgency=medium

  * v0.0.14
  * Update package dependency on fossology-nomossa

 -- Antoine R. Dumont (@ardumont) <antoine.romain.dumont@gmail.com>  Tue, 15 Nov 2016 14:13:41 +0100

swh-indexer (0.0.13-1~swh1) unstable-swh; urgency=medium

  * v0.0.13
  * Add new license indexer
  * ctags indexer: align behavior with other indexers regarding the
  * conflict update policy

 -- Antoine R. Dumont (@ardumont) <antoine.romain.dumont@gmail.com>  Mon, 14 Nov 2016 14:13:34 +0100

swh-indexer (0.0.12-1~swh1) unstable-swh; urgency=medium

  * v0.0.12
  * Add runtime dependency on universal-ctags

 -- Antoine R. Dumont (@ardumont) <antoine.romain.dumont@gmail.com>  Fri, 04 Nov 2016 13:59:59 +0100

swh-indexer (0.0.11-1~swh1) unstable-swh; urgency=medium

  * v0.0.11
  * Remove dependency on exuberant-ctags

 -- Antoine R. Dumont (@ardumont) <antoine.romain.dumont@gmail.com>  Thu, 03 Nov 2016 16:13:26 +0100

swh-indexer (0.0.10-1~swh1) unstable-swh; urgency=medium

  * v0.0.10
  * Add ctags indexer

 -- Antoine R. Dumont (@ardumont) <antoine.romain.dumont@gmail.com>  Thu, 20 Oct 2016 16:12:42 +0200

swh-indexer (0.0.9-1~swh1) unstable-swh; urgency=medium

  * v0.0.9
  * d/control: Bump dependency to latest python3-swh.storage api
  * mimetype: Use the charset to filter out data
  * orchestrator: Separate 2 distincts orchestrators (one for all
  * contents, one for text contents)
  * mimetype: once index computed, send text contents to text
    orchestrator

 -- Antoine R. Dumont (@ardumont) <antoine.romain.dumont@gmail.com>  Thu, 13 Oct 2016 15:28:17 +0200

swh-indexer (0.0.8-1~swh1) unstable-swh; urgency=medium

  * v0.0.8
  * Separate configuration file per indexer (no need for language)
  * Rename module file_properties to mimetype consistently with other
  * layers

 -- Antoine R. Dumont (@ardumont) <antoine.romain.dumont@gmail.com>  Sat, 08 Oct 2016 11:46:29 +0200

swh-indexer (0.0.7-1~swh1) unstable-swh; urgency=medium

  * v0.0.7
  * Adapt indexer language and mimetype to store result in storage.
  * Clean up obsolete code

 -- Antoine R. Dumont (@ardumont) <antoine.romain.dumont@gmail.com>  Sat, 08 Oct 2016 10:26:08 +0200

swh-indexer (0.0.6-1~swh1) unstable-swh; urgency=medium

  * v0.0.6
  * Fix multiple issues on production

 -- Antoine R. Dumont (@ardumont) <antoine.romain.dumont@gmail.com>  Fri, 30 Sep 2016 17:00:11 +0200

swh-indexer (0.0.5-1~swh1) unstable-swh; urgency=medium

  * v0.0.5
  * Fix debian/control dependency issue

 -- Antoine R. Dumont (@ardumont) <antoine.romain.dumont@gmail.com>  Fri, 30 Sep 2016 16:06:20 +0200

swh-indexer (0.0.4-1~swh1) unstable-swh; urgency=medium

  * v0.0.4
  * Upgrade dependencies issues

 -- Antoine R. Dumont (@ardumont) <antoine.romain.dumont@gmail.com>  Fri, 30 Sep 2016 16:01:52 +0200

swh-indexer (0.0.3-1~swh1) unstable-swh; urgency=medium

  * v0.0.3
  * Add encoding detection
  * Use encoding to improve language detection
  * bypass language detection for binary files
  * bypass ctags for binary files or decoding failure file

 -- Antoine R. Dumont (@ardumont) <antoine.romain.dumont@gmail.com>  Fri, 30 Sep 2016 12:30:11 +0200

swh-indexer (0.0.2-1~swh1) unstable-swh; urgency=medium

  * v0.0.2
  * Provide one possible sha1's name for the multiple tools to ease
  * information extrapolation
  * Fix debian package dependency issue

 -- Antoine R. Dumont (@ardumont) <antoine.romain.dumont@gmail.com>  Thu, 29 Sep 2016 21:45:44 +0200

swh-indexer (0.0.1-1~swh1) unstable-swh; urgency=medium

  * Initial release
  * v0.0.1
  * First implementation on poc

 -- Antoine R. Dumont (@ardumont) <antoine.romain.dumont@gmail.com>  Wed, 28 Sep 2016 23:40:13 +0200<|MERGE_RESOLUTION|>--- conflicted
+++ resolved
@@ -1,10 +1,3 @@
-<<<<<<< HEAD
-swh-indexer (0.0.151-1~swh1~bpo9+1) stretch-swh; urgency=medium
-
-  * Rebuild for stretch-swh
-
- -- Software Heritage autobuilder (on jenkins-debian1) <jenkins@jenkins-debian1.internal.softwareheritage.org>  Wed, 03 Jul 2019 16:04:52 +0000
-=======
 swh-indexer (0.0.152-1~swh1) unstable-swh; urgency=medium
 
   * New upstream release 0.0.152     - (tagged by Valentin Lorentz
@@ -12,7 +5,6 @@
   * Upstream changes:     - Send smaller batches to revision_get
 
  -- Software Heritage autobuilder (on jenkins-debian1) <jenkins@jenkins-debian1.internal.softwareheritage.org>  Fri, 19 Jul 2019 09:20:34 +0000
->>>>>>> c027d15a
 
 swh-indexer (0.0.151-1~swh1) unstable-swh; urgency=medium
 
