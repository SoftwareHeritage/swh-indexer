<<<<<<< HEAD
swh-indexer (0.0.32-1~swh1~bpo9+1) stretch-swh; urgency=medium

  * Rebuild for stretch-backports.

 -- Antoine R. Dumont (@ardumont) <antoine.romain.dumont@gmail.com>  Tue, 06 Jun 2017 18:13:39 +0200
=======
swh-indexer (0.0.33-1~swh1) unstable-swh; urgency=medium

  * v0.0.33
  * language indexer: Improve edge case policy

 -- Antoine R. Dumont (@ardumont) <antoine.romain.dumont@gmail.com>  Wed, 07 Jun 2017 11:02:47 +0200
>>>>>>> 8433fc6d

swh-indexer (0.0.32-1~swh1) unstable-swh; urgency=medium

  * v0.0.32
  * Update fossology license to use the latest swh-storage
  * Improve language indexer to deal with potential error on bad
  * chunking

 -- Antoine R. Dumont (@ardumont) <antoine.romain.dumont@gmail.com>  Tue, 06 Jun 2017 18:13:40 +0200

swh-indexer (0.0.31-1~swh1) unstable-swh; urgency=medium

  * v0.0.31
  * Reduce log verbosity on language indexer

 -- Antoine R. Dumont (@ardumont) <antoine.romain.dumont@gmail.com>  Fri, 02 Jun 2017 19:08:52 +0200

swh-indexer (0.0.30-1~swh1) unstable-swh; urgency=medium

  * v0.0.30
  * Fix wrong default configuration

 -- Antoine R. Dumont (@ardumont) <antoine.romain.dumont@gmail.com>  Fri, 02 Jun 2017 18:01:27 +0200

swh-indexer (0.0.29-1~swh1) unstable-swh; urgency=medium

  * v0.0.29
  * Update indexer to resolve indexer configuration identifier
  * Adapt language indexer to use partial raw content

 -- Antoine R. Dumont (@ardumont) <antoine.romain.dumont@gmail.com>  Fri, 02 Jun 2017 16:21:27 +0200

swh-indexer (0.0.28-1~swh1) unstable-swh; urgency=medium

  * v0.0.28
  * Add error resilience to fossology indexer

 -- Antoine R. Dumont (@ardumont) <antoine.romain.dumont@gmail.com>  Mon, 22 May 2017 12:57:55 +0200

swh-indexer (0.0.27-1~swh1) unstable-swh; urgency=medium

  * v0.0.27
  * swh.indexer.language: Incremental encoding detection

 -- Antoine R. Dumont (@ardumont) <antoine.romain.dumont@gmail.com>  Wed, 17 May 2017 18:04:27 +0200

swh-indexer (0.0.26-1~swh1) unstable-swh; urgency=medium

  * v0.0.26
  * swh.indexer.orchestrator: Add batch size option per indexer
  * Log caught exception in a unified manner
  * Add rescheduling option (not by default) on rehash + indexers

 -- Antoine R. Dumont (@ardumont) <antoine.romain.dumont@gmail.com>  Wed, 17 May 2017 14:08:07 +0200

swh-indexer (0.0.25-1~swh1) unstable-swh; urgency=medium

  * v0.0.25
  * Add reschedule on error parameter for indexers

 -- Antoine R. Dumont (@ardumont) <antoine.romain.dumont@gmail.com>  Fri, 12 May 2017 12:13:15 +0200

swh-indexer (0.0.24-1~swh1) unstable-swh; urgency=medium

  * v0.0.24
  * Make rehash indexer more resilient to errors by rescheduling
    contents
  * in error (be it reading or updating problems)

 -- Antoine R. Dumont (@ardumont) <antoine.romain.dumont@gmail.com>  Thu, 04 May 2017 14:22:43 +0200

swh-indexer (0.0.23-1~swh1) unstable-swh; urgency=medium

  * v0.0.23
  * Improve producer to optionally make it synchroneous

 -- Antoine R. Dumont (@ardumont) <antoine.romain.dumont@gmail.com>  Wed, 03 May 2017 15:29:44 +0200

swh-indexer (0.0.22-1~swh1) unstable-swh; urgency=medium

  * v0.0.22
  * Improve mimetype indexer implementation
  * Make the chaining option in the mimetype indexer

 -- Antoine R. Dumont (@ardumont) <antoine.romain.dumont@gmail.com>  Tue, 02 May 2017 16:31:14 +0200

swh-indexer (0.0.21-1~swh1) unstable-swh; urgency=medium

  * v0.0.21
  * swh.indexer.rehash: Actually make the worker log

 -- Antoine R. Dumont (@ardumont) <antoine.romain.dumont@gmail.com>  Tue, 02 May 2017 14:28:55 +0200

swh-indexer (0.0.20-1~swh1) unstable-swh; urgency=medium

  * v0.0.20
  * swh.indexer.rehash:
  * Improve reading from objstorage only when needed
  * Fix empty file use case (which was skipped)
  * Add logging

 -- Antoine R. Dumont (@ardumont) <antoine.romain.dumont@gmail.com>  Fri, 28 Apr 2017 09:39:09 +0200

swh-indexer (0.0.19-1~swh1) unstable-swh; urgency=medium

  * v0.0.19
  * Fix rehash indexer's default configuration file

 -- Antoine R. Dumont (@ardumont) <antoine.romain.dumont@gmail.com>  Thu, 27 Apr 2017 19:17:20 +0200

swh-indexer (0.0.18-1~swh1) unstable-swh; urgency=medium

  * v0.0.18
  * Add new rehash indexer

 -- Antoine R. Dumont (@ardumont) <antoine.romain.dumont@gmail.com>  Wed, 26 Apr 2017 15:23:02 +0200

swh-indexer (0.0.17-1~swh1) unstable-swh; urgency=medium

  * v0.0.17
  * Add information on indexer tools (T610)

 -- Antoine R. Dumont (@ardumont) <antoine.romain.dumont@gmail.com>  Fri, 02 Dec 2016 18:32:54 +0100

swh-indexer (0.0.16-1~swh1) unstable-swh; urgency=medium

  * v0.0.16
  * bug fixes

 -- Antoine R. Dumont (@ardumont) <antoine.romain.dumont@gmail.com>  Tue, 15 Nov 2016 19:31:52 +0100

swh-indexer (0.0.15-1~swh1) unstable-swh; urgency=medium

  * v0.0.15
  * Improve message producer

 -- Antoine R. Dumont (@ardumont) <antoine.romain.dumont@gmail.com>  Tue, 15 Nov 2016 18:16:42 +0100

swh-indexer (0.0.14-1~swh1) unstable-swh; urgency=medium

  * v0.0.14
  * Update package dependency on fossology-nomossa

 -- Antoine R. Dumont (@ardumont) <antoine.romain.dumont@gmail.com>  Tue, 15 Nov 2016 14:13:41 +0100

swh-indexer (0.0.13-1~swh1) unstable-swh; urgency=medium

  * v0.0.13
  * Add new license indexer
  * ctags indexer: align behavior with other indexers regarding the
  * conflict update policy

 -- Antoine R. Dumont (@ardumont) <antoine.romain.dumont@gmail.com>  Mon, 14 Nov 2016 14:13:34 +0100

swh-indexer (0.0.12-1~swh1) unstable-swh; urgency=medium

  * v0.0.12
  * Add runtime dependency on universal-ctags

 -- Antoine R. Dumont (@ardumont) <antoine.romain.dumont@gmail.com>  Fri, 04 Nov 2016 13:59:59 +0100

swh-indexer (0.0.11-1~swh1) unstable-swh; urgency=medium

  * v0.0.11
  * Remove dependency on exuberant-ctags

 -- Antoine R. Dumont (@ardumont) <antoine.romain.dumont@gmail.com>  Thu, 03 Nov 2016 16:13:26 +0100

swh-indexer (0.0.10-1~swh1) unstable-swh; urgency=medium

  * v0.0.10
  * Add ctags indexer

 -- Antoine R. Dumont (@ardumont) <antoine.romain.dumont@gmail.com>  Thu, 20 Oct 2016 16:12:42 +0200

swh-indexer (0.0.9-1~swh1) unstable-swh; urgency=medium

  * v0.0.9
  * d/control: Bump dependency to latest python3-swh.storage api
  * mimetype: Use the charset to filter out data
  * orchestrator: Separate 2 distincts orchestrators (one for all
  * contents, one for text contents)
  * mimetype: once index computed, send text contents to text
    orchestrator

 -- Antoine R. Dumont (@ardumont) <antoine.romain.dumont@gmail.com>  Thu, 13 Oct 2016 15:28:17 +0200

swh-indexer (0.0.8-1~swh1) unstable-swh; urgency=medium

  * v0.0.8
  * Separate configuration file per indexer (no need for language)
  * Rename module file_properties to mimetype consistently with other
  * layers

 -- Antoine R. Dumont (@ardumont) <antoine.romain.dumont@gmail.com>  Sat, 08 Oct 2016 11:46:29 +0200

swh-indexer (0.0.7-1~swh1) unstable-swh; urgency=medium

  * v0.0.7
  * Adapt indexer language and mimetype to store result in storage.
  * Clean up obsolete code

 -- Antoine R. Dumont (@ardumont) <antoine.romain.dumont@gmail.com>  Sat, 08 Oct 2016 10:26:08 +0200

swh-indexer (0.0.6-1~swh1) unstable-swh; urgency=medium

  * v0.0.6
  * Fix multiple issues on production

 -- Antoine R. Dumont (@ardumont) <antoine.romain.dumont@gmail.com>  Fri, 30 Sep 2016 17:00:11 +0200

swh-indexer (0.0.5-1~swh1) unstable-swh; urgency=medium

  * v0.0.5
  * Fix debian/control dependency issue

 -- Antoine R. Dumont (@ardumont) <antoine.romain.dumont@gmail.com>  Fri, 30 Sep 2016 16:06:20 +0200

swh-indexer (0.0.4-1~swh1) unstable-swh; urgency=medium

  * v0.0.4
  * Upgrade dependencies issues

 -- Antoine R. Dumont (@ardumont) <antoine.romain.dumont@gmail.com>  Fri, 30 Sep 2016 16:01:52 +0200

swh-indexer (0.0.3-1~swh1) unstable-swh; urgency=medium

  * v0.0.3
  * Add encoding detection
  * Use encoding to improve language detection
  * bypass language detection for binary files
  * bypass ctags for binary files or decoding failure file

 -- Antoine R. Dumont (@ardumont) <antoine.romain.dumont@gmail.com>  Fri, 30 Sep 2016 12:30:11 +0200

swh-indexer (0.0.2-1~swh1) unstable-swh; urgency=medium

  * v0.0.2
  * Provide one possible sha1's name for the multiple tools to ease
  * information extrapolation
  * Fix debian package dependency issue

 -- Antoine R. Dumont (@ardumont) <antoine.romain.dumont@gmail.com>  Thu, 29 Sep 2016 21:45:44 +0200

swh-indexer (0.0.1-1~swh1) unstable-swh; urgency=medium

  * Initial release
  * v0.0.1
  * First implementation on poc

 -- Antoine R. Dumont (@ardumont) <antoine.romain.dumont@gmail.com>  Wed, 28 Sep 2016 23:40:13 +0200<|MERGE_RESOLUTION|>--- conflicted
+++ resolved
@@ -1,17 +1,9 @@
-<<<<<<< HEAD
-swh-indexer (0.0.32-1~swh1~bpo9+1) stretch-swh; urgency=medium
-
-  * Rebuild for stretch-backports.
-
- -- Antoine R. Dumont (@ardumont) <antoine.romain.dumont@gmail.com>  Tue, 06 Jun 2017 18:13:39 +0200
-=======
 swh-indexer (0.0.33-1~swh1) unstable-swh; urgency=medium
 
   * v0.0.33
   * language indexer: Improve edge case policy
 
  -- Antoine R. Dumont (@ardumont) <antoine.romain.dumont@gmail.com>  Wed, 07 Jun 2017 11:02:47 +0200
->>>>>>> 8433fc6d
 
 swh-indexer (0.0.32-1~swh1) unstable-swh; urgency=medium
 
