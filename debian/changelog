<<<<<<< HEAD
swh-indexer (0.0.23-1~swh1~bpo9+1) stretch-swh; urgency=medium

  * Rebuild for stretch-backports.

 -- Antoine R. Dumont (@ardumont) <antoine.romain.dumont@gmail.com>  Wed, 03 May 2017 15:29:44 +0200
=======
swh-indexer (0.0.24-1~swh1) unstable-swh; urgency=medium

  * v0.0.24
  * Make rehash indexer more resilient to errors by rescheduling
    contents
  * in error (be it reading or updating problems)

 -- Antoine R. Dumont (@ardumont) <antoine.romain.dumont@gmail.com>  Thu, 04 May 2017 14:22:43 +0200
>>>>>>> 99970615

swh-indexer (0.0.23-1~swh1) unstable-swh; urgency=medium

  * v0.0.23
  * Improve producer to optionally make it synchroneous

 -- Antoine R. Dumont (@ardumont) <antoine.romain.dumont@gmail.com>  Wed, 03 May 2017 15:29:44 +0200

swh-indexer (0.0.22-1~swh1) unstable-swh; urgency=medium

  * v0.0.22
  * Improve mimetype indexer implementation
  * Make the chaining option in the mimetype indexer

 -- Antoine R. Dumont (@ardumont) <antoine.romain.dumont@gmail.com>  Tue, 02 May 2017 16:31:14 +0200

swh-indexer (0.0.21-1~swh1) unstable-swh; urgency=medium

  * v0.0.21
  * swh.indexer.rehash: Actually make the worker log

 -- Antoine R. Dumont (@ardumont) <antoine.romain.dumont@gmail.com>  Tue, 02 May 2017 14:28:55 +0200

swh-indexer (0.0.20-1~swh1) unstable-swh; urgency=medium

  * v0.0.20
  * swh.indexer.rehash:
  * Improve reading from objstorage only when needed
  * Fix empty file use case (which was skipped)
  * Add logging

 -- Antoine R. Dumont (@ardumont) <antoine.romain.dumont@gmail.com>  Fri, 28 Apr 2017 09:39:09 +0200

swh-indexer (0.0.19-1~swh1) unstable-swh; urgency=medium

  * v0.0.19
  * Fix rehash indexer's default configuration file

 -- Antoine R. Dumont (@ardumont) <antoine.romain.dumont@gmail.com>  Thu, 27 Apr 2017 19:17:20 +0200

swh-indexer (0.0.18-1~swh1) unstable-swh; urgency=medium

  * v0.0.18
  * Add new rehash indexer

 -- Antoine R. Dumont (@ardumont) <antoine.romain.dumont@gmail.com>  Wed, 26 Apr 2017 15:23:02 +0200

swh-indexer (0.0.17-1~swh1) unstable-swh; urgency=medium

  * v0.0.17
  * Add information on indexer tools (T610)

 -- Antoine R. Dumont (@ardumont) <antoine.romain.dumont@gmail.com>  Fri, 02 Dec 2016 18:32:54 +0100

swh-indexer (0.0.16-1~swh1) unstable-swh; urgency=medium

  * v0.0.16
  * bug fixes

 -- Antoine R. Dumont (@ardumont) <antoine.romain.dumont@gmail.com>  Tue, 15 Nov 2016 19:31:52 +0100

swh-indexer (0.0.15-1~swh1) unstable-swh; urgency=medium

  * v0.0.15
  * Improve message producer

 -- Antoine R. Dumont (@ardumont) <antoine.romain.dumont@gmail.com>  Tue, 15 Nov 2016 18:16:42 +0100

swh-indexer (0.0.14-1~swh1) unstable-swh; urgency=medium

  * v0.0.14
  * Update package dependency on fossology-nomossa

 -- Antoine R. Dumont (@ardumont) <antoine.romain.dumont@gmail.com>  Tue, 15 Nov 2016 14:13:41 +0100

swh-indexer (0.0.13-1~swh1) unstable-swh; urgency=medium

  * v0.0.13
  * Add new license indexer
  * ctags indexer: align behavior with other indexers regarding the
  * conflict update policy

 -- Antoine R. Dumont (@ardumont) <antoine.romain.dumont@gmail.com>  Mon, 14 Nov 2016 14:13:34 +0100

swh-indexer (0.0.12-1~swh1) unstable-swh; urgency=medium

  * v0.0.12
  * Add runtime dependency on universal-ctags

 -- Antoine R. Dumont (@ardumont) <antoine.romain.dumont@gmail.com>  Fri, 04 Nov 2016 13:59:59 +0100

swh-indexer (0.0.11-1~swh1) unstable-swh; urgency=medium

  * v0.0.11
  * Remove dependency on exuberant-ctags

 -- Antoine R. Dumont (@ardumont) <antoine.romain.dumont@gmail.com>  Thu, 03 Nov 2016 16:13:26 +0100

swh-indexer (0.0.10-1~swh1) unstable-swh; urgency=medium

  * v0.0.10
  * Add ctags indexer

 -- Antoine R. Dumont (@ardumont) <antoine.romain.dumont@gmail.com>  Thu, 20 Oct 2016 16:12:42 +0200

swh-indexer (0.0.9-1~swh1) unstable-swh; urgency=medium

  * v0.0.9
  * d/control: Bump dependency to latest python3-swh.storage api
  * mimetype: Use the charset to filter out data
  * orchestrator: Separate 2 distincts orchestrators (one for all
  * contents, one for text contents)
  * mimetype: once index computed, send text contents to text
    orchestrator

 -- Antoine R. Dumont (@ardumont) <antoine.romain.dumont@gmail.com>  Thu, 13 Oct 2016 15:28:17 +0200

swh-indexer (0.0.8-1~swh1) unstable-swh; urgency=medium

  * v0.0.8
  * Separate configuration file per indexer (no need for language)
  * Rename module file_properties to mimetype consistently with other
  * layers

 -- Antoine R. Dumont (@ardumont) <antoine.romain.dumont@gmail.com>  Sat, 08 Oct 2016 11:46:29 +0200

swh-indexer (0.0.7-1~swh1) unstable-swh; urgency=medium

  * v0.0.7
  * Adapt indexer language and mimetype to store result in storage.
  * Clean up obsolete code

 -- Antoine R. Dumont (@ardumont) <antoine.romain.dumont@gmail.com>  Sat, 08 Oct 2016 10:26:08 +0200

swh-indexer (0.0.6-1~swh1) unstable-swh; urgency=medium

  * v0.0.6
  * Fix multiple issues on production

 -- Antoine R. Dumont (@ardumont) <antoine.romain.dumont@gmail.com>  Fri, 30 Sep 2016 17:00:11 +0200

swh-indexer (0.0.5-1~swh1) unstable-swh; urgency=medium

  * v0.0.5
  * Fix debian/control dependency issue

 -- Antoine R. Dumont (@ardumont) <antoine.romain.dumont@gmail.com>  Fri, 30 Sep 2016 16:06:20 +0200

swh-indexer (0.0.4-1~swh1) unstable-swh; urgency=medium

  * v0.0.4
  * Upgrade dependencies issues

 -- Antoine R. Dumont (@ardumont) <antoine.romain.dumont@gmail.com>  Fri, 30 Sep 2016 16:01:52 +0200

swh-indexer (0.0.3-1~swh1) unstable-swh; urgency=medium

  * v0.0.3
  * Add encoding detection
  * Use encoding to improve language detection
  * bypass language detection for binary files
  * bypass ctags for binary files or decoding failure file

 -- Antoine R. Dumont (@ardumont) <antoine.romain.dumont@gmail.com>  Fri, 30 Sep 2016 12:30:11 +0200

swh-indexer (0.0.2-1~swh1) unstable-swh; urgency=medium

  * v0.0.2
  * Provide one possible sha1's name for the multiple tools to ease
  * information extrapolation
  * Fix debian package dependency issue

 -- Antoine R. Dumont (@ardumont) <antoine.romain.dumont@gmail.com>  Thu, 29 Sep 2016 21:45:44 +0200

swh-indexer (0.0.1-1~swh1) unstable-swh; urgency=medium

  * Initial release
  * v0.0.1
  * First implementation on poc

 -- Antoine R. Dumont (@ardumont) <antoine.romain.dumont@gmail.com>  Wed, 28 Sep 2016 23:40:13 +0200<|MERGE_RESOLUTION|>--- conflicted
+++ resolved
@@ -1,10 +1,3 @@
-<<<<<<< HEAD
-swh-indexer (0.0.23-1~swh1~bpo9+1) stretch-swh; urgency=medium
-
-  * Rebuild for stretch-backports.
-
- -- Antoine R. Dumont (@ardumont) <antoine.romain.dumont@gmail.com>  Wed, 03 May 2017 15:29:44 +0200
-=======
 swh-indexer (0.0.24-1~swh1) unstable-swh; urgency=medium
 
   * v0.0.24
@@ -13,7 +6,6 @@
   * in error (be it reading or updating problems)
 
  -- Antoine R. Dumont (@ardumont) <antoine.romain.dumont@gmail.com>  Thu, 04 May 2017 14:22:43 +0200
->>>>>>> 99970615
 
 swh-indexer (0.0.23-1~swh1) unstable-swh; urgency=medium
 
