--- conflicted
+++ resolved
@@ -1,10 +1,3 @@
-<<<<<<< HEAD
-swh-indexer (0.0.154-1~swh2~bpo9+1) stretch-swh; urgency=medium
-
-  * Rebuild for stretch-swh
-
- -- Software Heritage autobuilder (on jenkins-debian1) <jenkins@jenkins-debian1.internal.softwareheritage.org>  Mon, 07 Oct 2019 14:45:56 +0000
-=======
 swh-indexer (0.0.155-1~swh1) unstable-swh; urgency=medium
 
   * New upstream release 0.0.155     - (tagged by Valentin Lorentz
@@ -16,7 +9,6 @@
     line tool to run metadata translation.
 
  -- Software Heritage autobuilder (on jenkins-debian1) <jenkins@jenkins-debian1.internal.softwareheritage.org>  Tue, 15 Oct 2019 12:55:33 +0000
->>>>>>> b89d0b89
 
 swh-indexer (0.0.154-1~swh2) unstable-swh; urgency=medium
 
