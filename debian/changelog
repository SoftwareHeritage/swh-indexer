--- conflicted
+++ resolved
@@ -1,10 +1,3 @@
-<<<<<<< HEAD
-swh-indexer (0.1.1-1~swh1~bpo10+1) buster-swh; urgency=medium
-
-  * Rebuild for buster-swh
-
- -- Software Heritage autobuilder (on jenkins-debian1) <jenkins@jenkins-debian1.internal.softwareheritage.org>  Tue, 28 Jul 2020 10:49:46 +0000
-=======
 swh-indexer (0.2.0-1~swh2) unstable-swh; urgency=medium
 
   * Bump dependencies
@@ -20,7 +13,6 @@
     partition of ids
 
  -- Software Heritage autobuilder (on jenkins-debian1) <jenkins@jenkins-debian1.internal.softwareheritage.org>  Thu, 06 Aug 2020 13:14:35 +0000
->>>>>>> f4c9a104
 
 swh-indexer (0.1.1-1~swh1) unstable-swh; urgency=medium
 
