<<<<<<< HEAD
swh-indexer (0.0.37-1~swh1~bpo9+1) stretch-swh; urgency=medium

  * Rebuild for stretch-backports.

 -- Antoine R. Dumont (@ardumont) <antoine.romain.dumont@gmail.com>  Wed, 18 Oct 2017 18:59:42 +0200
=======
swh-indexer (0.0.38-1~swh1) unstable-swh; urgency=medium

  * v0.0.38
  * swh.indexer.indexer: Fix argument to match the abstract definition

 -- Antoine R. Dumont (@ardumont) <antoine.romain.dumont@gmail.com>  Wed, 18 Oct 2017 19:57:47 +0200
>>>>>>> 32b2c98d

swh-indexer (0.0.37-1~swh1) unstable-swh; urgency=medium

  * v0.0.37
  * swh.indexer.indexer: Fix argument to match the abstract definition

 -- Antoine R. Dumont (@ardumont) <antoine.romain.dumont@gmail.com>  Wed, 18 Oct 2017 18:59:42 +0200

swh-indexer (0.0.36-1~swh1) unstable-swh; urgency=medium

  * v0.0.36
  * packaging: Cleanup
  * codemeta: Adding codemeta.json file to document metadata
  * swh.indexer.mimetype: Fix edge case regarding empty raw content
  * docs: sanitize docstrings for sphinx documentation generation
  * swh.indexer.metadata: Add RevisionMetadataIndexer
  * swh.indexer.metadata: Add ContentMetadataIndexer
  * swh.indexer: Refactor base class to improve inheritance
  * swh.indexer.metadata: First draft of the metadata content indexer
  * for npm (package.json)
  * swh.indexer.tests: Added tests for language indexer

 -- Antoine R. Dumont (@ardumont) <antoine.romain.dumont@gmail.com>  Wed, 18 Oct 2017 16:24:24 +0200

swh-indexer (0.0.35-1~swh1) unstable-swh; urgency=medium

  * Release swh.indexer 0.0.35
  * Update tasks to new swh.scheduler API

 -- Nicolas Dandrimont <nicolas@dandrimont.eu>  Mon, 12 Jun 2017 18:02:04 +0200

swh-indexer (0.0.34-1~swh1) unstable-swh; urgency=medium

  * v0.0.34
  * Fix unbound local error on edge case

 -- Antoine R. Dumont (@ardumont) <antoine.romain.dumont@gmail.com>  Wed, 07 Jun 2017 11:23:29 +0200

swh-indexer (0.0.33-1~swh1) unstable-swh; urgency=medium

  * v0.0.33
  * language indexer: Improve edge case policy

 -- Antoine R. Dumont (@ardumont) <antoine.romain.dumont@gmail.com>  Wed, 07 Jun 2017 11:02:47 +0200

swh-indexer (0.0.32-1~swh1) unstable-swh; urgency=medium

  * v0.0.32
  * Update fossology license to use the latest swh-storage
  * Improve language indexer to deal with potential error on bad
  * chunking

 -- Antoine R. Dumont (@ardumont) <antoine.romain.dumont@gmail.com>  Tue, 06 Jun 2017 18:13:40 +0200

swh-indexer (0.0.31-1~swh1) unstable-swh; urgency=medium

  * v0.0.31
  * Reduce log verbosity on language indexer

 -- Antoine R. Dumont (@ardumont) <antoine.romain.dumont@gmail.com>  Fri, 02 Jun 2017 19:08:52 +0200

swh-indexer (0.0.30-1~swh1) unstable-swh; urgency=medium

  * v0.0.30
  * Fix wrong default configuration

 -- Antoine R. Dumont (@ardumont) <antoine.romain.dumont@gmail.com>  Fri, 02 Jun 2017 18:01:27 +0200

swh-indexer (0.0.29-1~swh1) unstable-swh; urgency=medium

  * v0.0.29
  * Update indexer to resolve indexer configuration identifier
  * Adapt language indexer to use partial raw content

 -- Antoine R. Dumont (@ardumont) <antoine.romain.dumont@gmail.com>  Fri, 02 Jun 2017 16:21:27 +0200

swh-indexer (0.0.28-1~swh1) unstable-swh; urgency=medium

  * v0.0.28
  * Add error resilience to fossology indexer

 -- Antoine R. Dumont (@ardumont) <antoine.romain.dumont@gmail.com>  Mon, 22 May 2017 12:57:55 +0200

swh-indexer (0.0.27-1~swh1) unstable-swh; urgency=medium

  * v0.0.27
  * swh.indexer.language: Incremental encoding detection

 -- Antoine R. Dumont (@ardumont) <antoine.romain.dumont@gmail.com>  Wed, 17 May 2017 18:04:27 +0200

swh-indexer (0.0.26-1~swh1) unstable-swh; urgency=medium

  * v0.0.26
  * swh.indexer.orchestrator: Add batch size option per indexer
  * Log caught exception in a unified manner
  * Add rescheduling option (not by default) on rehash + indexers

 -- Antoine R. Dumont (@ardumont) <antoine.romain.dumont@gmail.com>  Wed, 17 May 2017 14:08:07 +0200

swh-indexer (0.0.25-1~swh1) unstable-swh; urgency=medium

  * v0.0.25
  * Add reschedule on error parameter for indexers

 -- Antoine R. Dumont (@ardumont) <antoine.romain.dumont@gmail.com>  Fri, 12 May 2017 12:13:15 +0200

swh-indexer (0.0.24-1~swh1) unstable-swh; urgency=medium

  * v0.0.24
  * Make rehash indexer more resilient to errors by rescheduling
    contents
  * in error (be it reading or updating problems)

 -- Antoine R. Dumont (@ardumont) <antoine.romain.dumont@gmail.com>  Thu, 04 May 2017 14:22:43 +0200

swh-indexer (0.0.23-1~swh1) unstable-swh; urgency=medium

  * v0.0.23
  * Improve producer to optionally make it synchroneous

 -- Antoine R. Dumont (@ardumont) <antoine.romain.dumont@gmail.com>  Wed, 03 May 2017 15:29:44 +0200

swh-indexer (0.0.22-1~swh1) unstable-swh; urgency=medium

  * v0.0.22
  * Improve mimetype indexer implementation
  * Make the chaining option in the mimetype indexer

 -- Antoine R. Dumont (@ardumont) <antoine.romain.dumont@gmail.com>  Tue, 02 May 2017 16:31:14 +0200

swh-indexer (0.0.21-1~swh1) unstable-swh; urgency=medium

  * v0.0.21
  * swh.indexer.rehash: Actually make the worker log

 -- Antoine R. Dumont (@ardumont) <antoine.romain.dumont@gmail.com>  Tue, 02 May 2017 14:28:55 +0200

swh-indexer (0.0.20-1~swh1) unstable-swh; urgency=medium

  * v0.0.20
  * swh.indexer.rehash:
  * Improve reading from objstorage only when needed
  * Fix empty file use case (which was skipped)
  * Add logging

 -- Antoine R. Dumont (@ardumont) <antoine.romain.dumont@gmail.com>  Fri, 28 Apr 2017 09:39:09 +0200

swh-indexer (0.0.19-1~swh1) unstable-swh; urgency=medium

  * v0.0.19
  * Fix rehash indexer's default configuration file

 -- Antoine R. Dumont (@ardumont) <antoine.romain.dumont@gmail.com>  Thu, 27 Apr 2017 19:17:20 +0200

swh-indexer (0.0.18-1~swh1) unstable-swh; urgency=medium

  * v0.0.18
  * Add new rehash indexer

 -- Antoine R. Dumont (@ardumont) <antoine.romain.dumont@gmail.com>  Wed, 26 Apr 2017 15:23:02 +0200

swh-indexer (0.0.17-1~swh1) unstable-swh; urgency=medium

  * v0.0.17
  * Add information on indexer tools (T610)

 -- Antoine R. Dumont (@ardumont) <antoine.romain.dumont@gmail.com>  Fri, 02 Dec 2016 18:32:54 +0100

swh-indexer (0.0.16-1~swh1) unstable-swh; urgency=medium

  * v0.0.16
  * bug fixes

 -- Antoine R. Dumont (@ardumont) <antoine.romain.dumont@gmail.com>  Tue, 15 Nov 2016 19:31:52 +0100

swh-indexer (0.0.15-1~swh1) unstable-swh; urgency=medium

  * v0.0.15
  * Improve message producer

 -- Antoine R. Dumont (@ardumont) <antoine.romain.dumont@gmail.com>  Tue, 15 Nov 2016 18:16:42 +0100

swh-indexer (0.0.14-1~swh1) unstable-swh; urgency=medium

  * v0.0.14
  * Update package dependency on fossology-nomossa

 -- Antoine R. Dumont (@ardumont) <antoine.romain.dumont@gmail.com>  Tue, 15 Nov 2016 14:13:41 +0100

swh-indexer (0.0.13-1~swh1) unstable-swh; urgency=medium

  * v0.0.13
  * Add new license indexer
  * ctags indexer: align behavior with other indexers regarding the
  * conflict update policy

 -- Antoine R. Dumont (@ardumont) <antoine.romain.dumont@gmail.com>  Mon, 14 Nov 2016 14:13:34 +0100

swh-indexer (0.0.12-1~swh1) unstable-swh; urgency=medium

  * v0.0.12
  * Add runtime dependency on universal-ctags

 -- Antoine R. Dumont (@ardumont) <antoine.romain.dumont@gmail.com>  Fri, 04 Nov 2016 13:59:59 +0100

swh-indexer (0.0.11-1~swh1) unstable-swh; urgency=medium

  * v0.0.11
  * Remove dependency on exuberant-ctags

 -- Antoine R. Dumont (@ardumont) <antoine.romain.dumont@gmail.com>  Thu, 03 Nov 2016 16:13:26 +0100

swh-indexer (0.0.10-1~swh1) unstable-swh; urgency=medium

  * v0.0.10
  * Add ctags indexer

 -- Antoine R. Dumont (@ardumont) <antoine.romain.dumont@gmail.com>  Thu, 20 Oct 2016 16:12:42 +0200

swh-indexer (0.0.9-1~swh1) unstable-swh; urgency=medium

  * v0.0.9
  * d/control: Bump dependency to latest python3-swh.storage api
  * mimetype: Use the charset to filter out data
  * orchestrator: Separate 2 distincts orchestrators (one for all
  * contents, one for text contents)
  * mimetype: once index computed, send text contents to text
    orchestrator

 -- Antoine R. Dumont (@ardumont) <antoine.romain.dumont@gmail.com>  Thu, 13 Oct 2016 15:28:17 +0200

swh-indexer (0.0.8-1~swh1) unstable-swh; urgency=medium

  * v0.0.8
  * Separate configuration file per indexer (no need for language)
  * Rename module file_properties to mimetype consistently with other
  * layers

 -- Antoine R. Dumont (@ardumont) <antoine.romain.dumont@gmail.com>  Sat, 08 Oct 2016 11:46:29 +0200

swh-indexer (0.0.7-1~swh1) unstable-swh; urgency=medium

  * v0.0.7
  * Adapt indexer language and mimetype to store result in storage.
  * Clean up obsolete code

 -- Antoine R. Dumont (@ardumont) <antoine.romain.dumont@gmail.com>  Sat, 08 Oct 2016 10:26:08 +0200

swh-indexer (0.0.6-1~swh1) unstable-swh; urgency=medium

  * v0.0.6
  * Fix multiple issues on production

 -- Antoine R. Dumont (@ardumont) <antoine.romain.dumont@gmail.com>  Fri, 30 Sep 2016 17:00:11 +0200

swh-indexer (0.0.5-1~swh1) unstable-swh; urgency=medium

  * v0.0.5
  * Fix debian/control dependency issue

 -- Antoine R. Dumont (@ardumont) <antoine.romain.dumont@gmail.com>  Fri, 30 Sep 2016 16:06:20 +0200

swh-indexer (0.0.4-1~swh1) unstable-swh; urgency=medium

  * v0.0.4
  * Upgrade dependencies issues

 -- Antoine R. Dumont (@ardumont) <antoine.romain.dumont@gmail.com>  Fri, 30 Sep 2016 16:01:52 +0200

swh-indexer (0.0.3-1~swh1) unstable-swh; urgency=medium

  * v0.0.3
  * Add encoding detection
  * Use encoding to improve language detection
  * bypass language detection for binary files
  * bypass ctags for binary files or decoding failure file

 -- Antoine R. Dumont (@ardumont) <antoine.romain.dumont@gmail.com>  Fri, 30 Sep 2016 12:30:11 +0200

swh-indexer (0.0.2-1~swh1) unstable-swh; urgency=medium

  * v0.0.2
  * Provide one possible sha1's name for the multiple tools to ease
  * information extrapolation
  * Fix debian package dependency issue

 -- Antoine R. Dumont (@ardumont) <antoine.romain.dumont@gmail.com>  Thu, 29 Sep 2016 21:45:44 +0200

swh-indexer (0.0.1-1~swh1) unstable-swh; urgency=medium

  * Initial release
  * v0.0.1
  * First implementation on poc

 -- Antoine R. Dumont (@ardumont) <antoine.romain.dumont@gmail.com>  Wed, 28 Sep 2016 23:40:13 +0200<|MERGE_RESOLUTION|>--- conflicted
+++ resolved
@@ -1,17 +1,9 @@
-<<<<<<< HEAD
-swh-indexer (0.0.37-1~swh1~bpo9+1) stretch-swh; urgency=medium
-
-  * Rebuild for stretch-backports.
-
- -- Antoine R. Dumont (@ardumont) <antoine.romain.dumont@gmail.com>  Wed, 18 Oct 2017 18:59:42 +0200
-=======
 swh-indexer (0.0.38-1~swh1) unstable-swh; urgency=medium
 
   * v0.0.38
   * swh.indexer.indexer: Fix argument to match the abstract definition
 
  -- Antoine R. Dumont (@ardumont) <antoine.romain.dumont@gmail.com>  Wed, 18 Oct 2017 19:57:47 +0200
->>>>>>> 32b2c98d
 
 swh-indexer (0.0.37-1~swh1) unstable-swh; urgency=medium
 
