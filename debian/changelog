<<<<<<< HEAD
swh-indexer (0.5.0-1~swh1~bpo10+1) buster-swh; urgency=medium

  * Rebuild for buster-swh

 -- Software Heritage autobuilder (on jenkins-debian1) <jenkins@jenkins-debian1.internal.softwareheritage.org>  Fri, 06 Nov 2020 14:31:27 +0000
=======
swh-indexer (0.5.0-2~swh1) unstable-swh; urgency=medium

  * Move distutils package from python3-swh.indexer to python3-swh.indexer.storage.

 -- Nicolas Dandrimont <olasd@debian.org>  Wed, 18 Nov 2020 20:04:23 +0100
>>>>>>> e735e745

swh-indexer (0.5.0-1~swh1) unstable-swh; urgency=medium

  * New upstream release 0.5.0     - (tagged by Valentin Lorentz
    <vlorentz@softwareheritage.org> on 2020-11-06 15:25:04 +0100)
  * Upstream changes:     - v0.5.0     - * Remove metadata deletion
    endpoints and algorithms     - * Remove
    conflict_update/policy_update option from BaseIndexer.run()     - *
    Remove conflict_update option from _add() endpoints.

 -- Software Heritage autobuilder (on jenkins-debian1) <jenkins@jenkins-debian1.internal.softwareheritage.org>  Fri, 06 Nov 2020 14:28:05 +0000

swh-indexer (0.4.2-1~swh1) unstable-swh; urgency=medium

  * New upstream release 0.4.2     - (tagged by Antoine R. Dumont
    (@ardumont) <ardumont@softwareheritage.org> on 2020-10-30 17:22:22
    +0100)
  * Upstream changes:     - v0.4.2     - tests.conftest: Fix the indexer
    scheduler initialization     - indexer.cli: Fix missing retries_left
    parameter     - Rename sql files according to new conventions

 -- Software Heritage autobuilder (on jenkins-debian1) <jenkins@jenkins-debian1.internal.softwareheritage.org>  Fri, 30 Oct 2020 16:24:14 +0000

swh-indexer (0.4.1-1~swh1) unstable-swh; urgency=medium

  * New upstream release 0.4.1     - (tagged by Antoine R. Dumont
    (@ardumont) <ardumont@softwareheritage.org> on 2020-10-16 10:48:51
    +0200)
  * Upstream changes:     - v0.4.1     - test_cli: Remove unneeded
    config args parameter     - api.server: Align configuration
    structure with clients configuration     - storage.api.server: Add
    types to module and refactor tests

 -- Software Heritage autobuilder (on jenkins-debian1) <jenkins@jenkins-debian1.internal.softwareheritage.org>  Fri, 16 Oct 2020 08:59:09 +0000

swh-indexer (0.4.0-1~swh1) unstable-swh; urgency=medium

  * New upstream release 0.4.0     - (tagged by Antoine R. Dumont
    (@ardumont) <ardumont@softwareheritage.org> on 2020-10-15 18:17:59
    +0200)
  * Upstream changes:     - v0.4.0     - swh.indexer.storage: Unify
    get_indexer_storage function with others

 -- Software Heritage autobuilder (on jenkins-debian1) <jenkins@jenkins-debian1.internal.softwareheritage.org>  Thu, 15 Oct 2020 16:19:01 +0000

swh-indexer (0.3.0-1~swh1) unstable-swh; urgency=medium

  * New upstream release 0.3.0     - (tagged by Valentin Lorentz
    <vlorentz@softwareheritage.org> on 2020-10-08 13:33:02 +0200)
  * Upstream changes:     - v0.3.0     - * Make indexer-storage
    endpoints use attr-based classes instead of dicts     - * Add more
    typing to indexers and their tests

 -- Software Heritage autobuilder (on jenkins-debian1) <jenkins@jenkins-debian1.internal.softwareheritage.org>  Thu, 08 Oct 2020 11:35:50 +0000

swh-indexer (0.2.4-1~swh1) unstable-swh; urgency=medium

  * New upstream release 0.2.4     - (tagged by David Douard
    <david.douard@sdfa3.org> on 2020-09-25 12:49:04 +0200)
  * Upstream changes:     - v0.2.4

 -- Software Heritage autobuilder (on jenkins-debian1) <jenkins@jenkins-debian1.internal.softwareheritage.org>  Fri, 25 Sep 2020 10:51:28 +0000

swh-indexer (0.2.3-1~swh1) unstable-swh; urgency=medium

  * New upstream release 0.2.3     - (tagged by David Douard
    <david.douard@sdfa3.org> on 2020-09-11 15:12:01 +0200)
  * Upstream changes:     - v0.2.3

 -- Software Heritage autobuilder (on jenkins-debian1) <jenkins@jenkins-debian1.internal.softwareheritage.org>  Fri, 11 Sep 2020 13:15:41 +0000

swh-indexer (0.2.2-1~swh1) unstable-swh; urgency=medium

  * New upstream release 0.2.2     - (tagged by Antoine R. Dumont
    (@ardumont) <ardumont@softwareheritage.org> on 2020-09-04 13:21:19
    +0200)
  * Upstream changes:     - v0.2.2     - metadata: Adapt to latest
    storage revision_get change     - Tell pytest not to recurse in
    dotdirs.

 -- Software Heritage autobuilder (on jenkins-debian1) <jenkins@jenkins-debian1.internal.softwareheritage.org>  Fri, 04 Sep 2020 11:33:41 +0000

swh-indexer (0.2.1-1~swh1) unstable-swh; urgency=medium

  * New upstream release 0.2.1     - (tagged by Valentin Lorentz
    <vlorentz@softwareheritage.org> on 2020-08-20 12:59:53 +0200)
  * Upstream changes:     - v0.2.1     - * indexer.rehash: Adapt
    content_get_metadata call to content_get     - * origin_head: Use
    snapshot_get_all_branches instead of snapshot_get.     - * Import
    SortedList, db_transaction_generator, and db_transaction from swh-
    core instead of swh-storage.     - * tests: remove invalid assertion

 -- Software Heritage autobuilder (on jenkins-debian1) <jenkins@jenkins-debian1.internal.softwareheritage.org>  Thu, 20 Aug 2020 11:03:58 +0000

swh-indexer (0.2.0-1~swh2) unstable-swh; urgency=medium

  * Bump dependencies

 -- Antoine R. Dumont (@ardumont) <ardumont@softwareheritage.org>  Wed, 06 Aug 2020 13:28:00 +0200

swh-indexer (0.2.0-1~swh1) unstable-swh; urgency=medium

  * New upstream release 0.2.0     - (tagged by Antoine R. Dumont
    (@ardumont) <ardumont@softwareheritage.org> on 2020-08-06 15:12:44
    +0200)
  * Upstream changes:     - v0.2.0     - Make content indexer work on
    partition of ids

 -- Software Heritage autobuilder (on jenkins-debian1) <jenkins@jenkins-debian1.internal.softwareheritage.org>  Thu, 06 Aug 2020 13:14:35 +0000

swh-indexer (0.1.1-1~swh1) unstable-swh; urgency=medium

  * New upstream release 0.1.1     - (tagged by Antoine R. Dumont
    (@ardumont) <ardumont@softwareheritage.org> on 2020-07-28 12:42:19
    +0200)
  * Upstream changes:     - v0.1.1     - setup.py: Migrate from
    vcversioner to setuptools-scm     - MANIFEST: Include missing
    conftest.py requirement     - metadata: Update
    swh.storage.origin_get call to latest api change     - Drop
    unsupported "validate" proxy     - tests: Drop deprecated
    storage.origin_add_one use     - Drop useless use of pifpaf     -
    Clean up the swh.scheduler and swh.storage pytest plugin imports
    - tests: Drop obsolete origin visit fields

 -- Software Heritage autobuilder (on jenkins-debian1) <jenkins@jenkins-debian1.internal.softwareheritage.org>  Tue, 28 Jul 2020 10:44:54 +0000

swh-indexer (0.1.0-1~swh1) unstable-swh; urgency=medium

  * New upstream release 0.1.0     - (tagged by Antoine R. Dumont
    (@ardumont) <ardumont@softwareheritage.org> on 2020-06-23 15:44:15
    +0200)
  * Upstream changes:     - v0.1.0     - origin_head: Retrieve snapshot
    out of the last visit status     - Fix tests according to latest
    internal api changes

 -- Software Heritage autobuilder (on jenkins-debian1) <jenkins@jenkins-debian1.internal.softwareheritage.org>  Tue, 23 Jun 2020 13:46:23 +0000

swh-indexer (0.0.171-1~swh1) unstable-swh; urgency=medium

  * New upstream release 0.0.171     - (tagged by Antoine R. Dumont
    (@ardumont) <antoine.romain.dumont@gmail.com> on 2020-04-23 16:46:52
    +0200)
  * Upstream changes:     - v0.0.171     - cli: Adapt journal client
    instantiation according to latest change     - codemeta: Add
    compatibility with PyLD >= 2.0.0.     - setup: Update the minimum
    required runtime python3 version     - Add a pyproject.toml file to
    target py37 for black     - Enable black     - test: make test data
    properly typed     - indexer.cli.journal_client: Simplify the
    journal client call     - Remove type from origin_add calls     -
    Rename --max-messages to --stop-after-objects.     - tests: Migrate
    to latest swh-storage api change

 -- Software Heritage autobuilder (on jenkins-debian1) <jenkins@jenkins-debian1.internal.softwareheritage.org>  Thu, 23 Apr 2020 14:49:17 +0000

swh-indexer (0.0.170-1~swh1) unstable-swh; urgency=medium

  * New upstream release 0.0.170     - (tagged by Antoine R. Dumont
    (@ardumont) <antoine.romain.dumont@gmail.com> on 2020-03-08 09:57:39
    +0100)
  * Upstream changes:     - v0.0.170     - indexer.metadata: Make
    compatible old task format

 -- Software Heritage autobuilder (on jenkins-debian1) <jenkins@jenkins-debian1.internal.softwareheritage.org>  Sun, 08 Mar 2020 09:03:59 +0000

swh-indexer (0.0.169-1~swh1) unstable-swh; urgency=medium

  * New upstream release 0.0.169     - (tagged by Antoine R. Dumont
    (@ardumont) <antoine.romain.dumont@gmail.com> on 2020-03-06 15:19:21
    +0100)
  * Upstream changes:     - v0.0.169     - storage: Add @timed metrics
    on remaining indexer storage endpoints     - indexer.storage: Use
    the correct metrics module     - idx.storage: Add time and counter
    metric to idx_configuration_add     - indexer.storage: Remove
    redundant calls to send_metric     - indexer: Fix mypy issues

 -- Software Heritage autobuilder (on jenkins-debian1) <jenkins@jenkins-debian1.internal.softwareheritage.org>  Fri, 06 Mar 2020 14:24:50 +0000

swh-indexer (0.0.168-1~swh1) unstable-swh; urgency=medium

  * New upstream release 0.0.168     - (tagged by Antoine R. Dumont
    (@ardumont) <antoine.romain.dumont@gmail.com> on 2020-03-05 15:48:32
    +0100)
  * Upstream changes:     - v0.0.168     - mimetype: Make the parsing
    more resilient     - storage.fossology_license_add: Fix one insert
    query too many     - tests: Migrate some tests to pytest

 -- Software Heritage autobuilder (on jenkins-debian1) <jenkins@jenkins-debian1.internal.softwareheritage.org>  Thu, 05 Mar 2020 14:52:27 +0000

swh-indexer (0.0.167-1~swh1) unstable-swh; urgency=medium

  * New upstream release 0.0.167     - (tagged by Antoine R. Dumont
    (@ardumont) <antoine.romain.dumont@gmail.com> on 2020-03-04 16:33:20
    +0100)
  * Upstream changes:     - v0.0.167     - indexer (revision, origin):
    Fix indexer summary to output a status

 -- Software Heritage autobuilder (on jenkins-debian1) <jenkins@jenkins-debian1.internal.softwareheritage.org>  Wed, 04 Mar 2020 15:37:59 +0000

swh-indexer (0.0.166-1~swh1) unstable-swh; urgency=medium

  * New upstream release 0.0.166     - (tagged by Valentin Lorentz
    <vlorentz@softwareheritage.org> on 2020-03-04 15:46:37 +0100)
  * Upstream changes:     - v0.0.166     - * Fix merging documents with
    @list elements.

 -- Software Heritage autobuilder (on jenkins-debian1) <jenkins@jenkins-debian1.internal.softwareheritage.org>  Wed, 04 Mar 2020 14:50:54 +0000

swh-indexer (0.0.165-1~swh1) unstable-swh; urgency=medium

  * New upstream release 0.0.165     - (tagged by Antoine R. Dumont
    (@ardumont) <antoine.romain.dumont@gmail.com> on 2020-03-04 15:29:52
    +0100)
  * Upstream changes:     - v0.0.165     - indexers: Fix summary
    computation for range indexers     - tests: Use assertEqual instead
    of deprecated assertEquals

 -- Software Heritage autobuilder (on jenkins-debian1) <jenkins@jenkins-debian1.internal.softwareheritage.org>  Wed, 04 Mar 2020 14:33:09 +0000

swh-indexer (0.0.164-1~swh1) unstable-swh; urgency=medium

  * New upstream release 0.0.164     - (tagged by Antoine R. Dumont
    (@ardumont) <antoine.romain.dumont@gmail.com> on 2020-03-04 13:52:15
    +0100)
  * Upstream changes:     - v0.0.164     - range-indexers: Fix hard-
    coded summary key value     - indexers: Improve
    persist_index_computations type     - indexer.metadata: Fix wrong
    update

 -- Software Heritage autobuilder (on jenkins-debian1) <jenkins@jenkins-debian1.internal.softwareheritage.org>  Wed, 04 Mar 2020 13:00:18 +0000

swh-indexer (0.0.163-1~swh1) unstable-swh; urgency=medium

  * New upstream release 0.0.163     - (tagged by Antoine R. Dumont
    (@ardumont) <antoine.romain.dumont@gmail.com> on 2020-03-04 11:26:56
    +0100)
  * Upstream changes:     - v0.0.163     - Make indexers return a
    summary of their actions     - swh.indexer.storage: Add metrics to
    add/del endpoints     - indexer.storage: Make add/del endpoints sum
    up added objects count     - indexer: Remove unused next_step
    pattern

 -- Software Heritage autobuilder (on jenkins-debian1) <jenkins@jenkins-debian1.internal.softwareheritage.org>  Wed, 04 Mar 2020 10:31:03 +0000

swh-indexer (0.0.162-1~swh1) unstable-swh; urgency=medium

  * New upstream release 0.0.162     - (tagged by Antoine R. Dumont
    (@ardumont) <antoine.romain.dumont@gmail.com> on 2020-02-27 11:01:29
    +0100)
  * Upstream changes:     - v0.0.162     - fossology_license: Improve
    add query endpoint     - pgstorage: Empty temp tables instead of
    dropping them     - indexer.metadata: Fix edge case on unknown
    origin

 -- Software Heritage autobuilder (on jenkins-debian1) <jenkins@jenkins-debian1.internal.softwareheritage.org>  Thu, 27 Feb 2020 10:09:36 +0000

swh-indexer (0.0.161-1~swh1) unstable-swh; urgency=medium

  * New upstream release 0.0.161     - (tagged by Antoine R. Dumont
    (@ardumont) <antoine.romain.dumont@gmail.com> on 2020-02-25 12:07:39
    +0100)
  * Upstream changes:     - v0.0.161     - sql/128: Add content_mimetype
    index     - storage.db: Improve content range queries to actually
    finish     - Add a new IndexerStorageArgumentException class, for
    exceptions caused by the client.     - Use swh-storage validation
    proxy.     - Fix type errors with hypothesis 5.5     - Add type
    annotations to indexer classes

 -- Software Heritage autobuilder (on jenkins-debian1) <jenkins@jenkins-debian1.internal.softwareheritage.org>  Tue, 25 Feb 2020 11:20:51 +0000

swh-indexer (0.0.160-1~swh1) unstable-swh; urgency=medium

  * New upstream release 0.0.160     - (tagged by Antoine R. Dumont
    (@ardumont) <antoine.romain.dumont@gmail.com> on 2020-02-05 18:13:16
    +0100)
  * Upstream changes:     - v0.0.160     - Fix missing import

 -- Software Heritage autobuilder (on jenkins-debian1) <jenkins@jenkins-debian1.internal.softwareheritage.org>  Wed, 05 Feb 2020 17:28:18 +0000

swh-indexer (0.0.159-1~swh1) unstable-swh; urgency=medium

  * New upstream release 0.0.159     - (tagged by Antoine R. Dumont
    (@ardumont) <antoine.romain.dumont@gmail.com> on 2020-02-05 16:01:03
    +0100)
  * Upstream changes:     - v0.0.159     - Monkey-patch backend classes
    instead of 'get_storage' functions.     - Fix DeprecationWarning
    about get_storage args.     - Move IndexerStorage documentation and
    endpoint paths to a new IndexerStorageInterface class.     -
    conftest: Use module's `get_<storage-backend>` to instantiate
    backend     - docs: Fix sphinx warnings     - Fix merge_documents to
    work with input document with an @id.     - Fix support of VCSs
    whose HEAD branch is an alias.     - Fix type of 'author' in gemspec
    mapping output.     - Fix test_origin_metadata mistakenly broken by
    e50660efca     - Fix several typos reported by pre-commit hooks     -
    Add a pre-commit config file     - Remove unused property-based test
    environment     - Migrate tox.ini to extras = xxx instead of deps =
    .[testing]     - Merge tox test environments     - Drop version
    constraint on pytest     - Include all requirements in MANIFEST.in

 -- Software Heritage autobuilder (on jenkins-debian1) <jenkins@jenkins-debian1.internal.softwareheritage.org>  Wed, 05 Feb 2020 15:09:42 +0000

swh-indexer (0.0.158-1~swh1) unstable-swh; urgency=medium

  * New upstream release 0.0.158     - (tagged by Antoine R. Dumont
    (@ardumont) <antoine.romain.dumont@gmail.com> on 2019-11-20 10:26:59
    +0100)
  * Upstream changes:     - v0.0.158     - Re-enable tests for the in-
    memory storage.     - Truncate result list instead of doing a copy.
    - journal client: add support for new origin_visit schema.     - Fix
    alter table rename column syntax on 126->127 upgrade script

 -- Software Heritage autobuilder (on jenkins-debian1) <jenkins@jenkins-debian1.internal.softwareheritage.org>  Wed, 20 Nov 2019 09:30:37 +0000

swh-indexer (0.0.157-1~swh1) unstable-swh; urgency=medium

  * New upstream release 0.0.157     - (tagged by Valentin Lorentz
    <vlorentz@softwareheritage.org> on 2019-11-08 16:33:36 +0100)
  * Upstream changes:     - v0.0.157     - * migrate storage tests to
    pytest     - * proper pagination for
    IndexerStorage.origin_intrinsic_metadata_search_by_producer

 -- Software Heritage autobuilder (on jenkins-debian1) <jenkins@jenkins-debian1.internal.softwareheritage.org>  Fri, 08 Nov 2019 15:36:48 +0000

swh-indexer (0.0.156-1~swh1) unstable-swh; urgency=medium

  * New upstream release 0.0.156     - (tagged by Stefano Zacchiroli
    <zack@upsilon.cc> on 2019-11-05 17:36:11 +0100)
  * Upstream changes:     - v0.0.156     - * update indexer for storage
    0.0.156     - * cli: fix max-message handling in the journal-client
    command     - * tests: fix test_metadata.py for frozen entities in
    swh.model.model     - * tests: update tests for storage>=0.0.155
    - * test_metadata typing: use type-specific mappings instead of cast
    - * storage/db.py: drop unused format arg regconfig from query     -
    * typing: minimal changes to make a no-op mypy run pass

 -- Software Heritage autobuilder (on jenkins-debian1) <jenkins@jenkins-debian1.internal.softwareheritage.org>  Tue, 05 Nov 2019 16:45:10 +0000

swh-indexer (0.0.155-1~swh1) unstable-swh; urgency=medium

  * New upstream release 0.0.155     - (tagged by Valentin Lorentz
    <vlorentz@softwareheritage.org> on 2019-10-15 14:51:28 +0200)
  * Upstream changes:     - v0.0.155     - * Avoid spamming logs with
    processed %d messages every message     - * tox.ini: Fix py3
    environment to use packaged tests     - * Remove indirection
    swh.indexer.storage.api.wsgi to start server     - * Add a command-
    line tool to run metadata translation.

 -- Software Heritage autobuilder (on jenkins-debian1) <jenkins@jenkins-debian1.internal.softwareheritage.org>  Tue, 15 Oct 2019 12:55:33 +0000

swh-indexer (0.0.154-1~swh2) unstable-swh; urgency=medium

  * Force pg_ctl path

 -- Nicolas Dandrimont <olasd@debian.org>  Mon, 07 Oct 2019 16:42:08 +0200

swh-indexer (0.0.154-1~swh1) unstable-swh; urgency=medium

  * New upstream release 0.0.154     - (tagged by Nicolas Dandrimont
    <nicolas@dandrimont.eu> on 2019-10-07 16:34:20 +0200)
  * Upstream changes:     - Release swh.indexer v0.0.154     - Remove
    old scheduler compat code     - Clean up CLI aliases     - Port to
    python-magic instead of file_magic

 -- Software Heritage autobuilder (on jenkins-debian1) <jenkins@jenkins-debian1.internal.softwareheritage.org>  Mon, 07 Oct 2019 14:38:47 +0000

swh-indexer (0.0.153-1~swh1) unstable-swh; urgency=medium

  * New upstream release 0.0.153     - (tagged by Antoine R. Dumont
    (@ardumont) <antoine.romain.dumont@gmail.com> on 2019-09-11 11:46:41
    +0200)
  * Upstream changes:     - v0.0.153     - indexer-storage: Send smaller
    batches to origin_get     - Update
    origin_url/from_revision/metadata_tsvector when conflict_update=True
    - Remove concept of 'minimal set' of metadata     - npm: Fix crash
    on invalid 'author' field     - api/client: use RPCClient instead of
    deprecated SWHRemoteAPI     - api/server: use RPCServerApp instead
    of deprecated SWHServerAPIApp     - tests/utils: Fix various test
    data model issues failing validation

 -- Software Heritage autobuilder (on jenkins-debian1) <jenkins@jenkins-debian1.internal.softwareheritage.org>  Wed, 11 Sep 2019 09:50:58 +0000

swh-indexer (0.0.152-1~swh1) unstable-swh; urgency=medium

  * New upstream release 0.0.152     - (tagged by Valentin Lorentz
    <vlorentz@softwareheritage.org> on 2019-07-19 11:15:41 +0200)
  * Upstream changes:     - Send smaller batches to revision_get

 -- Software Heritage autobuilder (on jenkins-debian1) <jenkins@jenkins-debian1.internal.softwareheritage.org>  Fri, 19 Jul 2019 09:20:34 +0000

swh-indexer (0.0.151-1~swh1) unstable-swh; urgency=medium

  * New upstream release 0.0.151     - (tagged by Valentin Lorentz
    <vlorentz@softwareheritage.org> on 2019-07-03 17:58:32 +0200)
  * Upstream changes:     - v0.0.151     - Fix key names in the journal
    client; it crashed in prod.

 -- Software Heritage autobuilder (on jenkins-debian1) <jenkins@jenkins-debian1.internal.softwareheritage.org>  Wed, 03 Jul 2019 16:03:07 +0000

swh-indexer (0.0.150-1~swh1) unstable-swh; urgency=medium

  * New upstream release 0.0.150     - (tagged by Antoine R. Dumont
    (@ardumont) <antoine.romain.dumont@gmail.com> on 2019-07-03 12:09:43
    +0200)
  * Upstream changes:     - v0.0.150     - indexer.cli: Drop unused
    extra alias `--consumer-id` flag

 -- Software Heritage autobuilder (on jenkins-debian1) <jenkins@jenkins-debian1.internal.softwareheritage.org>  Wed, 03 Jul 2019 10:20:46 +0000

swh-indexer (0.0.149-1~swh2) unstable-swh; urgency=medium

  * No-change: Bump dependency version

 -- Antoine R. Dumont (@ardumont) <antoine.romain.dumont@gmail.com>  Wed, 03 Jul 2019 10:44:12 +0200

swh-indexer (0.0.149-1~swh1) unstable-swh; urgency=medium

  * New upstream release 0.0.149     - (tagged by Antoine R. Dumont
    (@ardumont) <antoine.romain.dumont@gmail.com> on 2019-07-02 18:11:12
    +0200)
  * Upstream changes:     - v0.0.149     - swh.indexer.cli: Fix
    get_journal_client api call     - sql/upgrades/125: Fix migration
    script

 -- Software Heritage autobuilder (on jenkins-debian1) <jenkins@jenkins-debian1.internal.softwareheritage.org>  Tue, 02 Jul 2019 16:26:50 +0000

swh-indexer (0.0.148-1~swh3) unstable-swh; urgency=medium

  * Upstream release 0.0.148: Update version dependency

 -- Antoine Romain Dumont (@ardumont) <antoine.romain.dumont@gmail.com>  Mon, 01 Jul 2019 01:50:29 +0100

swh-indexer (0.0.148-1~swh2) unstable-swh; urgency=medium

  * Upstream release 0.0.148

 -- Antoine Romain Dumont (@ardumont) <antoine.romain.dumont@gmail.com>  Mon, 01 Jul 2019 01:50:29 +0100

swh-indexer (0.0.148-1~swh1) unstable-swh; urgency=medium

  * New upstream release 0.0.148     - (tagged by Antoine R. Dumont
    (@ardumont) <antoine.romain.dumont@gmail.com> on 2019-07-01 12:21:32
    +0200)
  * Upstream changes:     - v0.0.148     - Manipulate origin URLs
    instead of origin ids     - journal: create tasks for multiple
    origins     - Tests: Improvments

 -- Software Heritage autobuilder (on jenkins-debian1) <jenkins@jenkins-debian1.internal.softwareheritage.org>  Mon, 01 Jul 2019 10:34:26 +0000

swh-indexer (0.0.147-1~swh1) unstable-swh; urgency=medium

  * New upstream release 0.0.147     - (tagged by Antoine Lambert
    <antoine.lambert@inria.fr> on 2019-05-23 11:03:02 +0200)
  * Upstream changes:     - version 0.0.147

 -- Software Heritage autobuilder (on jenkins-debian1) <jenkins@jenkins-debian1.internal.softwareheritage.org>  Thu, 23 May 2019 09:11:05 +0000

swh-indexer (0.0.146-1~swh2) unstable-swh; urgency=medium

  * Remove hypothesis directory

 -- Nicolas Dandrimont <olasd@debian.org>  Thu, 18 Apr 2019 18:29:09 +0200

swh-indexer (0.0.146-1~swh1) unstable-swh; urgency=medium

  * New upstream release 0.0.146     - (tagged by Valentin Lorentz
    <vlorentz@softwareheritage.org> on 2019-04-11 11:08:29 +0200)
  * Upstream changes:     - Better explain what the 'string fields' are.

 -- Software Heritage autobuilder (on jenkins-debian1) <jenkins@jenkins-debian1.internal.softwareheritage.org>  Thu, 11 Apr 2019 09:47:24 +0000

swh-indexer (0.0.145-1~swh1) unstable-swh; urgency=medium

  * New upstream release 0.0.145     - (tagged by Valentin Lorentz
    <vlorentz@softwareheritage.org> on 2019-03-15 11:18:25 +0100)
  * Upstream changes:     - Add support for keywords in PKG-INFO.

 -- Software Heritage autobuilder (on jenkins-debian1) <jenkins@jenkins-debian1.internal.softwareheritage.org>  Fri, 15 Mar 2019 11:34:53 +0000

swh-indexer (0.0.144-1~swh1) unstable-swh; urgency=medium

  * New upstream release 0.0.144     - (tagged by Thibault Allançon
    <tallancon@gmail.com> on 2019-03-07 08:16:49 +0100)
  * Upstream changes:     - Fix heterogeneity of names in metadata
    tables

 -- Software Heritage autobuilder (on jenkins-debian1) <jenkins@jenkins-debian1.internal.softwareheritage.org>  Thu, 14 Mar 2019 13:30:44 +0000

swh-indexer (0.0.143-1~swh1) unstable-swh; urgency=medium

  * New upstream release 0.0.143     - (tagged by Thibault Allançon
    <tallancon@gmail.com> on 2019-03-12 10:18:37 +0100)
  * Upstream changes:     - Use hashutil.MultiHash in
    swh.indexer.tests.test_utils.fill_storage     - Summary: Closes
    T1448     - Reviewers: #reviewers     - Subscribers: swh-public-ci
    - Maniphest Tasks: T1448     - Differential Revision:
    https://forge.softwareheritage.org/D1235

 -- Software Heritage autobuilder (on jenkins-debian1) <jenkins@jenkins-debian1.internal.softwareheritage.org>  Wed, 13 Mar 2019 10:24:37 +0000

swh-indexer (0.0.142-1~swh1) unstable-swh; urgency=medium

  * New upstream release 0.0.142     - (tagged by Valentin Lorentz
    <vlorentz@softwareheritage.org> on 2019-03-01 14:19:05 +0100)
  * Upstream changes:     - Skip useless requests.

 -- Software Heritage autobuilder (on jenkins-debian1) <jenkins@jenkins-debian1.internal.softwareheritage.org>  Fri, 01 Mar 2019 13:26:06 +0000

swh-indexer (0.0.141-1~swh1) unstable-swh; urgency=medium

  * New upstream release 0.0.141     - (tagged by Valentin Lorentz
    <vlorentz@softwareheritage.org> on 2019-03-01 10:59:54 +0100)
  * Upstream changes:     - Prevent origin metadata indexer from writing
    empty records

 -- Software Heritage autobuilder (on jenkins-debian1) <jenkins@jenkins-debian1.internal.softwareheritage.org>  Fri, 01 Mar 2019 10:10:56 +0000

swh-indexer (0.0.140-1~swh1) unstable-swh; urgency=medium

  * New upstream release 0.0.140     - (tagged by Valentin Lorentz
    <vlorentz@softwareheritage.org> on 2019-02-25 10:38:52 +0100)
  * Upstream changes:     - Drop the 'context' and 'type' config of
    metadata indexers.     - They are both ignored already.

 -- Software Heritage autobuilder (on jenkins-debian1) <jenkins@jenkins-debian1.internal.softwareheritage.org>  Mon, 25 Feb 2019 10:40:10 +0000

swh-indexer (0.0.139-1~swh2) unstable-swh; urgency=low

  * New release fixing debian build

 -- Antoine Romain Dumont (@ardumont) <antoine.romain.dumont@gmail.com>  Fri, 22 Feb 2019 16:27:47 +0100

swh-indexer (0.0.139-1~swh1) unstable-swh; urgency=medium

  * New upstream release 0.0.139     - (tagged by Antoine R. Dumont
    (@ardumont) <antoine.romain.dumont@gmail.com> on 2019-02-22 15:53:22
    +0100)
  * Upstream changes:     - v0.0.139     - Clean up no longer used tasks

 -- Software Heritage autobuilder (on jenkins-debian1) <jenkins@jenkins-debian1.internal.softwareheritage.org>  Fri, 22 Feb 2019 14:59:40 +0000

swh-indexer (0.0.138-1~swh1) unstable-swh; urgency=medium

  * New upstream release 0.0.138     - (tagged by Valentin Lorentz
    <vlorentz@softwareheritage.org> on 2019-02-22 15:30:30 +0100)
  * Upstream changes:     - Make the 'config' argument of
    OriginMetadaIndexer optional again.

 -- Software Heritage autobuilder (on jenkins-debian1) <jenkins@jenkins-debian1.internal.softwareheritage.org>  Fri, 22 Feb 2019 14:37:35 +0000

swh-indexer (0.0.137-1~swh1) unstable-swh; urgency=medium

  * New upstream release 0.0.137     - (tagged by Antoine R. Dumont
    (@ardumont) <antoine.romain.dumont@gmail.com> on 2019-02-22 10:59:53
    +0100)
  * Upstream changes:     - v0.0.137     - swh.indexer.storage.api.wsgi:
    Open production wsgi entrypoint     - swh.indexer.cli: Move dev app
    entrypoint in dedicated cli     - indexer.storage: Make server load
    explicit configuration and check     - config: use already loaded
    swh config, if any, when instantiating an Indexer     - api: Add
    support for filtering by tool_id to
    origin_intrinsic_metadata_search_by_producer.     - api: Add storage
    endpoint to search metadata by mapping.     - runtime: Remove
    implicit configuration from the metadata indexers.     - debian:
    Remove debian packaging from master branch     - docs: Update
    missing documentation

 -- Software Heritage autobuilder (on jenkins-debian1) <jenkins@jenkins-debian1.internal.softwareheritage.org>  Fri, 22 Feb 2019 10:11:29 +0000

swh-indexer (0.0.136-1~swh1) unstable-swh; urgency=medium

  * New upstream release 0.0.136     - (tagged by Valentin Lorentz
    <vlorentz@softwareheritage.org> on 2019-02-14 17:09:00 +0100)
  * Upstream changes:     - Don't send 'None' as a revision id to
    storage.revision_get.     - This error wasn't caught before because
    the in-mem storage     - accepts None values, but the pg storage
    doesn't.

 -- Software Heritage autobuilder (on jenkins-debian1) <jenkins@jenkins-debian1.internal.softwareheritage.org>  Thu, 14 Feb 2019 16:22:41 +0000

swh-indexer (0.0.135-1~swh1) unstable-swh; urgency=medium

  * New upstream release 0.0.135     - (tagged by Valentin Lorentz
    <vlorentz@softwareheritage.org> on 2019-02-14 14:45:24 +0100)
  * Upstream changes:     - Fix deduplication of origins when persisting
    origin intrinsic metadata.

 -- Software Heritage autobuilder (on jenkins-debian1) <jenkins@jenkins-debian1.internal.softwareheritage.org>  Thu, 14 Feb 2019 14:32:55 +0000

swh-indexer (0.0.134-1~swh1) unstable-swh; urgency=medium

  * New upstream release 0.0.134     - (tagged by Antoine R. Dumont
    (@ardumont) <antoine.romain.dumont@gmail.com> on 2019-02-13 23:46:44
    +0100)
  * Upstream changes:     - v0.0.134     - package: Break dependency of
    swh.indexer.storage on swh.indexer.     - api/server: Do not read
    configuration at each request     - metadata: Fix gemspec test     -
    metadata: Prevent OriginMetadataIndexer from sending duplicate     -
    revisions to revision_metadata_add.     - test: Fix bugs found by
    hypothesis.     - test: Use hypothesis to generate adversarial
    inputs.     - Add more type checks in metadata dictionary.     - Add
    checks in the idx_storage that the same content/rev/orig is not     -
    present twice in the new data.

 -- Software Heritage autobuilder (on jenkins-debian1) <jenkins@jenkins-debian1.internal.softwareheritage.org>  Thu, 14 Feb 2019 09:16:15 +0000

swh-indexer (0.0.133-1~swh1) unstable-swh; urgency=medium

  * New upstream release 0.0.133     - (tagged by Antoine R. Dumont
    (@ardumont) <antoine.romain.dumont@gmail.com> on 2019-02-12 10:28:01
    +0100)
  * Upstream changes:     - v0.0.133     - Migrate BaseDB api calls from
    core to storage     - Improve storage api calls using latest storage
    api     - OriginIndexer: Refactoring     - tests: Refactoring     -
    metadata search: Use index     - indexer metadata: Provide stats per
    origin     - indexer metadata: Update mapping column     - indexer
    metadata: Improve and fix issues

 -- Software Heritage autobuilder (on jenkins-debian1) <jenkins@jenkins-debian1.internal.softwareheritage.org>  Tue, 12 Feb 2019 09:34:43 +0000

swh-indexer (0.0.132-1~swh1) unstable-swh; urgency=medium

  * New upstream release 0.0.132     - (tagged by Antoine R. Dumont
    (@ardumont) <antoine.romain.dumont@gmail.com> on 2019-01-30 15:03:14
    +0100)
  * Upstream changes:     - v0.0.132     - swh/indexer/tasks: Fix range
    indexer tasks     - Maven: Add support for empty XML nodes.     -
    Add support for alternative call format for Gem::Specification.new.

 -- Software Heritage autobuilder (on jenkins-debian1) <jenkins@jenkins-debian1.internal.softwareheritage.org>  Wed, 30 Jan 2019 14:09:48 +0000

swh-indexer (0.0.131-1~swh1) unstable-swh; urgency=medium

  * New upstream release 0.0.131     - (tagged by Antoine R. Dumont
    (@ardumont) <antoine.romain.dumont@gmail.com> on 2019-01-30 10:56:43
    +0100)
  * Upstream changes:     - v0.0.131     - fix pep8 violations     - fix
    misspellings

 -- Software Heritage autobuilder (on jenkins-debian1) <jenkins@jenkins-debian1.internal.softwareheritage.org>  Wed, 30 Jan 2019 10:01:47 +0000

swh-indexer (0.0.129-1~swh1) unstable-swh; urgency=medium

  * New upstream release 0.0.129     - (tagged by Valentin Lorentz
    <vlorentz@softwareheritage.org> on 2019-01-29 14:11:22 +0100)
  * Upstream changes:     - Fix missing config file name change.

 -- Software Heritage autobuilder (on jenkins-debian1) <jenkins@jenkins-debian1.internal.softwareheritage.org>  Tue, 29 Jan 2019 13:34:17 +0000

swh-indexer (0.0.128-1~swh1) unstable-swh; urgency=medium

  * New upstream release 0.0.128     - (tagged by Valentin Lorentz
    <vlorentz@softwareheritage.org> on 2019-01-25 15:22:52 +0100)
  * Upstream changes:     - Make metadata indexers store the mappings
    used to translate metadata.

 -- Software Heritage autobuilder (on jenkins-debian1) <jenkins@jenkins-debian1.internal.softwareheritage.org>  Tue, 29 Jan 2019 12:18:16 +0000

swh-indexer (0.0.127-1~swh1) unstable-swh; urgency=medium

  * New upstream release 0.0.127     - (tagged by Valentin Lorentz
    <vlorentz@softwareheritage.org> on 2019-01-15 15:56:49 +0100)
  * Upstream changes:     - Prevent repository normalization from
    crashing on malformed input.

 -- Software Heritage autobuilder (on jenkins-debian1) <jenkins@jenkins-debian1.internal.softwareheritage.org>  Tue, 15 Jan 2019 16:20:32 +0000

swh-indexer (0.0.126-1~swh1) unstable-swh; urgency=medium

  * New upstream release 0.0.126     - (tagged by Valentin Lorentz
    <vlorentz@softwareheritage.org> on 2019-01-14 11:42:52 +0100)
  * Upstream changes:     - Don't call OriginHeadIndexer.next_step when
    there is no revision.

 -- Software Heritage autobuilder (on jenkins-debian1) <jenkins@jenkins-debian1.internal.softwareheritage.org>  Mon, 14 Jan 2019 10:57:34 +0000

swh-indexer (0.0.125-1~swh1) unstable-swh; urgency=medium

  * New upstream release 0.0.125     - (tagged by Antoine R. Dumont
    (@ardumont) <antoine.romain.dumont@gmail.com> on 2019-01-11 12:01:42
    +0100)
  * Upstream changes:     - v0.0.125     - Add journal client that
    listens for origin visits and schedules     - OriginHead     - Fix
    tests to work with the new version of swh.storage

 -- Software Heritage autobuilder (on jenkins-debian1) <jenkins@jenkins-debian1.internal.softwareheritage.org>  Fri, 11 Jan 2019 11:08:51 +0000

swh-indexer (0.0.124-1~swh1) unstable-swh; urgency=medium

  * New upstream release 0.0.124     - (tagged by Antoine R. Dumont
    (@ardumont) <antoine.romain.dumont@gmail.com> on 2019-01-08 14:09:32
    +0100)
  * Upstream changes:     - v0.0.124     - indexer: Fix type check on
    indexing result

 -- Software Heritage autobuilder (on jenkins-debian1) <jenkins@jenkins-debian1.internal.softwareheritage.org>  Thu, 10 Jan 2019 17:12:07 +0000

swh-indexer (0.0.118-1~swh1) unstable-swh; urgency=medium

  * v0.0.118
  * metadata-indexer: Fix setup initialization
  * tests: Refactoring

 -- Antoine R. Dumont (@ardumont) <antoine.romain.dumont@gmail.com>  Fri, 30 Nov 2018 14:50:52 +0100

swh-indexer (0.0.67-1~swh1) unstable-swh; urgency=medium

  * v0.0.67
  * mimetype: Migrate to indexed data as text

 -- Antoine R. Dumont (@ardumont) <antoine.romain.dumont@gmail.com>  Wed, 28 Nov 2018 11:35:37 +0100

swh-indexer (0.0.66-1~swh1) unstable-swh; urgency=medium

  * v0.0.66
  * range-indexer: Stream indexing range computations

 -- Antoine R. Dumont (@ardumont) <antoine.romain.dumont@gmail.com>  Tue, 27 Nov 2018 11:48:24 +0100

swh-indexer (0.0.65-1~swh1) unstable-swh; urgency=medium

  * v0.0.65
  * Fix revision metadata indexer

 -- Antoine R. Dumont (@ardumont) <antoine.romain.dumont@gmail.com>  Mon, 26 Nov 2018 19:30:48 +0100

swh-indexer (0.0.64-1~swh1) unstable-swh; urgency=medium

  * v0.0.64
  * indexer: Fix mixed identifier encodings issues
  * Add missing config filename for origin intrinsic metadata indexer.

 -- Antoine R. Dumont (@ardumont) <antoine.romain.dumont@gmail.com>  Mon, 26 Nov 2018 12:20:01 +0100

swh-indexer (0.0.63-1~swh1) unstable-swh; urgency=medium

  * v0.0.63
  * Make the OriginMetadataIndexer fetch rev metadata from the storage
  * instead of getting them via the scheduler.
  * Make the 'result_name' key of 'next_step' optional.
  * Add missing return.
  * doc: update index to match new swh-doc format

 -- Antoine R. Dumont (@ardumont) <antoine.romain.dumont@gmail.com>  Fri, 23 Nov 2018 17:56:10 +0100

swh-indexer (0.0.62-1~swh1) unstable-swh; urgency=medium

  * v0.0.62
  * metadata indexer: Add empty tool configuration
  * Add fulltext search on origin intrinsic metadata

 -- Antoine R. Dumont (@ardumont) <antoine.romain.dumont@gmail.com>  Fri, 23 Nov 2018 14:25:55 +0100

swh-indexer (0.0.61-1~swh1) unstable-swh; urgency=medium

  * v0.0.61
  * indexer: Fix origin indexer's default arguments

 -- Antoine R. Dumont (@ardumont) <antoine.romain.dumont@gmail.com>  Wed, 21 Nov 2018 16:01:50 +0100

swh-indexer (0.0.60-1~swh1) unstable-swh; urgency=medium

  * v0.0.60
  * origin_head: Make next step optional
  * tests: Increase coverage

 -- Antoine R. Dumont (@ardumont) <antoine.romain.dumont@gmail.com>  Wed, 21 Nov 2018 12:33:13 +0100

swh-indexer (0.0.59-1~swh1) unstable-swh; urgency=medium

  * v0.0.59
  * fossology license: Fix issue on license computation
  * Improve docstrings
  * Fix pep8 violations
  * Increase coverage on content indexers

 -- Antoine R. Dumont (@ardumont) <antoine.romain.dumont@gmail.com>  Tue, 20 Nov 2018 14:27:20 +0100

swh-indexer (0.0.58-1~swh1) unstable-swh; urgency=medium

  * v0.0.58
  * Add missing default configuration for fossology license indexer
  * tests: Remove dead code

 -- Antoine R. Dumont (@ardumont) <antoine.romain.dumont@gmail.com>  Tue, 20 Nov 2018 12:06:56 +0100

swh-indexer (0.0.57-1~swh1) unstable-swh; urgency=medium

  * v0.0.57
  * storage: Open new endpoint on fossology license range retrieval
  * indexer: Open new fossology license range indexer

 -- Antoine R. Dumont (@ardumont) <antoine.romain.dumont@gmail.com>  Tue, 20 Nov 2018 11:44:57 +0100

swh-indexer (0.0.56-1~swh1) unstable-swh; urgency=medium

  * v0.0.56
  * storage.api: Open new endpoints (mimetype range, fossology range)
  * content indexers: Open mimetype and fossology range indexers
  * Remove orchestrator modules
  * tests: Improve coverage

 -- Antoine R. Dumont (@ardumont) <antoine.romain.dumont@gmail.com>  Mon, 19 Nov 2018 11:56:06 +0100

swh-indexer (0.0.55-1~swh1) unstable-swh; urgency=medium

  * v0.0.55
  * swh.indexer: Let task reschedule itself through the scheduler
  * Use swh.scheduler instead of celery leaking all around
  * swh.indexer.orchestrator: Fix orchestrator initialization step
  * swh.indexer.tasks: Fix type error when no result or list result

 -- Antoine R. Dumont (@ardumont) <antoine.romain.dumont@gmail.com>  Mon, 29 Oct 2018 10:41:54 +0100

swh-indexer (0.0.54-1~swh1) unstable-swh; urgency=medium

  * v0.0.54
  * swh.indexer.tasks: Fix task to use the scheduler's

 -- Antoine R. Dumont (@ardumont) <antoine.romain.dumont@gmail.com>  Thu, 25 Oct 2018 20:13:51 +0200

swh-indexer (0.0.53-1~swh1) unstable-swh; urgency=medium

  * v0.0.53
  * swh.indexer.rehash: Migrate to latest swh.model.hashutil.MultiHash
  * indexer: Add the origin intrinsic metadata indexer
  * indexer: Add OriginIndexer and OriginHeadIndexer.
  * indexer.storage: Add the origin intrinsic metadata storage database
  * indexer.storage: Autogenerate the Indexer Storage HTTP API.
  * setup: prepare for pypi upload
  * tests: Add a tox file
  * tests: migrate to pytest
  * tests: Add tests around celery stack
  * docs: Improve documentation and reuse README in generated
    documentation

 -- Antoine R. Dumont (@ardumont) <antoine.romain.dumont@gmail.com>  Thu, 25 Oct 2018 19:03:56 +0200

swh-indexer (0.0.52-1~swh1) unstable-swh; urgency=medium

  * v0.0.52
  * swh.indexer.storage: Refactor fossology license get (first external
  * contribution, cf. /CONTRIBUTORS)
  * swh.indexer.storage: Fix typo in invariable name metadata
  * swh.indexer.storage: No longer use temp table when reading data
  * swh.indexer.storage: Clean up unused import
  * swh.indexer.storage: Remove dead entry points origin_metadata*
  * swh.indexer.storage: Update docstrings information and format

 -- Antoine R. Dumont (@ardumont) <antoine.romain.dumont@gmail.com>  Wed, 13 Jun 2018 11:20:40 +0200

swh-indexer (0.0.51-1~swh1) unstable-swh; urgency=medium

  * Release swh.indexer v0.0.51
  * Update for new db_transaction{,_generator}

 -- Nicolas Dandrimont <nicolas@dandrimont.eu>  Tue, 05 Jun 2018 14:10:39 +0200

swh-indexer (0.0.50-1~swh1) unstable-swh; urgency=medium

  * v0.0.50
  * swh.indexer.api.client: Permit to specify the query timeout option

 -- Antoine R. Dumont (@ardumont) <antoine.romain.dumont@gmail.com>  Thu, 24 May 2018 12:19:06 +0200

swh-indexer (0.0.49-1~swh1) unstable-swh; urgency=medium

  * v0.0.49
  * test_storage: Instantiate the tools during tests' setUp phase
  * test_storage: Deallocate storage during teardown step
  * test_storage: Make storage test fixture connect to postgres itself
  * storage.api.server: Only instantiate storage backend once per import
  * Use thread-aware psycopg2 connection pooling for database access

 -- Antoine R. Dumont (@ardumont) <antoine.romain.dumont@gmail.com>  Mon, 14 May 2018 11:09:30 +0200

swh-indexer (0.0.48-1~swh1) unstable-swh; urgency=medium

  * Release swh.indexer v0.0.48
  * Update for new swh.storage

 -- Nicolas Dandrimont <nicolas@dandrimont.eu>  Sat, 12 May 2018 18:30:10 +0200

swh-indexer (0.0.47-1~swh1) unstable-swh; urgency=medium

  * v0.0.47
  * d/control: Fix runtime typo in packaging dependency

 -- Antoine R. Dumont (@ardumont) <antoine.romain.dumont@gmail.com>  Thu, 07 Dec 2017 16:54:49 +0100

swh-indexer (0.0.46-1~swh1) unstable-swh; urgency=medium

  * v0.0.46
  * Split swh-indexer packages in 2 python3-swh.indexer.storage and
  * python3-swh.indexer

 -- Antoine R. Dumont (@ardumont) <antoine.romain.dumont@gmail.com>  Thu, 07 Dec 2017 16:18:04 +0100

swh-indexer (0.0.45-1~swh1) unstable-swh; urgency=medium

  * v0.0.45
  * Fix usual error raised when deploying

 -- Antoine R. Dumont (@ardumont) <antoine.romain.dumont@gmail.com>  Thu, 07 Dec 2017 15:01:01 +0100

swh-indexer (0.0.44-1~swh1) unstable-swh; urgency=medium

  * v0.0.44
  * swh.indexer: Make indexer use their own storage

 -- Antoine R. Dumont (@ardumont) <antoine.romain.dumont@gmail.com>  Thu, 07 Dec 2017 13:20:44 +0100

swh-indexer (0.0.43-1~swh1) unstable-swh; urgency=medium

  * v0.0.43
  * swh.indexer.mimetype: Work around problem in detection

 -- Antoine R. Dumont (@ardumont) <antoine.romain.dumont@gmail.com>  Wed, 29 Nov 2017 10:26:11 +0100

swh-indexer (0.0.42-1~swh1) unstable-swh; urgency=medium

  * v0.0.42
  * swh.indexer: Make indexers register tools in prepare method

 -- Antoine R. Dumont (@ardumont) <antoine.romain.dumont@gmail.com>  Fri, 24 Nov 2017 11:26:03 +0100

swh-indexer (0.0.41-1~swh1) unstable-swh; urgency=medium

  * v0.0.41
  * mimetype: Use magic library api instead of parsing `file` cli output

 -- Antoine R. Dumont (@ardumont) <antoine.romain.dumont@gmail.com>  Mon, 20 Nov 2017 13:05:29 +0100

swh-indexer (0.0.39-1~swh1) unstable-swh; urgency=medium

  * v0.0.39
  * swh.indexer.producer: Fix argument to match the abstract definition

 -- Antoine R. Dumont (@ardumont) <antoine.romain.dumont@gmail.com>  Thu, 19 Oct 2017 10:03:44 +0200

swh-indexer (0.0.38-1~swh1) unstable-swh; urgency=medium

  * v0.0.38
  * swh.indexer.indexer: Fix argument to match the abstract definition

 -- Antoine R. Dumont (@ardumont) <antoine.romain.dumont@gmail.com>  Wed, 18 Oct 2017 19:57:47 +0200

swh-indexer (0.0.37-1~swh1) unstable-swh; urgency=medium

  * v0.0.37
  * swh.indexer.indexer: Fix argument to match the abstract definition

 -- Antoine R. Dumont (@ardumont) <antoine.romain.dumont@gmail.com>  Wed, 18 Oct 2017 18:59:42 +0200

swh-indexer (0.0.36-1~swh1) unstable-swh; urgency=medium

  * v0.0.36
  * packaging: Cleanup
  * codemeta: Adding codemeta.json file to document metadata
  * swh.indexer.mimetype: Fix edge case regarding empty raw content
  * docs: sanitize docstrings for sphinx documentation generation
  * swh.indexer.metadata: Add RevisionMetadataIndexer
  * swh.indexer.metadata: Add ContentMetadataIndexer
  * swh.indexer: Refactor base class to improve inheritance
  * swh.indexer.metadata: First draft of the metadata content indexer
  * for npm (package.json)
  * swh.indexer.tests: Added tests for language indexer

 -- Antoine R. Dumont (@ardumont) <antoine.romain.dumont@gmail.com>  Wed, 18 Oct 2017 16:24:24 +0200

swh-indexer (0.0.35-1~swh1) unstable-swh; urgency=medium

  * Release swh.indexer 0.0.35
  * Update tasks to new swh.scheduler API

 -- Nicolas Dandrimont <nicolas@dandrimont.eu>  Mon, 12 Jun 2017 18:02:04 +0200

swh-indexer (0.0.34-1~swh1) unstable-swh; urgency=medium

  * v0.0.34
  * Fix unbound local error on edge case

 -- Antoine R. Dumont (@ardumont) <antoine.romain.dumont@gmail.com>  Wed, 07 Jun 2017 11:23:29 +0200

swh-indexer (0.0.33-1~swh1) unstable-swh; urgency=medium

  * v0.0.33
  * language indexer: Improve edge case policy

 -- Antoine R. Dumont (@ardumont) <antoine.romain.dumont@gmail.com>  Wed, 07 Jun 2017 11:02:47 +0200

swh-indexer (0.0.32-1~swh1) unstable-swh; urgency=medium

  * v0.0.32
  * Update fossology license to use the latest swh-storage
  * Improve language indexer to deal with potential error on bad
  * chunking

 -- Antoine R. Dumont (@ardumont) <antoine.romain.dumont@gmail.com>  Tue, 06 Jun 2017 18:13:40 +0200

swh-indexer (0.0.31-1~swh1) unstable-swh; urgency=medium

  * v0.0.31
  * Reduce log verbosity on language indexer

 -- Antoine R. Dumont (@ardumont) <antoine.romain.dumont@gmail.com>  Fri, 02 Jun 2017 19:08:52 +0200

swh-indexer (0.0.30-1~swh1) unstable-swh; urgency=medium

  * v0.0.30
  * Fix wrong default configuration

 -- Antoine R. Dumont (@ardumont) <antoine.romain.dumont@gmail.com>  Fri, 02 Jun 2017 18:01:27 +0200

swh-indexer (0.0.29-1~swh1) unstable-swh; urgency=medium

  * v0.0.29
  * Update indexer to resolve indexer configuration identifier
  * Adapt language indexer to use partial raw content

 -- Antoine R. Dumont (@ardumont) <antoine.romain.dumont@gmail.com>  Fri, 02 Jun 2017 16:21:27 +0200

swh-indexer (0.0.28-1~swh1) unstable-swh; urgency=medium

  * v0.0.28
  * Add error resilience to fossology indexer

 -- Antoine R. Dumont (@ardumont) <antoine.romain.dumont@gmail.com>  Mon, 22 May 2017 12:57:55 +0200

swh-indexer (0.0.27-1~swh1) unstable-swh; urgency=medium

  * v0.0.27
  * swh.indexer.language: Incremental encoding detection

 -- Antoine R. Dumont (@ardumont) <antoine.romain.dumont@gmail.com>  Wed, 17 May 2017 18:04:27 +0200

swh-indexer (0.0.26-1~swh1) unstable-swh; urgency=medium

  * v0.0.26
  * swh.indexer.orchestrator: Add batch size option per indexer
  * Log caught exception in a unified manner
  * Add rescheduling option (not by default) on rehash + indexers

 -- Antoine R. Dumont (@ardumont) <antoine.romain.dumont@gmail.com>  Wed, 17 May 2017 14:08:07 +0200

swh-indexer (0.0.25-1~swh1) unstable-swh; urgency=medium

  * v0.0.25
  * Add reschedule on error parameter for indexers

 -- Antoine R. Dumont (@ardumont) <antoine.romain.dumont@gmail.com>  Fri, 12 May 2017 12:13:15 +0200

swh-indexer (0.0.24-1~swh1) unstable-swh; urgency=medium

  * v0.0.24
  * Make rehash indexer more resilient to errors by rescheduling
    contents
  * in error (be it reading or updating problems)

 -- Antoine R. Dumont (@ardumont) <antoine.romain.dumont@gmail.com>  Thu, 04 May 2017 14:22:43 +0200

swh-indexer (0.0.23-1~swh1) unstable-swh; urgency=medium

  * v0.0.23
  * Improve producer to optionally make it synchroneous

 -- Antoine R. Dumont (@ardumont) <antoine.romain.dumont@gmail.com>  Wed, 03 May 2017 15:29:44 +0200

swh-indexer (0.0.22-1~swh1) unstable-swh; urgency=medium

  * v0.0.22
  * Improve mimetype indexer implementation
  * Make the chaining option in the mimetype indexer

 -- Antoine R. Dumont (@ardumont) <antoine.romain.dumont@gmail.com>  Tue, 02 May 2017 16:31:14 +0200

swh-indexer (0.0.21-1~swh1) unstable-swh; urgency=medium

  * v0.0.21
  * swh.indexer.rehash: Actually make the worker log

 -- Antoine R. Dumont (@ardumont) <antoine.romain.dumont@gmail.com>  Tue, 02 May 2017 14:28:55 +0200

swh-indexer (0.0.20-1~swh1) unstable-swh; urgency=medium

  * v0.0.20
  * swh.indexer.rehash:
  * Improve reading from objstorage only when needed
  * Fix empty file use case (which was skipped)
  * Add logging

 -- Antoine R. Dumont (@ardumont) <antoine.romain.dumont@gmail.com>  Fri, 28 Apr 2017 09:39:09 +0200

swh-indexer (0.0.19-1~swh1) unstable-swh; urgency=medium

  * v0.0.19
  * Fix rehash indexer's default configuration file

 -- Antoine R. Dumont (@ardumont) <antoine.romain.dumont@gmail.com>  Thu, 27 Apr 2017 19:17:20 +0200

swh-indexer (0.0.18-1~swh1) unstable-swh; urgency=medium

  * v0.0.18
  * Add new rehash indexer

 -- Antoine R. Dumont (@ardumont) <antoine.romain.dumont@gmail.com>  Wed, 26 Apr 2017 15:23:02 +0200

swh-indexer (0.0.17-1~swh1) unstable-swh; urgency=medium

  * v0.0.17
  * Add information on indexer tools (T610)

 -- Antoine R. Dumont (@ardumont) <antoine.romain.dumont@gmail.com>  Fri, 02 Dec 2016 18:32:54 +0100

swh-indexer (0.0.16-1~swh1) unstable-swh; urgency=medium

  * v0.0.16
  * bug fixes

 -- Antoine R. Dumont (@ardumont) <antoine.romain.dumont@gmail.com>  Tue, 15 Nov 2016 19:31:52 +0100

swh-indexer (0.0.15-1~swh1) unstable-swh; urgency=medium

  * v0.0.15
  * Improve message producer

 -- Antoine R. Dumont (@ardumont) <antoine.romain.dumont@gmail.com>  Tue, 15 Nov 2016 18:16:42 +0100

swh-indexer (0.0.14-1~swh1) unstable-swh; urgency=medium

  * v0.0.14
  * Update package dependency on fossology-nomossa

 -- Antoine R. Dumont (@ardumont) <antoine.romain.dumont@gmail.com>  Tue, 15 Nov 2016 14:13:41 +0100

swh-indexer (0.0.13-1~swh1) unstable-swh; urgency=medium

  * v0.0.13
  * Add new license indexer
  * ctags indexer: align behavior with other indexers regarding the
  * conflict update policy

 -- Antoine R. Dumont (@ardumont) <antoine.romain.dumont@gmail.com>  Mon, 14 Nov 2016 14:13:34 +0100

swh-indexer (0.0.12-1~swh1) unstable-swh; urgency=medium

  * v0.0.12
  * Add runtime dependency on universal-ctags

 -- Antoine R. Dumont (@ardumont) <antoine.romain.dumont@gmail.com>  Fri, 04 Nov 2016 13:59:59 +0100

swh-indexer (0.0.11-1~swh1) unstable-swh; urgency=medium

  * v0.0.11
  * Remove dependency on exuberant-ctags

 -- Antoine R. Dumont (@ardumont) <antoine.romain.dumont@gmail.com>  Thu, 03 Nov 2016 16:13:26 +0100

swh-indexer (0.0.10-1~swh1) unstable-swh; urgency=medium

  * v0.0.10
  * Add ctags indexer

 -- Antoine R. Dumont (@ardumont) <antoine.romain.dumont@gmail.com>  Thu, 20 Oct 2016 16:12:42 +0200

swh-indexer (0.0.9-1~swh1) unstable-swh; urgency=medium

  * v0.0.9
  * d/control: Bump dependency to latest python3-swh.storage api
  * mimetype: Use the charset to filter out data
  * orchestrator: Separate 2 distincts orchestrators (one for all
  * contents, one for text contents)
  * mimetype: once index computed, send text contents to text
    orchestrator

 -- Antoine R. Dumont (@ardumont) <antoine.romain.dumont@gmail.com>  Thu, 13 Oct 2016 15:28:17 +0200

swh-indexer (0.0.8-1~swh1) unstable-swh; urgency=medium

  * v0.0.8
  * Separate configuration file per indexer (no need for language)
  * Rename module file_properties to mimetype consistently with other
  * layers

 -- Antoine R. Dumont (@ardumont) <antoine.romain.dumont@gmail.com>  Sat, 08 Oct 2016 11:46:29 +0200

swh-indexer (0.0.7-1~swh1) unstable-swh; urgency=medium

  * v0.0.7
  * Adapt indexer language and mimetype to store result in storage.
  * Clean up obsolete code

 -- Antoine R. Dumont (@ardumont) <antoine.romain.dumont@gmail.com>  Sat, 08 Oct 2016 10:26:08 +0200

swh-indexer (0.0.6-1~swh1) unstable-swh; urgency=medium

  * v0.0.6
  * Fix multiple issues on production

 -- Antoine R. Dumont (@ardumont) <antoine.romain.dumont@gmail.com>  Fri, 30 Sep 2016 17:00:11 +0200

swh-indexer (0.0.5-1~swh1) unstable-swh; urgency=medium

  * v0.0.5
  * Fix debian/control dependency issue

 -- Antoine R. Dumont (@ardumont) <antoine.romain.dumont@gmail.com>  Fri, 30 Sep 2016 16:06:20 +0200

swh-indexer (0.0.4-1~swh1) unstable-swh; urgency=medium

  * v0.0.4
  * Upgrade dependencies issues

 -- Antoine R. Dumont (@ardumont) <antoine.romain.dumont@gmail.com>  Fri, 30 Sep 2016 16:01:52 +0200

swh-indexer (0.0.3-1~swh1) unstable-swh; urgency=medium

  * v0.0.3
  * Add encoding detection
  * Use encoding to improve language detection
  * bypass language detection for binary files
  * bypass ctags for binary files or decoding failure file

 -- Antoine R. Dumont (@ardumont) <antoine.romain.dumont@gmail.com>  Fri, 30 Sep 2016 12:30:11 +0200

swh-indexer (0.0.2-1~swh1) unstable-swh; urgency=medium

  * v0.0.2
  * Provide one possible sha1's name for the multiple tools to ease
  * information extrapolation
  * Fix debian package dependency issue

 -- Antoine R. Dumont (@ardumont) <antoine.romain.dumont@gmail.com>  Thu, 29 Sep 2016 21:45:44 +0200

swh-indexer (0.0.1-1~swh1) unstable-swh; urgency=medium

  * Initial release
  * v0.0.1
  * First implementation on poc

 -- Antoine R. Dumont (@ardumont) <antoine.romain.dumont@gmail.com>  Wed, 28 Sep 2016 23:40:13 +0200<|MERGE_RESOLUTION|>--- conflicted
+++ resolved
@@ -1,16 +1,8 @@
-<<<<<<< HEAD
-swh-indexer (0.5.0-1~swh1~bpo10+1) buster-swh; urgency=medium
-
-  * Rebuild for buster-swh
-
- -- Software Heritage autobuilder (on jenkins-debian1) <jenkins@jenkins-debian1.internal.softwareheritage.org>  Fri, 06 Nov 2020 14:31:27 +0000
-=======
 swh-indexer (0.5.0-2~swh1) unstable-swh; urgency=medium
 
   * Move distutils package from python3-swh.indexer to python3-swh.indexer.storage.
 
  -- Nicolas Dandrimont <olasd@debian.org>  Wed, 18 Nov 2020 20:04:23 +0100
->>>>>>> e735e745
 
 swh-indexer (0.5.0-1~swh1) unstable-swh; urgency=medium
 
