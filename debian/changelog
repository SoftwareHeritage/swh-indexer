--- conflicted
+++ resolved
@@ -1,10 +1,3 @@
-<<<<<<< HEAD
-swh-indexer (0.0.168-1~swh1~bpo10+1) buster-swh; urgency=medium
-
-  * Rebuild for buster-swh
-
- -- Software Heritage autobuilder (on jenkins-debian1) <jenkins@jenkins-debian1.internal.softwareheritage.org>  Thu, 05 Mar 2020 14:54:51 +0000
-=======
 swh-indexer (0.0.169-1~swh1) unstable-swh; urgency=medium
 
   * New upstream release 0.0.169     - (tagged by Antoine R. Dumont
@@ -17,7 +10,6 @@
     redundant calls to send_metric     - indexer: Fix mypy issues
 
  -- Software Heritage autobuilder (on jenkins-debian1) <jenkins@jenkins-debian1.internal.softwareheritage.org>  Fri, 06 Mar 2020 14:24:50 +0000
->>>>>>> 933d9cec
 
 swh-indexer (0.0.168-1~swh1) unstable-swh; urgency=medium
 
