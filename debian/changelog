--- conflicted
+++ resolved
@@ -1,10 +1,3 @@
-<<<<<<< HEAD
-swh-indexer (0.0.63-1~swh1~bpo9+1) stretch-swh; urgency=medium
-
-  * Rebuild for stretch-backports.
-
- -- Antoine R. Dumont (@ardumont) <antoine.romain.dumont@gmail.com>  Fri, 23 Nov 2018 17:56:10 +0100
-=======
 swh-indexer (0.0.64-1~swh1) unstable-swh; urgency=medium
 
   * v0.0.64
@@ -12,7 +5,6 @@
   * Add missing config filename for origin intrinsic metadata indexer.
 
  -- Antoine R. Dumont (@ardumont) <antoine.romain.dumont@gmail.com>  Mon, 26 Nov 2018 12:20:01 +0100
->>>>>>> 9a2671dc
 
 swh-indexer (0.0.63-1~swh1) unstable-swh; urgency=medium
 
