--- conflicted
+++ resolved
@@ -1,10 +1,3 @@
-<<<<<<< HEAD
-swh-indexer (2.4.2-1~swh2~bpo10+1) buster-swh; urgency=medium
-
-  * Rebuild for buster-swh
-
- -- Software Heritage autobuilder (on jenkins-debian1) <jenkins@jenkins-debian1.internal.softwareheritage.org>  Thu, 25 Aug 2022 12:43:26 +0000
-=======
 swh-indexer (2.4.3-1~swh1) unstable-swh; urgency=medium
 
   * New upstream release 2.4.3     - (tagged by Antoine R. Dumont
@@ -14,7 +7,6 @@
     'type'
 
  -- Software Heritage autobuilder (on jenkins-debian1) <jenkins@jenkins-debian1.internal.softwareheritage.org>  Tue, 30 Aug 2022 09:25:28 +0000
->>>>>>> c35839cc
 
 swh-indexer (2.4.2-1~swh2) unstable-swh; urgency=medium
 
