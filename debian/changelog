<<<<<<< HEAD
swh-indexer (0.0.157-1~swh1~bpo10+1) buster-swh; urgency=medium

  * Rebuild for buster-swh

 -- Software Heritage autobuilder (on jenkins-debian1) <jenkins@jenkins-debian1.internal.softwareheritage.org>  Fri, 08 Nov 2019 15:38:41 +0000
=======
swh-indexer (0.0.158-1~swh1) unstable-swh; urgency=medium

  * New upstream release 0.0.158     - (tagged by Antoine R. Dumont
    (@ardumont) <antoine.romain.dumont@gmail.com> on 2019-11-20 10:26:59
    +0100)
  * Upstream changes:     - v0.0.158     - Re-enable tests for the in-
    memory storage.     - Truncate result list instead of doing a copy.
    - journal client: add support for new origin_visit schema.     - Fix
    alter table rename column syntax on 126->127 upgrade script

 -- Software Heritage autobuilder (on jenkins-debian1) <jenkins@jenkins-debian1.internal.softwareheritage.org>  Wed, 20 Nov 2019 09:30:37 +0000
>>>>>>> 6eb47540

swh-indexer (0.0.157-1~swh1) unstable-swh; urgency=medium

  * New upstream release 0.0.157     - (tagged by Valentin Lorentz
    <vlorentz@softwareheritage.org> on 2019-11-08 16:33:36 +0100)
  * Upstream changes:     - v0.0.157     - * migrate storage tests to
    pytest     - * proper pagination for
    IndexerStorage.origin_intrinsic_metadata_search_by_producer

 -- Software Heritage autobuilder (on jenkins-debian1) <jenkins@jenkins-debian1.internal.softwareheritage.org>  Fri, 08 Nov 2019 15:36:48 +0000

swh-indexer (0.0.156-1~swh1) unstable-swh; urgency=medium

  * New upstream release 0.0.156     - (tagged by Stefano Zacchiroli
    <zack@upsilon.cc> on 2019-11-05 17:36:11 +0100)
  * Upstream changes:     - v0.0.156     - * update indexer for storage
    0.0.156     - * cli: fix max-message handling in the journal-client
    command     - * tests: fix test_metadata.py for frozen entities in
    swh.model.model     - * tests: update tests for storage>=0.0.155
    - * test_metadata typing: use type-specific mappings instead of cast
    - * storage/db.py: drop unused format arg regconfig from query     -
    * typing: minimal changes to make a no-op mypy run pass

 -- Software Heritage autobuilder (on jenkins-debian1) <jenkins@jenkins-debian1.internal.softwareheritage.org>  Tue, 05 Nov 2019 16:45:10 +0000

swh-indexer (0.0.155-1~swh1) unstable-swh; urgency=medium

  * New upstream release 0.0.155     - (tagged by Valentin Lorentz
    <vlorentz@softwareheritage.org> on 2019-10-15 14:51:28 +0200)
  * Upstream changes:     - v0.0.155     - * Avoid spamming logs with
    processed %d messages every message     - * tox.ini: Fix py3
    environment to use packaged tests     - * Remove indirection
    swh.indexer.storage.api.wsgi to start server     - * Add a command-
    line tool to run metadata translation.

 -- Software Heritage autobuilder (on jenkins-debian1) <jenkins@jenkins-debian1.internal.softwareheritage.org>  Tue, 15 Oct 2019 12:55:33 +0000

swh-indexer (0.0.154-1~swh2) unstable-swh; urgency=medium

  * Force pg_ctl path

 -- Nicolas Dandrimont <olasd@debian.org>  Mon, 07 Oct 2019 16:42:08 +0200

swh-indexer (0.0.154-1~swh1) unstable-swh; urgency=medium

  * New upstream release 0.0.154     - (tagged by Nicolas Dandrimont
    <nicolas@dandrimont.eu> on 2019-10-07 16:34:20 +0200)
  * Upstream changes:     - Release swh.indexer v0.0.154     - Remove
    old scheduler compat code     - Clean up CLI aliases     - Port to
    python-magic instead of file_magic

 -- Software Heritage autobuilder (on jenkins-debian1) <jenkins@jenkins-debian1.internal.softwareheritage.org>  Mon, 07 Oct 2019 14:38:47 +0000

swh-indexer (0.0.153-1~swh1) unstable-swh; urgency=medium

  * New upstream release 0.0.153     - (tagged by Antoine R. Dumont
    (@ardumont) <antoine.romain.dumont@gmail.com> on 2019-09-11 11:46:41
    +0200)
  * Upstream changes:     - v0.0.153     - indexer-storage: Send smaller
    batches to origin_get     - Update
    origin_url/from_revision/metadata_tsvector when conflict_update=True
    - Remove concept of 'minimal set' of metadata     - npm: Fix crash
    on invalid 'author' field     - api/client: use RPCClient instead of
    deprecated SWHRemoteAPI     - api/server: use RPCServerApp instead
    of deprecated SWHServerAPIApp     - tests/utils: Fix various test
    data model issues failing validation

 -- Software Heritage autobuilder (on jenkins-debian1) <jenkins@jenkins-debian1.internal.softwareheritage.org>  Wed, 11 Sep 2019 09:50:58 +0000

swh-indexer (0.0.152-1~swh1) unstable-swh; urgency=medium

  * New upstream release 0.0.152     - (tagged by Valentin Lorentz
    <vlorentz@softwareheritage.org> on 2019-07-19 11:15:41 +0200)
  * Upstream changes:     - Send smaller batches to revision_get

 -- Software Heritage autobuilder (on jenkins-debian1) <jenkins@jenkins-debian1.internal.softwareheritage.org>  Fri, 19 Jul 2019 09:20:34 +0000

swh-indexer (0.0.151-1~swh1) unstable-swh; urgency=medium

  * New upstream release 0.0.151     - (tagged by Valentin Lorentz
    <vlorentz@softwareheritage.org> on 2019-07-03 17:58:32 +0200)
  * Upstream changes:     - v0.0.151     - Fix key names in the journal
    client; it crashed in prod.

 -- Software Heritage autobuilder (on jenkins-debian1) <jenkins@jenkins-debian1.internal.softwareheritage.org>  Wed, 03 Jul 2019 16:03:07 +0000

swh-indexer (0.0.150-1~swh1) unstable-swh; urgency=medium

  * New upstream release 0.0.150     - (tagged by Antoine R. Dumont
    (@ardumont) <antoine.romain.dumont@gmail.com> on 2019-07-03 12:09:43
    +0200)
  * Upstream changes:     - v0.0.150     - indexer.cli: Drop unused
    extra alias `--consumer-id` flag

 -- Software Heritage autobuilder (on jenkins-debian1) <jenkins@jenkins-debian1.internal.softwareheritage.org>  Wed, 03 Jul 2019 10:20:46 +0000

swh-indexer (0.0.149-1~swh2) unstable-swh; urgency=medium

  * No-change: Bump dependency version

 -- Antoine R. Dumont (@ardumont) <antoine.romain.dumont@gmail.com>  Wed, 03 Jul 2019 10:44:12 +0200

swh-indexer (0.0.149-1~swh1) unstable-swh; urgency=medium

  * New upstream release 0.0.149     - (tagged by Antoine R. Dumont
    (@ardumont) <antoine.romain.dumont@gmail.com> on 2019-07-02 18:11:12
    +0200)
  * Upstream changes:     - v0.0.149     - swh.indexer.cli: Fix
    get_journal_client api call     - sql/upgrades/125: Fix migration
    script

 -- Software Heritage autobuilder (on jenkins-debian1) <jenkins@jenkins-debian1.internal.softwareheritage.org>  Tue, 02 Jul 2019 16:26:50 +0000

swh-indexer (0.0.148-1~swh3) unstable-swh; urgency=medium

  * Upstream release 0.0.148: Update version dependency

 -- Antoine Romain Dumont (@ardumont) <antoine.romain.dumont@gmail.com>  Mon, 01 Jul 2019 01:50:29 +0100

swh-indexer (0.0.148-1~swh2) unstable-swh; urgency=medium

  * Upstream release 0.0.148

 -- Antoine Romain Dumont (@ardumont) <antoine.romain.dumont@gmail.com>  Mon, 01 Jul 2019 01:50:29 +0100

swh-indexer (0.0.148-1~swh1) unstable-swh; urgency=medium

  * New upstream release 0.0.148     - (tagged by Antoine R. Dumont
    (@ardumont) <antoine.romain.dumont@gmail.com> on 2019-07-01 12:21:32
    +0200)
  * Upstream changes:     - v0.0.148     - Manipulate origin URLs
    instead of origin ids     - journal: create tasks for multiple
    origins     - Tests: Improvments

 -- Software Heritage autobuilder (on jenkins-debian1) <jenkins@jenkins-debian1.internal.softwareheritage.org>  Mon, 01 Jul 2019 10:34:26 +0000

swh-indexer (0.0.147-1~swh1) unstable-swh; urgency=medium

  * New upstream release 0.0.147     - (tagged by Antoine Lambert
    <antoine.lambert@inria.fr> on 2019-05-23 11:03:02 +0200)
  * Upstream changes:     - version 0.0.147

 -- Software Heritage autobuilder (on jenkins-debian1) <jenkins@jenkins-debian1.internal.softwareheritage.org>  Thu, 23 May 2019 09:11:05 +0000

swh-indexer (0.0.146-1~swh2) unstable-swh; urgency=medium

  * Remove hypothesis directory

 -- Nicolas Dandrimont <olasd@debian.org>  Thu, 18 Apr 2019 18:29:09 +0200

swh-indexer (0.0.146-1~swh1) unstable-swh; urgency=medium

  * New upstream release 0.0.146     - (tagged by Valentin Lorentz
    <vlorentz@softwareheritage.org> on 2019-04-11 11:08:29 +0200)
  * Upstream changes:     - Better explain what the 'string fields' are.

 -- Software Heritage autobuilder (on jenkins-debian1) <jenkins@jenkins-debian1.internal.softwareheritage.org>  Thu, 11 Apr 2019 09:47:24 +0000

swh-indexer (0.0.145-1~swh1) unstable-swh; urgency=medium

  * New upstream release 0.0.145     - (tagged by Valentin Lorentz
    <vlorentz@softwareheritage.org> on 2019-03-15 11:18:25 +0100)
  * Upstream changes:     - Add support for keywords in PKG-INFO.

 -- Software Heritage autobuilder (on jenkins-debian1) <jenkins@jenkins-debian1.internal.softwareheritage.org>  Fri, 15 Mar 2019 11:34:53 +0000

swh-indexer (0.0.144-1~swh1) unstable-swh; urgency=medium

  * New upstream release 0.0.144     - (tagged by Thibault Allançon
    <tallancon@gmail.com> on 2019-03-07 08:16:49 +0100)
  * Upstream changes:     - Fix heterogeneity of names in metadata
    tables

 -- Software Heritage autobuilder (on jenkins-debian1) <jenkins@jenkins-debian1.internal.softwareheritage.org>  Thu, 14 Mar 2019 13:30:44 +0000

swh-indexer (0.0.143-1~swh1) unstable-swh; urgency=medium

  * New upstream release 0.0.143     - (tagged by Thibault Allançon
    <tallancon@gmail.com> on 2019-03-12 10:18:37 +0100)
  * Upstream changes:     - Use hashutil.MultiHash in
    swh.indexer.tests.test_utils.fill_storage     - Summary: Closes
    T1448     - Reviewers: #reviewers     - Subscribers: swh-public-ci
    - Maniphest Tasks: T1448     - Differential Revision:
    https://forge.softwareheritage.org/D1235

 -- Software Heritage autobuilder (on jenkins-debian1) <jenkins@jenkins-debian1.internal.softwareheritage.org>  Wed, 13 Mar 2019 10:24:37 +0000

swh-indexer (0.0.142-1~swh1) unstable-swh; urgency=medium

  * New upstream release 0.0.142     - (tagged by Valentin Lorentz
    <vlorentz@softwareheritage.org> on 2019-03-01 14:19:05 +0100)
  * Upstream changes:     - Skip useless requests.

 -- Software Heritage autobuilder (on jenkins-debian1) <jenkins@jenkins-debian1.internal.softwareheritage.org>  Fri, 01 Mar 2019 13:26:06 +0000

swh-indexer (0.0.141-1~swh1) unstable-swh; urgency=medium

  * New upstream release 0.0.141     - (tagged by Valentin Lorentz
    <vlorentz@softwareheritage.org> on 2019-03-01 10:59:54 +0100)
  * Upstream changes:     - Prevent origin metadata indexer from writing
    empty records

 -- Software Heritage autobuilder (on jenkins-debian1) <jenkins@jenkins-debian1.internal.softwareheritage.org>  Fri, 01 Mar 2019 10:10:56 +0000

swh-indexer (0.0.140-1~swh1) unstable-swh; urgency=medium

  * New upstream release 0.0.140     - (tagged by Valentin Lorentz
    <vlorentz@softwareheritage.org> on 2019-02-25 10:38:52 +0100)
  * Upstream changes:     - Drop the 'context' and 'type' config of
    metadata indexers.     - They are both ignored already.

 -- Software Heritage autobuilder (on jenkins-debian1) <jenkins@jenkins-debian1.internal.softwareheritage.org>  Mon, 25 Feb 2019 10:40:10 +0000

swh-indexer (0.0.139-1~swh2) unstable-swh; urgency=low

  * New release fixing debian build

 -- Antoine Romain Dumont (@ardumont) <antoine.romain.dumont@gmail.com>  Fri, 22 Feb 2019 16:27:47 +0100

swh-indexer (0.0.139-1~swh1) unstable-swh; urgency=medium

  * New upstream release 0.0.139     - (tagged by Antoine R. Dumont
    (@ardumont) <antoine.romain.dumont@gmail.com> on 2019-02-22 15:53:22
    +0100)
  * Upstream changes:     - v0.0.139     - Clean up no longer used tasks

 -- Software Heritage autobuilder (on jenkins-debian1) <jenkins@jenkins-debian1.internal.softwareheritage.org>  Fri, 22 Feb 2019 14:59:40 +0000

swh-indexer (0.0.138-1~swh1) unstable-swh; urgency=medium

  * New upstream release 0.0.138     - (tagged by Valentin Lorentz
    <vlorentz@softwareheritage.org> on 2019-02-22 15:30:30 +0100)
  * Upstream changes:     - Make the 'config' argument of
    OriginMetadaIndexer optional again.

 -- Software Heritage autobuilder (on jenkins-debian1) <jenkins@jenkins-debian1.internal.softwareheritage.org>  Fri, 22 Feb 2019 14:37:35 +0000

swh-indexer (0.0.137-1~swh1) unstable-swh; urgency=medium

  * New upstream release 0.0.137     - (tagged by Antoine R. Dumont
    (@ardumont) <antoine.romain.dumont@gmail.com> on 2019-02-22 10:59:53
    +0100)
  * Upstream changes:     - v0.0.137     - swh.indexer.storage.api.wsgi:
    Open production wsgi entrypoint     - swh.indexer.cli: Move dev app
    entrypoint in dedicated cli     - indexer.storage: Make server load
    explicit configuration and check     - config: use already loaded
    swh config, if any, when instantiating an Indexer     - api: Add
    support for filtering by tool_id to
    origin_intrinsic_metadata_search_by_producer.     - api: Add storage
    endpoint to search metadata by mapping.     - runtime: Remove
    implicit configuration from the metadata indexers.     - debian:
    Remove debian packaging from master branch     - docs: Update
    missing documentation

 -- Software Heritage autobuilder (on jenkins-debian1) <jenkins@jenkins-debian1.internal.softwareheritage.org>  Fri, 22 Feb 2019 10:11:29 +0000

swh-indexer (0.0.136-1~swh1) unstable-swh; urgency=medium

  * New upstream release 0.0.136     - (tagged by Valentin Lorentz
    <vlorentz@softwareheritage.org> on 2019-02-14 17:09:00 +0100)
  * Upstream changes:     - Don't send 'None' as a revision id to
    storage.revision_get.     - This error wasn't caught before because
    the in-mem storage     - accepts None values, but the pg storage
    doesn't.

 -- Software Heritage autobuilder (on jenkins-debian1) <jenkins@jenkins-debian1.internal.softwareheritage.org>  Thu, 14 Feb 2019 16:22:41 +0000

swh-indexer (0.0.135-1~swh1) unstable-swh; urgency=medium

  * New upstream release 0.0.135     - (tagged by Valentin Lorentz
    <vlorentz@softwareheritage.org> on 2019-02-14 14:45:24 +0100)
  * Upstream changes:     - Fix deduplication of origins when persisting
    origin intrinsic metadata.

 -- Software Heritage autobuilder (on jenkins-debian1) <jenkins@jenkins-debian1.internal.softwareheritage.org>  Thu, 14 Feb 2019 14:32:55 +0000

swh-indexer (0.0.134-1~swh1) unstable-swh; urgency=medium

  * New upstream release 0.0.134     - (tagged by Antoine R. Dumont
    (@ardumont) <antoine.romain.dumont@gmail.com> on 2019-02-13 23:46:44
    +0100)
  * Upstream changes:     - v0.0.134     - package: Break dependency of
    swh.indexer.storage on swh.indexer.     - api/server: Do not read
    configuration at each request     - metadata: Fix gemspec test     -
    metadata: Prevent OriginMetadataIndexer from sending duplicate     -
    revisions to revision_metadata_add.     - test: Fix bugs found by
    hypothesis.     - test: Use hypothesis to generate adversarial
    inputs.     - Add more type checks in metadata dictionary.     - Add
    checks in the idx_storage that the same content/rev/orig is not     -
    present twice in the new data.

 -- Software Heritage autobuilder (on jenkins-debian1) <jenkins@jenkins-debian1.internal.softwareheritage.org>  Thu, 14 Feb 2019 09:16:15 +0000

swh-indexer (0.0.133-1~swh1) unstable-swh; urgency=medium

  * New upstream release 0.0.133     - (tagged by Antoine R. Dumont
    (@ardumont) <antoine.romain.dumont@gmail.com> on 2019-02-12 10:28:01
    +0100)
  * Upstream changes:     - v0.0.133     - Migrate BaseDB api calls from
    core to storage     - Improve storage api calls using latest storage
    api     - OriginIndexer: Refactoring     - tests: Refactoring     -
    metadata search: Use index     - indexer metadata: Provide stats per
    origin     - indexer metadata: Update mapping column     - indexer
    metadata: Improve and fix issues

 -- Software Heritage autobuilder (on jenkins-debian1) <jenkins@jenkins-debian1.internal.softwareheritage.org>  Tue, 12 Feb 2019 09:34:43 +0000

swh-indexer (0.0.132-1~swh1) unstable-swh; urgency=medium

  * New upstream release 0.0.132     - (tagged by Antoine R. Dumont
    (@ardumont) <antoine.romain.dumont@gmail.com> on 2019-01-30 15:03:14
    +0100)
  * Upstream changes:     - v0.0.132     - swh/indexer/tasks: Fix range
    indexer tasks     - Maven: Add support for empty XML nodes.     -
    Add support for alternative call format for Gem::Specification.new.

 -- Software Heritage autobuilder (on jenkins-debian1) <jenkins@jenkins-debian1.internal.softwareheritage.org>  Wed, 30 Jan 2019 14:09:48 +0000

swh-indexer (0.0.131-1~swh1) unstable-swh; urgency=medium

  * New upstream release 0.0.131     - (tagged by Antoine R. Dumont
    (@ardumont) <antoine.romain.dumont@gmail.com> on 2019-01-30 10:56:43
    +0100)
  * Upstream changes:     - v0.0.131     - fix pep8 violations     - fix
    misspellings

 -- Software Heritage autobuilder (on jenkins-debian1) <jenkins@jenkins-debian1.internal.softwareheritage.org>  Wed, 30 Jan 2019 10:01:47 +0000

swh-indexer (0.0.129-1~swh1) unstable-swh; urgency=medium

  * New upstream release 0.0.129     - (tagged by Valentin Lorentz
    <vlorentz@softwareheritage.org> on 2019-01-29 14:11:22 +0100)
  * Upstream changes:     - Fix missing config file name change.

 -- Software Heritage autobuilder (on jenkins-debian1) <jenkins@jenkins-debian1.internal.softwareheritage.org>  Tue, 29 Jan 2019 13:34:17 +0000

swh-indexer (0.0.128-1~swh1) unstable-swh; urgency=medium

  * New upstream release 0.0.128     - (tagged by Valentin Lorentz
    <vlorentz@softwareheritage.org> on 2019-01-25 15:22:52 +0100)
  * Upstream changes:     - Make metadata indexers store the mappings
    used to translate metadata.

 -- Software Heritage autobuilder (on jenkins-debian1) <jenkins@jenkins-debian1.internal.softwareheritage.org>  Tue, 29 Jan 2019 12:18:16 +0000

swh-indexer (0.0.127-1~swh1) unstable-swh; urgency=medium

  * New upstream release 0.0.127     - (tagged by Valentin Lorentz
    <vlorentz@softwareheritage.org> on 2019-01-15 15:56:49 +0100)
  * Upstream changes:     - Prevent repository normalization from
    crashing on malformed input.

 -- Software Heritage autobuilder (on jenkins-debian1) <jenkins@jenkins-debian1.internal.softwareheritage.org>  Tue, 15 Jan 2019 16:20:32 +0000

swh-indexer (0.0.126-1~swh1) unstable-swh; urgency=medium

  * New upstream release 0.0.126     - (tagged by Valentin Lorentz
    <vlorentz@softwareheritage.org> on 2019-01-14 11:42:52 +0100)
  * Upstream changes:     - Don't call OriginHeadIndexer.next_step when
    there is no revision.

 -- Software Heritage autobuilder (on jenkins-debian1) <jenkins@jenkins-debian1.internal.softwareheritage.org>  Mon, 14 Jan 2019 10:57:34 +0000

swh-indexer (0.0.125-1~swh1) unstable-swh; urgency=medium

  * New upstream release 0.0.125     - (tagged by Antoine R. Dumont
    (@ardumont) <antoine.romain.dumont@gmail.com> on 2019-01-11 12:01:42
    +0100)
  * Upstream changes:     - v0.0.125     - Add journal client that
    listens for origin visits and schedules     - OriginHead     - Fix
    tests to work with the new version of swh.storage

 -- Software Heritage autobuilder (on jenkins-debian1) <jenkins@jenkins-debian1.internal.softwareheritage.org>  Fri, 11 Jan 2019 11:08:51 +0000

swh-indexer (0.0.124-1~swh1) unstable-swh; urgency=medium

  * New upstream release 0.0.124     - (tagged by Antoine R. Dumont
    (@ardumont) <antoine.romain.dumont@gmail.com> on 2019-01-08 14:09:32
    +0100)
  * Upstream changes:     - v0.0.124     - indexer: Fix type check on
    indexing result

 -- Software Heritage autobuilder (on jenkins-debian1) <jenkins@jenkins-debian1.internal.softwareheritage.org>  Thu, 10 Jan 2019 17:12:07 +0000

swh-indexer (0.0.118-1~swh1) unstable-swh; urgency=medium

  * v0.0.118
  * metadata-indexer: Fix setup initialization
  * tests: Refactoring

 -- Antoine R. Dumont (@ardumont) <antoine.romain.dumont@gmail.com>  Fri, 30 Nov 2018 14:50:52 +0100

swh-indexer (0.0.67-1~swh1) unstable-swh; urgency=medium

  * v0.0.67
  * mimetype: Migrate to indexed data as text

 -- Antoine R. Dumont (@ardumont) <antoine.romain.dumont@gmail.com>  Wed, 28 Nov 2018 11:35:37 +0100

swh-indexer (0.0.66-1~swh1) unstable-swh; urgency=medium

  * v0.0.66
  * range-indexer: Stream indexing range computations

 -- Antoine R. Dumont (@ardumont) <antoine.romain.dumont@gmail.com>  Tue, 27 Nov 2018 11:48:24 +0100

swh-indexer (0.0.65-1~swh1) unstable-swh; urgency=medium

  * v0.0.65
  * Fix revision metadata indexer

 -- Antoine R. Dumont (@ardumont) <antoine.romain.dumont@gmail.com>  Mon, 26 Nov 2018 19:30:48 +0100

swh-indexer (0.0.64-1~swh1) unstable-swh; urgency=medium

  * v0.0.64
  * indexer: Fix mixed identifier encodings issues
  * Add missing config filename for origin intrinsic metadata indexer.

 -- Antoine R. Dumont (@ardumont) <antoine.romain.dumont@gmail.com>  Mon, 26 Nov 2018 12:20:01 +0100

swh-indexer (0.0.63-1~swh1) unstable-swh; urgency=medium

  * v0.0.63
  * Make the OriginMetadataIndexer fetch rev metadata from the storage
  * instead of getting them via the scheduler.
  * Make the 'result_name' key of 'next_step' optional.
  * Add missing return.
  * doc: update index to match new swh-doc format

 -- Antoine R. Dumont (@ardumont) <antoine.romain.dumont@gmail.com>  Fri, 23 Nov 2018 17:56:10 +0100

swh-indexer (0.0.62-1~swh1) unstable-swh; urgency=medium

  * v0.0.62
  * metadata indexer: Add empty tool configuration
  * Add fulltext search on origin intrinsic metadata

 -- Antoine R. Dumont (@ardumont) <antoine.romain.dumont@gmail.com>  Fri, 23 Nov 2018 14:25:55 +0100

swh-indexer (0.0.61-1~swh1) unstable-swh; urgency=medium

  * v0.0.61
  * indexer: Fix origin indexer's default arguments

 -- Antoine R. Dumont (@ardumont) <antoine.romain.dumont@gmail.com>  Wed, 21 Nov 2018 16:01:50 +0100

swh-indexer (0.0.60-1~swh1) unstable-swh; urgency=medium

  * v0.0.60
  * origin_head: Make next step optional
  * tests: Increase coverage

 -- Antoine R. Dumont (@ardumont) <antoine.romain.dumont@gmail.com>  Wed, 21 Nov 2018 12:33:13 +0100

swh-indexer (0.0.59-1~swh1) unstable-swh; urgency=medium

  * v0.0.59
  * fossology license: Fix issue on license computation
  * Improve docstrings
  * Fix pep8 violations
  * Increase coverage on content indexers

 -- Antoine R. Dumont (@ardumont) <antoine.romain.dumont@gmail.com>  Tue, 20 Nov 2018 14:27:20 +0100

swh-indexer (0.0.58-1~swh1) unstable-swh; urgency=medium

  * v0.0.58
  * Add missing default configuration for fossology license indexer
  * tests: Remove dead code

 -- Antoine R. Dumont (@ardumont) <antoine.romain.dumont@gmail.com>  Tue, 20 Nov 2018 12:06:56 +0100

swh-indexer (0.0.57-1~swh1) unstable-swh; urgency=medium

  * v0.0.57
  * storage: Open new endpoint on fossology license range retrieval
  * indexer: Open new fossology license range indexer

 -- Antoine R. Dumont (@ardumont) <antoine.romain.dumont@gmail.com>  Tue, 20 Nov 2018 11:44:57 +0100

swh-indexer (0.0.56-1~swh1) unstable-swh; urgency=medium

  * v0.0.56
  * storage.api: Open new endpoints (mimetype range, fossology range)
  * content indexers: Open mimetype and fossology range indexers
  * Remove orchestrator modules
  * tests: Improve coverage

 -- Antoine R. Dumont (@ardumont) <antoine.romain.dumont@gmail.com>  Mon, 19 Nov 2018 11:56:06 +0100

swh-indexer (0.0.55-1~swh1) unstable-swh; urgency=medium

  * v0.0.55
  * swh.indexer: Let task reschedule itself through the scheduler
  * Use swh.scheduler instead of celery leaking all around
  * swh.indexer.orchestrator: Fix orchestrator initialization step
  * swh.indexer.tasks: Fix type error when no result or list result

 -- Antoine R. Dumont (@ardumont) <antoine.romain.dumont@gmail.com>  Mon, 29 Oct 2018 10:41:54 +0100

swh-indexer (0.0.54-1~swh1) unstable-swh; urgency=medium

  * v0.0.54
  * swh.indexer.tasks: Fix task to use the scheduler's

 -- Antoine R. Dumont (@ardumont) <antoine.romain.dumont@gmail.com>  Thu, 25 Oct 2018 20:13:51 +0200

swh-indexer (0.0.53-1~swh1) unstable-swh; urgency=medium

  * v0.0.53
  * swh.indexer.rehash: Migrate to latest swh.model.hashutil.MultiHash
  * indexer: Add the origin intrinsic metadata indexer
  * indexer: Add OriginIndexer and OriginHeadIndexer.
  * indexer.storage: Add the origin intrinsic metadata storage database
  * indexer.storage: Autogenerate the Indexer Storage HTTP API.
  * setup: prepare for pypi upload
  * tests: Add a tox file
  * tests: migrate to pytest
  * tests: Add tests around celery stack
  * docs: Improve documentation and reuse README in generated
    documentation

 -- Antoine R. Dumont (@ardumont) <antoine.romain.dumont@gmail.com>  Thu, 25 Oct 2018 19:03:56 +0200

swh-indexer (0.0.52-1~swh1) unstable-swh; urgency=medium

  * v0.0.52
  * swh.indexer.storage: Refactor fossology license get (first external
  * contribution, cf. /CONTRIBUTORS)
  * swh.indexer.storage: Fix typo in invariable name metadata
  * swh.indexer.storage: No longer use temp table when reading data
  * swh.indexer.storage: Clean up unused import
  * swh.indexer.storage: Remove dead entry points origin_metadata*
  * swh.indexer.storage: Update docstrings information and format

 -- Antoine R. Dumont (@ardumont) <antoine.romain.dumont@gmail.com>  Wed, 13 Jun 2018 11:20:40 +0200

swh-indexer (0.0.51-1~swh1) unstable-swh; urgency=medium

  * Release swh.indexer v0.0.51
  * Update for new db_transaction{,_generator}

 -- Nicolas Dandrimont <nicolas@dandrimont.eu>  Tue, 05 Jun 2018 14:10:39 +0200

swh-indexer (0.0.50-1~swh1) unstable-swh; urgency=medium

  * v0.0.50
  * swh.indexer.api.client: Permit to specify the query timeout option

 -- Antoine R. Dumont (@ardumont) <antoine.romain.dumont@gmail.com>  Thu, 24 May 2018 12:19:06 +0200

swh-indexer (0.0.49-1~swh1) unstable-swh; urgency=medium

  * v0.0.49
  * test_storage: Instantiate the tools during tests' setUp phase
  * test_storage: Deallocate storage during teardown step
  * test_storage: Make storage test fixture connect to postgres itself
  * storage.api.server: Only instantiate storage backend once per import
  * Use thread-aware psycopg2 connection pooling for database access

 -- Antoine R. Dumont (@ardumont) <antoine.romain.dumont@gmail.com>  Mon, 14 May 2018 11:09:30 +0200

swh-indexer (0.0.48-1~swh1) unstable-swh; urgency=medium

  * Release swh.indexer v0.0.48
  * Update for new swh.storage

 -- Nicolas Dandrimont <nicolas@dandrimont.eu>  Sat, 12 May 2018 18:30:10 +0200

swh-indexer (0.0.47-1~swh1) unstable-swh; urgency=medium

  * v0.0.47
  * d/control: Fix runtime typo in packaging dependency

 -- Antoine R. Dumont (@ardumont) <antoine.romain.dumont@gmail.com>  Thu, 07 Dec 2017 16:54:49 +0100

swh-indexer (0.0.46-1~swh1) unstable-swh; urgency=medium

  * v0.0.46
  * Split swh-indexer packages in 2 python3-swh.indexer.storage and
  * python3-swh.indexer

 -- Antoine R. Dumont (@ardumont) <antoine.romain.dumont@gmail.com>  Thu, 07 Dec 2017 16:18:04 +0100

swh-indexer (0.0.45-1~swh1) unstable-swh; urgency=medium

  * v0.0.45
  * Fix usual error raised when deploying

 -- Antoine R. Dumont (@ardumont) <antoine.romain.dumont@gmail.com>  Thu, 07 Dec 2017 15:01:01 +0100

swh-indexer (0.0.44-1~swh1) unstable-swh; urgency=medium

  * v0.0.44
  * swh.indexer: Make indexer use their own storage

 -- Antoine R. Dumont (@ardumont) <antoine.romain.dumont@gmail.com>  Thu, 07 Dec 2017 13:20:44 +0100

swh-indexer (0.0.43-1~swh1) unstable-swh; urgency=medium

  * v0.0.43
  * swh.indexer.mimetype: Work around problem in detection

 -- Antoine R. Dumont (@ardumont) <antoine.romain.dumont@gmail.com>  Wed, 29 Nov 2017 10:26:11 +0100

swh-indexer (0.0.42-1~swh1) unstable-swh; urgency=medium

  * v0.0.42
  * swh.indexer: Make indexers register tools in prepare method

 -- Antoine R. Dumont (@ardumont) <antoine.romain.dumont@gmail.com>  Fri, 24 Nov 2017 11:26:03 +0100

swh-indexer (0.0.41-1~swh1) unstable-swh; urgency=medium

  * v0.0.41
  * mimetype: Use magic library api instead of parsing `file` cli output

 -- Antoine R. Dumont (@ardumont) <antoine.romain.dumont@gmail.com>  Mon, 20 Nov 2017 13:05:29 +0100

swh-indexer (0.0.39-1~swh1) unstable-swh; urgency=medium

  * v0.0.39
  * swh.indexer.producer: Fix argument to match the abstract definition

 -- Antoine R. Dumont (@ardumont) <antoine.romain.dumont@gmail.com>  Thu, 19 Oct 2017 10:03:44 +0200

swh-indexer (0.0.38-1~swh1) unstable-swh; urgency=medium

  * v0.0.38
  * swh.indexer.indexer: Fix argument to match the abstract definition

 -- Antoine R. Dumont (@ardumont) <antoine.romain.dumont@gmail.com>  Wed, 18 Oct 2017 19:57:47 +0200

swh-indexer (0.0.37-1~swh1) unstable-swh; urgency=medium

  * v0.0.37
  * swh.indexer.indexer: Fix argument to match the abstract definition

 -- Antoine R. Dumont (@ardumont) <antoine.romain.dumont@gmail.com>  Wed, 18 Oct 2017 18:59:42 +0200

swh-indexer (0.0.36-1~swh1) unstable-swh; urgency=medium

  * v0.0.36
  * packaging: Cleanup
  * codemeta: Adding codemeta.json file to document metadata
  * swh.indexer.mimetype: Fix edge case regarding empty raw content
  * docs: sanitize docstrings for sphinx documentation generation
  * swh.indexer.metadata: Add RevisionMetadataIndexer
  * swh.indexer.metadata: Add ContentMetadataIndexer
  * swh.indexer: Refactor base class to improve inheritance
  * swh.indexer.metadata: First draft of the metadata content indexer
  * for npm (package.json)
  * swh.indexer.tests: Added tests for language indexer

 -- Antoine R. Dumont (@ardumont) <antoine.romain.dumont@gmail.com>  Wed, 18 Oct 2017 16:24:24 +0200

swh-indexer (0.0.35-1~swh1) unstable-swh; urgency=medium

  * Release swh.indexer 0.0.35
  * Update tasks to new swh.scheduler API

 -- Nicolas Dandrimont <nicolas@dandrimont.eu>  Mon, 12 Jun 2017 18:02:04 +0200

swh-indexer (0.0.34-1~swh1) unstable-swh; urgency=medium

  * v0.0.34
  * Fix unbound local error on edge case

 -- Antoine R. Dumont (@ardumont) <antoine.romain.dumont@gmail.com>  Wed, 07 Jun 2017 11:23:29 +0200

swh-indexer (0.0.33-1~swh1) unstable-swh; urgency=medium

  * v0.0.33
  * language indexer: Improve edge case policy

 -- Antoine R. Dumont (@ardumont) <antoine.romain.dumont@gmail.com>  Wed, 07 Jun 2017 11:02:47 +0200

swh-indexer (0.0.32-1~swh1) unstable-swh; urgency=medium

  * v0.0.32
  * Update fossology license to use the latest swh-storage
  * Improve language indexer to deal with potential error on bad
  * chunking

 -- Antoine R. Dumont (@ardumont) <antoine.romain.dumont@gmail.com>  Tue, 06 Jun 2017 18:13:40 +0200

swh-indexer (0.0.31-1~swh1) unstable-swh; urgency=medium

  * v0.0.31
  * Reduce log verbosity on language indexer

 -- Antoine R. Dumont (@ardumont) <antoine.romain.dumont@gmail.com>  Fri, 02 Jun 2017 19:08:52 +0200

swh-indexer (0.0.30-1~swh1) unstable-swh; urgency=medium

  * v0.0.30
  * Fix wrong default configuration

 -- Antoine R. Dumont (@ardumont) <antoine.romain.dumont@gmail.com>  Fri, 02 Jun 2017 18:01:27 +0200

swh-indexer (0.0.29-1~swh1) unstable-swh; urgency=medium

  * v0.0.29
  * Update indexer to resolve indexer configuration identifier
  * Adapt language indexer to use partial raw content

 -- Antoine R. Dumont (@ardumont) <antoine.romain.dumont@gmail.com>  Fri, 02 Jun 2017 16:21:27 +0200

swh-indexer (0.0.28-1~swh1) unstable-swh; urgency=medium

  * v0.0.28
  * Add error resilience to fossology indexer

 -- Antoine R. Dumont (@ardumont) <antoine.romain.dumont@gmail.com>  Mon, 22 May 2017 12:57:55 +0200

swh-indexer (0.0.27-1~swh1) unstable-swh; urgency=medium

  * v0.0.27
  * swh.indexer.language: Incremental encoding detection

 -- Antoine R. Dumont (@ardumont) <antoine.romain.dumont@gmail.com>  Wed, 17 May 2017 18:04:27 +0200

swh-indexer (0.0.26-1~swh1) unstable-swh; urgency=medium

  * v0.0.26
  * swh.indexer.orchestrator: Add batch size option per indexer
  * Log caught exception in a unified manner
  * Add rescheduling option (not by default) on rehash + indexers

 -- Antoine R. Dumont (@ardumont) <antoine.romain.dumont@gmail.com>  Wed, 17 May 2017 14:08:07 +0200

swh-indexer (0.0.25-1~swh1) unstable-swh; urgency=medium

  * v0.0.25
  * Add reschedule on error parameter for indexers

 -- Antoine R. Dumont (@ardumont) <antoine.romain.dumont@gmail.com>  Fri, 12 May 2017 12:13:15 +0200

swh-indexer (0.0.24-1~swh1) unstable-swh; urgency=medium

  * v0.0.24
  * Make rehash indexer more resilient to errors by rescheduling
    contents
  * in error (be it reading or updating problems)

 -- Antoine R. Dumont (@ardumont) <antoine.romain.dumont@gmail.com>  Thu, 04 May 2017 14:22:43 +0200

swh-indexer (0.0.23-1~swh1) unstable-swh; urgency=medium

  * v0.0.23
  * Improve producer to optionally make it synchroneous

 -- Antoine R. Dumont (@ardumont) <antoine.romain.dumont@gmail.com>  Wed, 03 May 2017 15:29:44 +0200

swh-indexer (0.0.22-1~swh1) unstable-swh; urgency=medium

  * v0.0.22
  * Improve mimetype indexer implementation
  * Make the chaining option in the mimetype indexer

 -- Antoine R. Dumont (@ardumont) <antoine.romain.dumont@gmail.com>  Tue, 02 May 2017 16:31:14 +0200

swh-indexer (0.0.21-1~swh1) unstable-swh; urgency=medium

  * v0.0.21
  * swh.indexer.rehash: Actually make the worker log

 -- Antoine R. Dumont (@ardumont) <antoine.romain.dumont@gmail.com>  Tue, 02 May 2017 14:28:55 +0200

swh-indexer (0.0.20-1~swh1) unstable-swh; urgency=medium

  * v0.0.20
  * swh.indexer.rehash:
  * Improve reading from objstorage only when needed
  * Fix empty file use case (which was skipped)
  * Add logging

 -- Antoine R. Dumont (@ardumont) <antoine.romain.dumont@gmail.com>  Fri, 28 Apr 2017 09:39:09 +0200

swh-indexer (0.0.19-1~swh1) unstable-swh; urgency=medium

  * v0.0.19
  * Fix rehash indexer's default configuration file

 -- Antoine R. Dumont (@ardumont) <antoine.romain.dumont@gmail.com>  Thu, 27 Apr 2017 19:17:20 +0200

swh-indexer (0.0.18-1~swh1) unstable-swh; urgency=medium

  * v0.0.18
  * Add new rehash indexer

 -- Antoine R. Dumont (@ardumont) <antoine.romain.dumont@gmail.com>  Wed, 26 Apr 2017 15:23:02 +0200

swh-indexer (0.0.17-1~swh1) unstable-swh; urgency=medium

  * v0.0.17
  * Add information on indexer tools (T610)

 -- Antoine R. Dumont (@ardumont) <antoine.romain.dumont@gmail.com>  Fri, 02 Dec 2016 18:32:54 +0100

swh-indexer (0.0.16-1~swh1) unstable-swh; urgency=medium

  * v0.0.16
  * bug fixes

 -- Antoine R. Dumont (@ardumont) <antoine.romain.dumont@gmail.com>  Tue, 15 Nov 2016 19:31:52 +0100

swh-indexer (0.0.15-1~swh1) unstable-swh; urgency=medium

  * v0.0.15
  * Improve message producer

 -- Antoine R. Dumont (@ardumont) <antoine.romain.dumont@gmail.com>  Tue, 15 Nov 2016 18:16:42 +0100

swh-indexer (0.0.14-1~swh1) unstable-swh; urgency=medium

  * v0.0.14
  * Update package dependency on fossology-nomossa

 -- Antoine R. Dumont (@ardumont) <antoine.romain.dumont@gmail.com>  Tue, 15 Nov 2016 14:13:41 +0100

swh-indexer (0.0.13-1~swh1) unstable-swh; urgency=medium

  * v0.0.13
  * Add new license indexer
  * ctags indexer: align behavior with other indexers regarding the
  * conflict update policy

 -- Antoine R. Dumont (@ardumont) <antoine.romain.dumont@gmail.com>  Mon, 14 Nov 2016 14:13:34 +0100

swh-indexer (0.0.12-1~swh1) unstable-swh; urgency=medium

  * v0.0.12
  * Add runtime dependency on universal-ctags

 -- Antoine R. Dumont (@ardumont) <antoine.romain.dumont@gmail.com>  Fri, 04 Nov 2016 13:59:59 +0100

swh-indexer (0.0.11-1~swh1) unstable-swh; urgency=medium

  * v0.0.11
  * Remove dependency on exuberant-ctags

 -- Antoine R. Dumont (@ardumont) <antoine.romain.dumont@gmail.com>  Thu, 03 Nov 2016 16:13:26 +0100

swh-indexer (0.0.10-1~swh1) unstable-swh; urgency=medium

  * v0.0.10
  * Add ctags indexer

 -- Antoine R. Dumont (@ardumont) <antoine.romain.dumont@gmail.com>  Thu, 20 Oct 2016 16:12:42 +0200

swh-indexer (0.0.9-1~swh1) unstable-swh; urgency=medium

  * v0.0.9
  * d/control: Bump dependency to latest python3-swh.storage api
  * mimetype: Use the charset to filter out data
  * orchestrator: Separate 2 distincts orchestrators (one for all
  * contents, one for text contents)
  * mimetype: once index computed, send text contents to text
    orchestrator

 -- Antoine R. Dumont (@ardumont) <antoine.romain.dumont@gmail.com>  Thu, 13 Oct 2016 15:28:17 +0200

swh-indexer (0.0.8-1~swh1) unstable-swh; urgency=medium

  * v0.0.8
  * Separate configuration file per indexer (no need for language)
  * Rename module file_properties to mimetype consistently with other
  * layers

 -- Antoine R. Dumont (@ardumont) <antoine.romain.dumont@gmail.com>  Sat, 08 Oct 2016 11:46:29 +0200

swh-indexer (0.0.7-1~swh1) unstable-swh; urgency=medium

  * v0.0.7
  * Adapt indexer language and mimetype to store result in storage.
  * Clean up obsolete code

 -- Antoine R. Dumont (@ardumont) <antoine.romain.dumont@gmail.com>  Sat, 08 Oct 2016 10:26:08 +0200

swh-indexer (0.0.6-1~swh1) unstable-swh; urgency=medium

  * v0.0.6
  * Fix multiple issues on production

 -- Antoine R. Dumont (@ardumont) <antoine.romain.dumont@gmail.com>  Fri, 30 Sep 2016 17:00:11 +0200

swh-indexer (0.0.5-1~swh1) unstable-swh; urgency=medium

  * v0.0.5
  * Fix debian/control dependency issue

 -- Antoine R. Dumont (@ardumont) <antoine.romain.dumont@gmail.com>  Fri, 30 Sep 2016 16:06:20 +0200

swh-indexer (0.0.4-1~swh1) unstable-swh; urgency=medium

  * v0.0.4
  * Upgrade dependencies issues

 -- Antoine R. Dumont (@ardumont) <antoine.romain.dumont@gmail.com>  Fri, 30 Sep 2016 16:01:52 +0200

swh-indexer (0.0.3-1~swh1) unstable-swh; urgency=medium

  * v0.0.3
  * Add encoding detection
  * Use encoding to improve language detection
  * bypass language detection for binary files
  * bypass ctags for binary files or decoding failure file

 -- Antoine R. Dumont (@ardumont) <antoine.romain.dumont@gmail.com>  Fri, 30 Sep 2016 12:30:11 +0200

swh-indexer (0.0.2-1~swh1) unstable-swh; urgency=medium

  * v0.0.2
  * Provide one possible sha1's name for the multiple tools to ease
  * information extrapolation
  * Fix debian package dependency issue

 -- Antoine R. Dumont (@ardumont) <antoine.romain.dumont@gmail.com>  Thu, 29 Sep 2016 21:45:44 +0200

swh-indexer (0.0.1-1~swh1) unstable-swh; urgency=medium

  * Initial release
  * v0.0.1
  * First implementation on poc

 -- Antoine R. Dumont (@ardumont) <antoine.romain.dumont@gmail.com>  Wed, 28 Sep 2016 23:40:13 +0200<|MERGE_RESOLUTION|>--- conflicted
+++ resolved
@@ -1,10 +1,3 @@
-<<<<<<< HEAD
-swh-indexer (0.0.157-1~swh1~bpo10+1) buster-swh; urgency=medium
-
-  * Rebuild for buster-swh
-
- -- Software Heritage autobuilder (on jenkins-debian1) <jenkins@jenkins-debian1.internal.softwareheritage.org>  Fri, 08 Nov 2019 15:38:41 +0000
-=======
 swh-indexer (0.0.158-1~swh1) unstable-swh; urgency=medium
 
   * New upstream release 0.0.158     - (tagged by Antoine R. Dumont
@@ -16,7 +9,6 @@
     alter table rename column syntax on 126->127 upgrade script
 
  -- Software Heritage autobuilder (on jenkins-debian1) <jenkins@jenkins-debian1.internal.softwareheritage.org>  Wed, 20 Nov 2019 09:30:37 +0000
->>>>>>> 6eb47540
 
 swh-indexer (0.0.157-1~swh1) unstable-swh; urgency=medium
 
